--- conflicted
+++ resolved
@@ -95,11 +95,8 @@
 manifests: kustomize generate
 	$(KUSTOMIZE) build config/crd/ > $(DEPLOYDIR)/crd.yaml
 	echo "---" >> $(DEPLOYDIR)/crd.yaml
-<<<<<<< HEAD
-=======
 	$(KUSTOMIZE) build config/rbac/ | sed 's/ClusterRole/Role/g' > $(DEPLOYDIR)/rbac.yaml
 	echo "---" >> $(DEPLOYDIR)/rbac.yaml
->>>>>>> 2c86dbff
 	cd config/manager && $(KUSTOMIZE) edit set image perconalab/percona-server-mysql-operator=$(IMG)
 	$(KUSTOMIZE) build config/manager/ > $(DEPLOYDIR)/operator.yaml
 	echo "---" >> $(DEPLOYDIR)/operator.yaml
