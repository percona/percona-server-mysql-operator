#!/bin/bash
set -eo pipefail
shopt -s nullglob
set -o xtrace

# if command starts with an option, prepend mysqld
if [ "${1:0:1}" = '-' ]; then
	set -- mysqld "$@"
fi

# skip setup if they want an option that stops mysqld
wantHelp=
for arg; do
	case "$arg" in
		-'?' | --help | --print-defaults | -V | --version)
			wantHelp=1
			break
			;;
	esac
done

# usage: file_env VAR [DEFAULT]
#    ie: file_env 'XYZ_DB_PASSWORD' 'example'
# (will allow for "$XYZ_DB_PASSWORD_FILE" to fill in the value of
#  "$XYZ_DB_PASSWORD" from a file, especially for Docker's secrets feature)
file_env() {
	set +o xtrace
	local var="$1"
	local fileVar="${var}_FILE"
	local def="${2:-}"
	if [ "${!var:-}" ] && [ "${!fileVar:-}" ]; then
		echo >&2 "error: both $var and $fileVar are set (but are exclusive)"
		exit 1
	fi
	local val="$def"
	if [ "${!var:-}" ]; then
		val="${!var}"
	elif [ "${!fileVar:-}" ]; then
		val="$(<"${!fileVar}")"
	elif [ "${3:-}" ] && [ -f "/etc/mysql/mysql-users-secret/$3" ]; then
		val="$(</etc/mysql/mysql-users-secret/$3)"
	fi
	export "$var"="$val"
	unset "$fileVar"
	set -o xtrace
}

# usage: process_init_file FILENAME MYSQLCOMMAND...
#    ie: process_init_file foo.sh mysql -uroot
# (process a single initializer file, based on its extension. we define this
# function here, so that initializer scripts (*.sh) can use the same logic,
# potentially recursively, or override the logic used in subsequent calls)
process_init_file() {
	local f="$1"
	shift
	local mysql=("$@")

	case "$f" in
		*.sh)
			echo "$0: running $f"
			. "$f"
			;;
		*.sql)
			echo "$0: running $f"
			"${mysql[@]}" <"$f"
			echo
			;;
		*.sql.gz)
			echo "$0: running $f"
			gunzip -c "$f" | "${mysql[@]}"
			echo
			;;
		*) echo "$0: ignoring $f" ;;
	esac
	echo
}

_check_config() {
	toRun=("$@" --verbose --help)
	if ! errors="$("${toRun[@]}" 2>&1 >/dev/null)"; then
		cat >&2 <<-EOM

			ERROR: mysqld failed while attempting to check config
			command was: "${toRun[*]}"

			$errors
		EOM
		exit 1
	fi
}

# Fetch value from server config
# We use mysqld --verbose --help instead of my_print_defaults because the
# latter only show values present in config files, and not server defaults
_get_config() {
	local conf="$1"
	shift
	"$@" --verbose --help --log-bin-index="$(mktemp -u)" 2>/dev/null \
		| awk '$1 == "'"$conf"'" && /^[^ \t]/ { sub(/^[^ \t]+[ \t]+/, ""); print; exit }'
	# match "datadir      /some/path with/spaces in/it here" but not "--xyz=abc\n     datadir (xyz)"
}

# Fetch value from customized configs, needed for non-mysqld options like sst
_get_cnf_config() {
	local group=$1
	local var=${2//_/-}
	local reval=""

	reval=$(
		my_print_defaults "${group}" \
			| awk -F= '{st=index($0,"="); cur=$0; if ($1 ~ /_/) { gsub(/_/,"-",$1);} if (st != 0) { print $1"="substr(cur,st+1) } else { print cur }}' \
			| grep -- "--$var=" \
			| cut -d= -f2- \
			| tail -1
	)

	if [[ -z $reval ]]; then
		reval=$3
	fi
	echo "$reval"
}

_get_tmpdir() {
	local defaul_value="$1"
	local tmpdir_path=""

	tmpdir_path=$(_get_cnf_config mysqld tmpdir "")
	if [[ -z ${tmpdir_path} ]]; then
		tmpdir_path=$(_get_cnf_config xtrabackup tmpdir "")
	fi
	if [[ -z ${tmpdir_path} ]]; then
		tmpdir_path="$defaul_value"
	fi
	echo "$tmpdir_path"
}

MYSQL_VERSION=$(mysqld -V | awk '{print $3}' | awk -F'.' '{print $1"."$2}')

if [ "$MYSQL_VERSION" != '8.0' ]; then
    echo "Percona Distribution for MySQL Operator does not support $MYSQL_VERSION"
    exit 1
fi

file_env 'CLUSTERCHECK_PASSWORD' '' 'clustercheck'

if [ "$1" = 'mysqld' -a -z "$wantHelp" ]; then
	# still need to check config, container may have started with --user
	_check_config "$@"

	# Get config
	DATADIR="$(_get_config 'datadir' "$@")"
	TMPDIR=$(_get_tmpdir "$DATADIR/mysql-tmpdir")

	rm -rfv "$TMPDIR"

	cp /etc/mysql/config/node.cnf /etc/my.cnf.d/node.cnf
<<<<<<< HEAD
	SERVER_ID="$(echo ${POD_NAME} | awk -F '-' '{print $NF}')"
	sed -i "s/server_id = 0/server_id = $((SERVER_ID + 1))/g" /etc/my.cnf.d/node.cnf
	sed -i "s/report_host = FQDN/report_host = ${FQDN}/g" /etc/my.cnf.d/node.cnf
	sed -i "s/admin-address = IP/admin-address = ${POD_IP}/g" /etc/my.cnf.d/node.cnf
=======
	SERVER_ID="$(echo "${POD_NAME}" | awk -F '-' '{print $NF}')"
	sed -i "s/server_id = 0/server_id = $((SERVER_ID + 1))/g" /etc/my.cnf.d/node.cnf
	sed -i "s/report_host = FQDN/report_host = ${FQDN}/g" /etc/my.cnf.d/node.cnf
>>>>>>> 7f10d68b
	if [ ! -d "$DATADIR/mysql" ]; then
		file_env 'MYSQL_ROOT_PASSWORD' '' 'root'
		{ set +x; } 2>/dev/null
		if [ -z "$MYSQL_ROOT_PASSWORD" -a -z "$MYSQL_ALLOW_EMPTY_PASSWORD" -a -z "$MYSQL_RANDOM_ROOT_PASSWORD" ]; then
			echo >&2 'error: database is uninitialized and password option is not specified '
			echo >&2 '  You need to specify one of MYSQL_ROOT_PASSWORD, MYSQL_ALLOW_EMPTY_PASSWORD and MYSQL_RANDOM_ROOT_PASSWORD'
			exit 1
		fi
		set -x

		mkdir -p "$DATADIR"
		find "$DATADIR" -mindepth 1 -prune -o -exec rm -rfv {} \+ 1>/dev/null

		echo 'Initializing database'
		# we initialize database into $TMPDIR because "--initialize-insecure" option does not work if directory is not empty
		# in some cases storage driver creates unremovable artifacts (see K8SPXC-286), so $DATADIR cleanup is not possible
		"$@" --initialize-insecure --skip-ssl --datadir="$TMPDIR"
		mv "$TMPDIR"/* "$DATADIR/"
		rm -rfv "$TMPDIR"
		echo 'Database initialized'

		SOCKET="$(_get_config 'socket' "$@")"
		"$@" --skip-networking --socket="${SOCKET}" &
		pid="$!"

		mysql=(mysql --protocol=socket -uroot -hlocalhost --socket="${SOCKET}" --password="")

		for i in {120..0}; do
			if echo 'SELECT 1' | "${mysql[@]}" &>/dev/null; then
				break
			fi
			echo 'MySQL init process in progress...'
			sleep 1
		done
		if [ "$i" = 0 ]; then
			echo >&2 'MySQL init process failed.'
			exit 1
		fi

		if [ -z "$MYSQL_INITDB_SKIP_TZINFO" ]; then
			(
				echo "SET @@SESSION.SQL_LOG_BIN = off;"
				# sed is for https://bugs.mysql.com/bug.php?id=20545
				mysql_tzinfo_to_sql /usr/share/zoneinfo | sed 's/Local time zone must be set--see zic manual page/FCTY/'
			) | "${mysql[@]}" mysql
		fi

		if [ -n "$INIT_ROCKSDB" ]; then
			ps-admin --docker --enable-rocksdb -u root -p $MYSQL_ROOT_PASSWORD
		fi

		{ set +x; } 2>/dev/null
		if [ ! -z "$MYSQL_RANDOM_ROOT_PASSWORD" ]; then
			MYSQL_ROOT_PASSWORD="$(pwmake 128)"
			echo "GENERATED ROOT PASSWORD: $MYSQL_ROOT_PASSWORD"
		fi
		set -x

		rootCreate=
		# default root to listen for connections from anywhere
		file_env 'MYSQL_ROOT_HOST' '%'
		if [ ! -z "$MYSQL_ROOT_HOST" -a "$MYSQL_ROOT_HOST" != 'localhost' ]; then
			# no, we don't care if read finds a terminating character in this heredoc
			# https://unix.stackexchange.com/questions/265149/why-is-set-o-errexit-breaking-this-read-heredoc-expression/265151#265151
			read -r -d '' rootCreate <<-EOSQL || true
				CREATE USER 'root'@'${MYSQL_ROOT_HOST}' IDENTIFIED BY '${MYSQL_ROOT_PASSWORD}' ;
				GRANT ALL ON *.* TO 'root'@'${MYSQL_ROOT_HOST}' WITH GRANT OPTION ;
			EOSQL
		fi

		file_env 'MONITOR_HOST' 'localhost'
		file_env 'MONITOR_PASSWORD' 'monitor' 'monitor'
		file_env 'REPLICATION_PASSWORD' '' 'replication'
		file_env 'ORC_TOPOLOGY_PASSWORD' '' 'orchestrator'
		read -r -d '' monitorConnectGrant <<-EOSQL || true
			GRANT SERVICE_CONNECTION_ADMIN ON *.* TO 'monitor'@'${MONITOR_HOST}';
		EOSQL
		"${mysql[@]}" <<-EOSQL
			-- What's done in this file shouldn't be replicated
			--  or products like mysql-fabric won't work
			SET @@SESSION.SQL_LOG_BIN=0;

			DELETE FROM mysql.user WHERE user NOT IN ('mysql.sys', 'mysqlxsys', 'root', 'mysql.infoschema', 'mysql.session') OR host NOT IN ('localhost') ;
			ALTER USER 'root'@'localhost' IDENTIFIED BY '${MYSQL_ROOT_PASSWORD}' ;
			GRANT ALL ON *.* TO 'root'@'localhost' WITH GRANT OPTION ;
			${rootCreate}
			/*!80016 REVOKE SYSTEM_USER ON *.* FROM root */;

			CREATE USER 'operator'@'${MYSQL_ROOT_HOST}' IDENTIFIED BY '${OPERATOR_ADMIN_PASSWORD}' ;
			GRANT ALL ON *.* TO 'operator'@'${MYSQL_ROOT_HOST}' WITH GRANT OPTION ;

			CREATE USER 'xtrabackup'@'%' IDENTIFIED BY '${XTRABACKUP_PASSWORD}';
			GRANT ALL ON *.* TO 'xtrabackup'@'%';

			CREATE USER 'monitor'@'${MONITOR_HOST}' IDENTIFIED BY '${MONITOR_PASSWORD}' WITH MAX_USER_CONNECTIONS 100;
			GRANT SELECT, PROCESS, SUPER, REPLICATION CLIENT, RELOAD ON *.* TO 'monitor'@'${MONITOR_HOST}';
			GRANT SELECT ON performance_schema.* TO 'monitor'@'${MONITOR_HOST}';
			${monitorConnectGrant}

			CREATE USER 'clustercheck'@'localhost' IDENTIFIED BY '${CLUSTERCHECK_PASSWORD}';
			GRANT PROCESS ON *.* TO 'clustercheck'@'localhost';

			CREATE USER 'replication'@'%' IDENTIFIED BY '${REPLICATION_PASSWORD}';
			GRANT REPLICATION SLAVE ON *.* to 'replication'@'%';

			CREATE USER 'orchestrator'@'%' IDENTIFIED BY '${ORC_TOPOLOGY_PASSWORD}';
			GRANT SUPER, PROCESS, REPLICATION SLAVE, REPLICATION CLIENT, RELOAD ON *.* TO 'orchestrator'@'%';
			GRANT SELECT ON mysql.slave_master_info TO 'orchestrator'@'%';
			GRANT SELECT ON meta.* TO 'orchestrator'@'%';

			DROP DATABASE IF EXISTS test;
			FLUSH PRIVILEGES ;
		EOSQL

		{ set +x; } 2>/dev/null
		if [ ! -z "$MYSQL_ROOT_PASSWORD" ]; then
			mysql+=(-p"${MYSQL_ROOT_PASSWORD}")
		fi
		set -x

		file_env 'MYSQL_DATABASE'
		if [ "$MYSQL_DATABASE" ]; then
			echo "CREATE DATABASE IF NOT EXISTS \`$MYSQL_DATABASE\` ;" | "${mysql[@]}"
			mysql+=("$MYSQL_DATABASE")
		fi

		file_env 'MYSQL_USER'
		file_env 'MYSQL_PASSWORD'
		{ set +x; } 2>/dev/null
		if [ "$MYSQL_USER" -a "$MYSQL_PASSWORD" ]; then
			echo "CREATE USER '$MYSQL_USER'@'%' IDENTIFIED BY '$MYSQL_PASSWORD' ;" | "${mysql[@]}"

			if [ "$MYSQL_DATABASE" ]; then
				echo "GRANT ALL ON \`$MYSQL_DATABASE\`.* TO '$MYSQL_USER'@'%' ;" | "${mysql[@]}"
			fi

			echo 'FLUSH PRIVILEGES ;' | "${mysql[@]}"
		fi
		set -x

		echo
		ls /docker-entrypoint-initdb.d/ >/dev/null
		for f in /docker-entrypoint-initdb.d/*; do
			process_init_file "$f" "${mysql[@]}"
		done

		if [ -z "$(echo "SELECT PLUGIN_NAME FROM INFORMATION_SCHEMA.PLUGINS where PLUGIN_NAME='clone';" | "${mysql[@]}")" ]; then
			echo "INSTALL PLUGIN clone SONAME 'mysql_clone.so';" | "${mysql[@]}"
			echo "Clone plugin installed."
		fi

		{ set +x; } 2>/dev/null
		if [ ! -z "$MYSQL_ONETIME_PASSWORD" ]; then
			"${mysql[@]}" <<-EOSQL
				ALTER USER 'root'@'%' PASSWORD EXPIRE;
			EOSQL
		fi
		set -x
		if ! kill -s TERM "$pid" || ! wait "$pid"; then
			echo >&2 'MySQL init process failed.'
			exit 1
		fi

		echo
		echo 'MySQL init process done. Ready for start up.'
		echo
	fi

	# exit when MYSQL_INIT_ONLY environment variable is set to avoid starting mysqld
	if [ ! -z "$MYSQL_INIT_ONLY" ]; then
		echo 'Initialization complete, now exiting!'
		exit 0
	fi
fi

exec "$@"<|MERGE_RESOLUTION|>--- conflicted
+++ resolved
@@ -137,8 +137,8 @@
 MYSQL_VERSION=$(mysqld -V | awk '{print $3}' | awk -F'.' '{print $1"."$2}')
 
 if [ "$MYSQL_VERSION" != '8.0' ]; then
-    echo "Percona Distribution for MySQL Operator does not support $MYSQL_VERSION"
-    exit 1
+	echo "Percona Distribution for MySQL Operator does not support $MYSQL_VERSION"
+	exit 1
 fi
 
 file_env 'CLUSTERCHECK_PASSWORD' '' 'clustercheck'
@@ -154,16 +154,10 @@
 	rm -rfv "$TMPDIR"
 
 	cp /etc/mysql/config/node.cnf /etc/my.cnf.d/node.cnf
-<<<<<<< HEAD
 	SERVER_ID="$(echo ${POD_NAME} | awk -F '-' '{print $NF}')"
 	sed -i "s/server_id = 0/server_id = $((SERVER_ID + 1))/g" /etc/my.cnf.d/node.cnf
 	sed -i "s/report_host = FQDN/report_host = ${FQDN}/g" /etc/my.cnf.d/node.cnf
 	sed -i "s/admin-address = IP/admin-address = ${POD_IP}/g" /etc/my.cnf.d/node.cnf
-=======
-	SERVER_ID="$(echo "${POD_NAME}" | awk -F '-' '{print $NF}')"
-	sed -i "s/server_id = 0/server_id = $((SERVER_ID + 1))/g" /etc/my.cnf.d/node.cnf
-	sed -i "s/report_host = FQDN/report_host = ${FQDN}/g" /etc/my.cnf.d/node.cnf
->>>>>>> 7f10d68b
 	if [ ! -d "$DATADIR/mysql" ]; then
 		file_env 'MYSQL_ROOT_PASSWORD' '' 'root'
 		{ set +x; } 2>/dev/null
