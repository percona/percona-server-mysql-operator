--- conflicted
+++ resolved
@@ -3,25 +3,6 @@
 set -o errexit
 set -o xtrace
 
-<<<<<<< HEAD
-install -o "$(id -u)" -g "$(id -g)" -m 0755 -D /ps-entrypoint.sh /opt/percona/ps-entrypoint.sh
-install -o "$(id -u)" -g "$(id -g)" -m 0755 -D /heartbeat-entrypoint.sh /opt/percona/heartbeat-entrypoint.sh
-install -o "$(id -u)" -g "$(id -g)" -m 0755 -D /bootstrap /opt/percona/bootstrap
-install -o "$(id -u)" -g "$(id -g)" -m 0755 -D /healthcheck /opt/percona/healthcheck
-install -o "$(id -u)" -g "$(id -g)" -m 0755 -D /sidecar /opt/percona/sidecar
-install -o "$(id -u)" -g "$(id -g)" -m 0755 -D /peer-list /opt/percona/peer-list
-install -o "$(id -u)" -g "$(id -g)" -m 0755 -D /run-backup.sh /opt/percona/run-backup.sh
-install -o "$(id -u)" -g "$(id -g)" -m 0755 -D /run-restore.sh /opt/percona/run-restore.sh
-
-install -o "$(id -u)" -g "$(id -g)" -m 0755 -D /haproxy-entrypoint.sh /opt/percona/haproxy-entrypoint.sh
-install -o "$(id -u)" -g "$(id -g)" -m 0755 -D /haproxy_add_mysql_nodes.sh /opt/percona/haproxy_add_mysql_nodes.sh
-install -o "$(id -u)" -g "$(id -g)" -m 0755 -D /haproxy_check_primary.sh /opt/percona/haproxy_check_primary.sh
-install -o "$(id -u)" -g "$(id -g)" -m 0755 -D /haproxy_check_replicas.sh /opt/percona/haproxy_check_replicas.sh
-install -o "$(id -u)" -g "$(id -g)" -m 0755 -D /haproxy_liveness_check.sh /opt/percona/haproxy_liveness_check.sh
-install -o "$(id -u)" -g "$(id -g)" -m 0755 -D /haproxy_readiness_check.sh /opt/percona/haproxy_readiness_check.sh
-install -o "$(id -u)" -g "$(id -g)" -m 0755 -D /haproxy.cfg /opt/percona/haproxy.cfg
-install -o "$(id -u)" -g "$(id -g)" -m 0755 -D /haproxy-global.cfg /opt/percona/haproxy-global.cfg
-=======
 OPERATORDIR="/opt/percona-server-mysql-operator"
 BINDIR="/opt/percona"
 
@@ -34,7 +15,16 @@
 install -o "$(id -u)" -g "$(id -g)" -m 0755 -D "${OPERATORDIR}/bootstrap" "${BINDIR}/bootstrap"
 install -o "$(id -u)" -g "$(id -g)" -m 0755 -D "${OPERATORDIR}/healthcheck" "${BINDIR}/healthcheck"
 install -o "$(id -u)" -g "$(id -g)" -m 0755 -D "${OPERATORDIR}/sidecar" "${BINDIR}/sidecar"
+install -o "$(id -u)" -g "$(id -g)" -m 0755 -D "${OPERATORDIR}/peer-list" "${BINDIR}/peer-list"
 
 install -o "$(id -u)" -g "$(id -g)" -m 0755 -D "${OPERATORDIR}/run-backup.sh" "${BINDIR}/run-backup.sh"
 install -o "$(id -u)" -g "$(id -g)" -m 0755 -D "${OPERATORDIR}/run-restore.sh" "${BINDIR}/run-restore.sh"
->>>>>>> 5697b688
+
+install -o "$(id -u)" -g "$(id -g)" -m 0755 -D "${OPERATORDIR}/haproxy-entrypoint.sh" "${BINDIR}/haproxy-entrypoint.sh"
+install -o "$(id -u)" -g "$(id -g)" -m 0755 -D "${OPERATORDIR}/haproxy_add_mysql_nodes.sh" "${BINDIR}/haproxy_add_mysql_nodes.sh"
+install -o "$(id -u)" -g "$(id -g)" -m 0755 -D "${OPERATORDIR}/haproxy_check_primary.sh" "${BINDIR}/haproxy_check_primary.sh"
+install -o "$(id -u)" -g "$(id -g)" -m 0755 -D "${OPERATORDIR}/haproxy_check_replicas.sh" "${BINDIR}/haproxy_check_replicas.sh"
+install -o "$(id -u)" -g "$(id -g)" -m 0755 -D "${OPERATORDIR}/haproxy_liveness_check.sh" "${BINDIR}/haproxy_liveness_check.sh"
+install -o "$(id -u)" -g "$(id -g)" -m 0755 -D "${OPERATORDIR}/haproxy_readiness_check.sh" "${BINDIR}/haproxy_readiness_check.sh"
+install -o "$(id -u)" -g "$(id -g)" -m 0755 -D "${OPERATORDIR}/haproxy.cfg" "${BINDIR}/haproxy.cfg"
+install -o "$(id -u)" -g "$(id -g)" -m 0755 -D "${OPERATORDIR}/haproxy-global.cfg" "${BINDIR}/haproxy-global.cfg"