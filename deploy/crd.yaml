--- conflicted
+++ resolved
@@ -1130,32 +1130,7 @@
                               - name
                               type: object
                             dataSourceRef:
-<<<<<<< HEAD
-                              description: 'Specifies the object from which to populate
-                                the volume with data, if a non-empty volume is desired.
-                                This may be any local object from a non-empty API
-                                group (non core object) or a PersistentVolumeClaim
-                                object. When this field is specified, volume binding
-                                will only succeed if the type of the specified object
-                                matches some installed volume populator or dynamic
-                                provisioner. This field will replace the functionality
-                                of the DataSource field and as such if both fields
-                                are non-empty, they must have the same value. For
-                                backwards compatibility, both fields (DataSource and
-                                DataSourceRef) will be set to the same value automatically
-                                if one of them is empty and the other is non-empty.
-                                There are two important differences between DataSource
-                                and DataSourceRef: * While DataSource only allows
-                                two specific types of objects, DataSourceRef allows
-                                any non-core object, as well as PersistentVolumeClaim
-                                objects. * While DataSource ignores disallowed values
-                                (dropping them), DataSourceRef preserves all values,
-                                and generates an error if a disallowed value is specified.
-                                (Alpha) Using this field requires the AnyVolumeDataSource
-                                feature gate to be enabled.'
-=======
                               description: 'Specifies the object from which to populate the volume with data, if a non-empty volume is desired. This may be any local object from a non-empty API group (non core object) or a PersistentVolumeClaim object. When this field is specified, volume binding will only succeed if the type of the specified object matches some installed volume populator or dynamic provisioner. This field will replace the functionality of the DataSource field and as such if both fields are non-empty, they must have the same value. For backwards compatibility, both fields (DataSource and DataSourceRef) will be set to the same value automatically if one of them is empty and the other is non-empty. There are two important differences between DataSource and DataSourceRef: * While DataSource only allows two specific types of objects, DataSourceRef allows any non-core object, as well as PersistentVolumeClaim objects. * While DataSource ignores disallowed values (dropping them), DataSourceRef preserves all values, and generates an error if a disallowed value is specified. (Alpha) Using this field requires the AnyVolumeDataSource feature gate to be enabled.'
->>>>>>> a4eb4cab
                               properties:
                                 apiGroup:
                                   description: APIGroup is the group for the resource being referenced. If APIGroup is not specified, the specified Kind must be in the core API group. For any other third-party types, APIGroup is required.
@@ -1484,30 +1459,7 @@
                               x-kubernetes-int-or-string: true
                           type: object
                         ephemeral:
-<<<<<<< HEAD
-                          description: "Ephemeral represents a volume that is handled
-                            by a cluster storage driver. The volume's lifecycle is
-                            tied to the pod that defines it - it will be created before
-                            the pod starts, and deleted when the pod is removed. \n
-                            Use this if: a) the volume is only needed while the pod
-                            runs, b) features of normal volumes like restoring from
-                            snapshot or capacity tracking are needed, c) the storage
-                            driver is specified through a storage class, and d) the
-                            storage driver supports dynamic volume provisioning through
-                            a PersistentVolumeClaim (see EphemeralVolumeSource for
-                            more information on the connection between this volume
-                            type and PersistentVolumeClaim). \n Use PersistentVolumeClaim
-                            or one of the vendor-specific APIs for volumes that persist
-                            for longer than the lifecycle of an individual pod. \n
-                            Use CSI for light-weight local ephemeral volumes if the
-                            CSI driver is meant to be used that way - see the documentation
-                            of the driver for more information. \n A pod can use both
-                            types of ephemeral volumes and persistent volumes at the
-                            same time. \n This is a beta feature and only available
-                            when the GenericEphemeralVolume feature gate is enabled."
-=======
                           description: "Ephemeral represents a volume that is handled by a cluster storage driver. The volume's lifecycle is tied to the pod that defines it - it will be created before the pod starts, and deleted when the pod is removed. \n Use this if: a) the volume is only needed while the pod runs, b) features of normal volumes like restoring from snapshot or capacity tracking are needed, c) the storage driver is specified through a storage class, and d) the storage driver supports dynamic volume provisioning through a PersistentVolumeClaim (see EphemeralVolumeSource for more information on the connection between this volume type and PersistentVolumeClaim). \n Use PersistentVolumeClaim or one of the vendor-specific APIs for volumes that persist for longer than the lifecycle of an individual pod. \n Use CSI for light-weight local ephemeral volumes if the CSI driver is meant to be used that way - see the documentation of the driver for more information. \n A pod can use both types of ephemeral volumes and persistent volumes at the same time. \n This is a beta feature and only available when the GenericEphemeralVolume feature gate is enabled."
->>>>>>> a4eb4cab
                           properties:
                             volumeClaimTemplate:
                               description: "Will be used to create a stand-alone PVC to provision the volume. The pod in which this EphemeralVolumeSource is embedded will be the owner of the PVC, i.e. the PVC will be deleted together with the pod.  The name of the PVC will be `<pod name>-<volume name>` where `<volume name>` is the name from the `PodSpec.Volumes` array entry. Pod validation will reject the pod if the concatenated name is not valid for a PVC (for example, too long). \n An existing PVC with that name that is not owned by the pod will *not* be used for the pod to avoid using an unrelated volume by mistake. Starting the pod is then blocked until the unrelated PVC is removed. If such a pre-created PVC is meant to be used by the pod, the PVC has to updated with an owner reference to the pod once the pod exists. Normally this should not be necessary, but it may be useful when manually reconstructing a broken cluster. \n This field is read-only and no changes will be made by Kubernetes to the PVC after it has been created. \n Required, must not be nil."
@@ -1540,36 +1492,7 @@
                                       - name
                                       type: object
                                     dataSourceRef:
-<<<<<<< HEAD
-                                      description: 'Specifies the object from which
-                                        to populate the volume with data, if a non-empty
-                                        volume is desired. This may be any local object
-                                        from a non-empty API group (non core object)
-                                        or a PersistentVolumeClaim object. When this
-                                        field is specified, volume binding will only
-                                        succeed if the type of the specified object
-                                        matches some installed volume populator or
-                                        dynamic provisioner. This field will replace
-                                        the functionality of the DataSource field
-                                        and as such if both fields are non-empty,
-                                        they must have the same value. For backwards
-                                        compatibility, both fields (DataSource and
-                                        DataSourceRef) will be set to the same value
-                                        automatically if one of them is empty and
-                                        the other is non-empty. There are two important
-                                        differences between DataSource and DataSourceRef:
-                                        * While DataSource only allows two specific
-                                        types of objects, DataSourceRef allows any
-                                        non-core object, as well as PersistentVolumeClaim
-                                        objects. * While DataSource ignores disallowed
-                                        values (dropping them), DataSourceRef preserves
-                                        all values, and generates an error if a disallowed
-                                        value is specified. (Alpha) Using this field
-                                        requires the AnyVolumeDataSource feature gate
-                                        to be enabled.'
-=======
                                       description: 'Specifies the object from which to populate the volume with data, if a non-empty volume is desired. This may be any local object from a non-empty API group (non core object) or a PersistentVolumeClaim object. When this field is specified, volume binding will only succeed if the type of the specified object matches some installed volume populator or dynamic provisioner. This field will replace the functionality of the DataSource field and as such if both fields are non-empty, they must have the same value. For backwards compatibility, both fields (DataSource and DataSourceRef) will be set to the same value automatically if one of them is empty and the other is non-empty. There are two important differences between DataSource and DataSourceRef: * While DataSource only allows two specific types of objects, DataSourceRef allows any non-core object, as well as PersistentVolumeClaim objects. * While DataSource ignores disallowed values (dropping them), DataSourceRef preserves all values, and generates an error if a disallowed value is specified. (Alpha) Using this field requires the AnyVolumeDataSource feature gate to be enabled.'
->>>>>>> a4eb4cab
                                       properties:
                                         apiGroup:
                                           description: APIGroup is the group for the resource being referenced. If APIGroup is not specified, the specified Kind must be in the core API group. For any other third-party types, APIGroup is required.
@@ -3122,31 +3045,7 @@
                             - name
                             type: object
                           dataSourceRef:
-<<<<<<< HEAD
-                            description: 'Specifies the object from which to populate
-                              the volume with data, if a non-empty volume is desired.
-                              This may be any local object from a non-empty API group
-                              (non core object) or a PersistentVolumeClaim object.
-                              When this field is specified, volume binding will only
-                              succeed if the type of the specified object matches
-                              some installed volume populator or dynamic provisioner.
-                              This field will replace the functionality of the DataSource
-                              field and as such if both fields are non-empty, they
-                              must have the same value. For backwards compatibility,
-                              both fields (DataSource and DataSourceRef) will be set
-                              to the same value automatically if one of them is empty
-                              and the other is non-empty. There are two important
-                              differences between DataSource and DataSourceRef: *
-                              While DataSource only allows two specific types of objects,
-                              DataSourceRef allows any non-core object, as well as
-                              PersistentVolumeClaim objects. * While DataSource ignores
-                              disallowed values (dropping them), DataSourceRef preserves
-                              all values, and generates an error if a disallowed value
-                              is specified. (Alpha) Using this field requires the
-                              AnyVolumeDataSource feature gate to be enabled.'
-=======
                             description: 'Specifies the object from which to populate the volume with data, if a non-empty volume is desired. This may be any local object from a non-empty API group (non core object) or a PersistentVolumeClaim object. When this field is specified, volume binding will only succeed if the type of the specified object matches some installed volume populator or dynamic provisioner. This field will replace the functionality of the DataSource field and as such if both fields are non-empty, they must have the same value. For backwards compatibility, both fields (DataSource and DataSourceRef) will be set to the same value automatically if one of them is empty and the other is non-empty. There are two important differences between DataSource and DataSourceRef: * While DataSource only allows two specific types of objects, DataSourceRef allows any non-core object, as well as PersistentVolumeClaim objects. * While DataSource ignores disallowed values (dropping them), DataSourceRef preserves all values, and generates an error if a disallowed value is specified. (Alpha) Using this field requires the AnyVolumeDataSource feature gate to be enabled.'
->>>>>>> a4eb4cab
                             properties:
                               apiGroup:
                                 description: APIGroup is the group for the resource being referenced. If APIGroup is not specified, the specified Kind must be in the core API group. For any other third-party types, APIGroup is required.
@@ -4334,31 +4233,7 @@
                             - name
                             type: object
                           dataSourceRef:
-<<<<<<< HEAD
-                            description: 'Specifies the object from which to populate
-                              the volume with data, if a non-empty volume is desired.
-                              This may be any local object from a non-empty API group
-                              (non core object) or a PersistentVolumeClaim object.
-                              When this field is specified, volume binding will only
-                              succeed if the type of the specified object matches
-                              some installed volume populator or dynamic provisioner.
-                              This field will replace the functionality of the DataSource
-                              field and as such if both fields are non-empty, they
-                              must have the same value. For backwards compatibility,
-                              both fields (DataSource and DataSourceRef) will be set
-                              to the same value automatically if one of them is empty
-                              and the other is non-empty. There are two important
-                              differences between DataSource and DataSourceRef: *
-                              While DataSource only allows two specific types of objects,
-                              DataSourceRef allows any non-core object, as well as
-                              PersistentVolumeClaim objects. * While DataSource ignores
-                              disallowed values (dropping them), DataSourceRef preserves
-                              all values, and generates an error if a disallowed value
-                              is specified. (Alpha) Using this field requires the
-                              AnyVolumeDataSource feature gate to be enabled.'
-=======
                             description: 'Specifies the object from which to populate the volume with data, if a non-empty volume is desired. This may be any local object from a non-empty API group (non core object) or a PersistentVolumeClaim object. When this field is specified, volume binding will only succeed if the type of the specified object matches some installed volume populator or dynamic provisioner. This field will replace the functionality of the DataSource field and as such if both fields are non-empty, they must have the same value. For backwards compatibility, both fields (DataSource and DataSourceRef) will be set to the same value automatically if one of them is empty and the other is non-empty. There are two important differences between DataSource and DataSourceRef: * While DataSource only allows two specific types of objects, DataSourceRef allows any non-core object, as well as PersistentVolumeClaim objects. * While DataSource ignores disallowed values (dropping them), DataSourceRef preserves all values, and generates an error if a disallowed value is specified. (Alpha) Using this field requires the AnyVolumeDataSource feature gate to be enabled.'
->>>>>>> a4eb4cab
                             properties:
                               apiGroup:
                                 description: APIGroup is the group for the resource being referenced. If APIGroup is not specified, the specified Kind must be in the core API group. For any other third-party types, APIGroup is required.
