--- conflicted
+++ resolved
@@ -5197,14 +5197,6 @@
                 type: string
               sslSecretName:
                 type: string
-<<<<<<< HEAD
-              upgradeOptions:
-                properties:
-                  apply:
-                    type: string
-                  versionServiceEndpoint:
-                    type: string
-=======
               toolkit:
                 properties:
                   containerSecurityContext:
@@ -5532,7 +5524,13 @@
                         format: int32
                         type: integer
                     type: object
->>>>>>> ae67cfaa
+                type: object
+              upgradeOptions:
+                properties:
+                  apply:
+                    type: string
+                  versionServiceEndpoint:
+                    type: string
                 type: object
             type: object
           status:
