--- conflicted
+++ resolved
@@ -636,7 +636,6 @@
     enabled: false
     image: perconalab/pmm-client:3-dev-latest
     imagePullPolicy: Always
-<<<<<<< HEAD
     serverHost: monitoring-service
 #    mysqlParams: PMM_ADMIN_CUSTOM_PARAMS
 #    containerSecurityContext:
@@ -650,29 +649,16 @@
       requests:
         cpu: 300m
         memory: 150M
-#    readinessProbes:
-#      failureThreshold: 3
-#      periodSeconds: 5
-#      successThreshold: 1
-#      timeoutSeconds: 3
-#    livenessProbes:
-=======
-#    readinessProbe:
-#      initialDelaySeconds: 15
-#      timeoutSeconds: 15
-#      periodSeconds: 30
-#      successThreshold: 1
-#      failureThreshold: 5
-#    livenessProbe:
-#      initialDelaySeconds: 300
-#      timeoutSeconds: 5
-#      periodSeconds: 10
-#      successThreshold: 1
->>>>>>> 9c121f2b
-#      failureThreshold: 3
-#      periodSeconds: 5
-#      successThreshold: 1
-#      timeoutSeconds: 3
+    livenessProbe:
+      failureThreshold: 3
+      periodSeconds: 5
+      successThreshold: 1
+      timeoutSeconds: 3
+    readinessProbe:
+      failureThreshold: 3
+      periodSeconds: 5
+      successThreshold: 1
+      timeoutSeconds: 3
   backup:
     enabled: true
     pitr:
