--- conflicted
+++ resolved
@@ -10,15 +10,9 @@
   crVersion: 0.3.0
   secretsName: cluster1-secrets
   sslSecretName: cluster1-ssl
-<<<<<<< HEAD
-  toolkit:
-    image: perconalab/percona-server-mysql-operator:3.4.0-toolkit
-    imagePullPolicy: Always
-=======
   upgradeOptions:
     versionServiceEndpoint: https://check.percona.com
     apply: recommended
->>>>>>> 9ef09d88
 #  tls:
 #    SANs:
 #      - mysql-1.example.com
