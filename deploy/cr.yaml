--- conflicted
+++ resolved
@@ -8,11 +8,9 @@
   crVersion: 0.3.0
   secretsName: cluster1-secrets
   sslSecretName: cluster1-ssl
-<<<<<<< HEAD
   upgradeOptions:
     versionServiceEndpoint: https://check.percona.com
     apply: recommended
-=======
 #  tls:
 #    SANs:
 #      - mysql-1.example.com
@@ -22,7 +20,6 @@
 #      name: special-selfsigned-issuer
 #      kind: ClusterIssuer
 #      group: cert-manager.io
->>>>>>> c0424d40
   mysql:
     clusterType: async
     image: percona/percona-server:8.0.28
