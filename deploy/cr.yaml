--- conflicted
+++ resolved
@@ -7,11 +7,9 @@
 #  pause: false
   secretsName: cluster1-secrets
   sslSecretName: cluster1-ssl
-<<<<<<< HEAD
   toolkit:
     image: perconalab/percona-server-mysql-operator:3.4.0-toolkit
     imagePullPolicy: Always
-=======
 #  tls:
 #    SANs:
 #      - mysql-1.example.com
@@ -21,7 +19,6 @@
 #      name: special-selfsigned-issuer
 #      kind: ClusterIssuer
 #      group: cert-manager.io
->>>>>>> c0424d40
   mysql:
     clusterType: async
     image: percona/percona-server:8.0.28
