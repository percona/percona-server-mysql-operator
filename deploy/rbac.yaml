apiVersion: v1
kind: ServiceAccount
metadata:
  name: percona-server-mysql-operator
---
apiVersion: rbac.authorization.k8s.io/v1
kind: Role
metadata:
  name: percona-server-mysql-operator-leaderelection
rules:
- apiGroups:
  - ""
  resources:
  - configmaps
  verbs:
  - get
  - list
  - watch
  - create
  - update
  - patch
  - delete
- apiGroups:
  - coordination.k8s.io
  resources:
  - leases
  verbs:
  - get
  - list
  - watch
  - create
  - update
  - patch
  - delete
- apiGroups:
  - ""
  resources:
  - events
  verbs:
  - create
  - patch
---
apiVersion: rbac.authorization.k8s.io/v1
kind: Role
metadata:
  name: percona-server-mysql-operator
rules:
- apiGroups:
  - ""
  resources:
  - configmaps
<<<<<<< HEAD
=======
  - persistentvolumeclaims
  - pods
  - pods/exec
>>>>>>> 08d0ea57
  - secrets
  - services
  verbs:
  - create
  - delete
  - get
  - list
  - patch
  - update
  - watch
- apiGroups:
  - ""
  resources:
  - events
  verbs:
  - create
  - patch
- apiGroups:
  - ""
  resources:
<<<<<<< HEAD
  - persistentvolumeclaims
  verbs:
  - create
  - delete
  - get
  - list
  - patch
  - update
  - watch
- apiGroups:
  - ""
  resources:
  - pods
  - pods/exec
  verbs:
  - create
  - delete
  - deletecollection
  - get
  - list
  - patch
  - update
  - watch
- apiGroups:
  - ""
  resources:
=======
>>>>>>> 08d0ea57
  - serviceaccounts
  verbs:
  - create
  - get
  - list
  - patch
  - watch
- apiGroups:
  - apps
  resources:
  - deployments
  - statefulsets
  verbs:
  - create
  - delete
  - get
  - list
  - patch
  - update
  - watch
- apiGroups:
  - batch
  resources:
  - jobs
  verbs:
  - create
  - delete
  - get
  - list
  - patch
  - update
  - watch
- apiGroups:
  - cert-manager.io
  - certmanager.k8s.io
  resources:
  - certificates
  - issuers
  verbs:
  - create
  - delete
  - deletecollection
  - get
  - list
  - patch
  - update
  - watch
- apiGroups:
  - ps.percona.com
  resources:
  - perconaservermysqlbackups
  - perconaservermysqlbackups/finalizers
  - perconaservermysqlbackups/status
  - perconaservermysqlrestores
  - perconaservermysqlrestores/finalizers
  - perconaservermysqlrestores/status
  - perconaservermysqls
  - perconaservermysqls/finalizers
  - perconaservermysqls/status
  verbs:
  - create
  - delete
  - get
  - list
  - patch
  - update
  - watch
- apiGroups:
  - rbac.authorization.k8s.io
  resources:
  - rolebindings
  - roles
  verbs:
  - create
  - get
  - list
  - patch
  - watch
---
apiVersion: rbac.authorization.k8s.io/v1
kind: RoleBinding
metadata:
  name: percona-server-mysql-operator
roleRef:
  apiGroup: rbac.authorization.k8s.io
  kind: Role
  name: percona-server-mysql-operator
subjects:
- kind: ServiceAccount
  name: percona-server-mysql-operator
---
apiVersion: rbac.authorization.k8s.io/v1
kind: RoleBinding
metadata:
  name: percona-server-mysql-operator-leaderelection
roleRef:
  apiGroup: rbac.authorization.k8s.io
  kind: Role
  name: percona-server-mysql-operator-leaderelection
subjects:
- kind: ServiceAccount
  name: percona-server-mysql-operator
---<|MERGE_RESOLUTION|>--- conflicted
+++ resolved
@@ -49,12 +49,7 @@
   - ""
   resources:
   - configmaps
-<<<<<<< HEAD
-=======
   - persistentvolumeclaims
-  - pods
-  - pods/exec
->>>>>>> 08d0ea57
   - secrets
   - services
   verbs:
@@ -75,19 +70,6 @@
 - apiGroups:
   - ""
   resources:
-<<<<<<< HEAD
-  - persistentvolumeclaims
-  verbs:
-  - create
-  - delete
-  - get
-  - list
-  - patch
-  - update
-  - watch
-- apiGroups:
-  - ""
-  resources:
   - pods
   - pods/exec
   verbs:
@@ -102,8 +84,6 @@
 - apiGroups:
   - ""
   resources:
-=======
->>>>>>> 08d0ea57
   - serviceaccounts
   verbs:
   - create
