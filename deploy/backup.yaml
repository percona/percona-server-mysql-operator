--- conflicted
+++ resolved
@@ -5,10 +5,6 @@
   finalizers:
     - percona.com/delete-backup
 spec:
-<<<<<<< HEAD
 #  sourceHost: cluster1-mysql-0.<mysql_service_name>.<namespace>
-  clusterName: cluster1
-=======
   clusterName: ps-cluster1
->>>>>>> 168c12a5
   storageName: minio