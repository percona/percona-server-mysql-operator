--- conflicted
+++ resolved
@@ -16,16 +16,12 @@
           limits:
             memory: 1Gi
       - name: xtrabackup
-<<<<<<< HEAD
-      - name: pt-heartbeat
-=======
         ports:
         - containerPort: 6033
           name: http
           protocol: TCP
       - name: pt-heartbeat
         resources: {}
->>>>>>> ae67cfaa
 status:
   observedGeneration: 2
   readyReplicas: 3
