apiVersion: apps/v1
kind: StatefulSet
metadata:
  name: monitoring-mysql
spec:
  template:
    spec:
      containers:
      - name: mysql
      - name: xtrabackup
      - name: pt-heartbeat
<<<<<<< HEAD
      - env:
        - name: POD_NAME
          valueFrom:
            fieldRef:
              apiVersion: v1
              fieldPath: metadata.name
        - name: POD_NAMESPACE
          valueFrom:
            fieldRef:
              apiVersion: v1
              fieldPath: metadata.namespace
        - name: CLUSTER_NAME
          value: monitoring
        - name: CLIENT_PORT_LISTEN
          value: "7777"
        - name: CLIENT_PORT_MIN
          value: "30100"
        - name: CLIENT_PORT_MAX
          value: "30105"
        - name: PMM_AGENT_SERVER_ADDRESS
          value: monitoring-service
        - name: PMM_AGENT_SERVER_USERNAME
          value: api_key
        - name: PMM_AGENT_SERVER_PASSWORD
          valueFrom:
            secretKeyRef:
              key: pmmserverkey
              name: internal-monitoring
        - name: PMM_SERVER
          value: monitoring-service
        - name: PMM_USER
          value: api_key
        - name: PMM_PASSWORD
          valueFrom:
            secretKeyRef:
              key: pmmserverkey
              name: internal-monitoring
        - name: PMM_AGENT_LISTEN_PORT
          value: "7777"
        - name: PMM_AGENT_PORTS_MIN
          value: "30100"
        - name: PMM_AGENT_PORTS_MAX
          value: "30105"
        - name: PMM_AGENT_CONFIG_FILE
          value: /usr/local/percona/pmm2/config/pmm-agent.yaml
        - name: PMM_AGENT_SERVER_INSECURE_TLS
          value: "1"
        - name: PMM_AGENT_LISTEN_ADDRESS
          value: 0.0.0.0
        - name: PMM_AGENT_SETUP_NODE_NAME
          value: $(POD_NAMESPACE)-$(POD_NAME)
        - name: PMM_AGENT_SETUP_METRICS_MODE
          value: push
        - name: PMM_AGENT_SETUP
          value: "1"
        - name: PMM_AGENT_SETUP_FORCE
          value: "1"
        - name: PMM_AGENT_SETUP_NODE_TYPE
          value: container
        - name: PMM_AGENT_PRERUN_SCRIPT
          value: /opt/percona/pmm-prerun.sh
        - name: PMM_AGENT_SIDECAR
          value: "true"
        - name: PMM_AGENT_SIDECAR_SLEEP
          value: "5"
        - name: DB_CLUSTER
          value: monitoring
        - name: DB_TYPE
          value: mysql
        - name: DB_HOST
          value: localhost
        - name: DB_PORT
          value: "33062"
        - name: DB_USER
          value: monitor
        - name: DB_PASSWORD
          valueFrom:
            secretKeyRef:
              key: monitor
              name: internal-monitoring
        - name: DB_ARGS
          value: --query-source=perfschema
        name: pmm-client
=======
      - name: pmm-client
        env:
          - name: POD_NAME
            valueFrom:
              fieldRef:
                apiVersion: v1
                fieldPath: metadata.name
          - name: POD_NAMESPACE
            valueFrom:
              fieldRef:
                apiVersion: v1
                fieldPath: metadata.namespace
          - name: CLUSTER_NAME
            value: monitoring
          - name: CLIENT_PORT_LISTEN
            value: "7777"
          - name: CLIENT_PORT_MIN
            value: "30100"
          - name: CLIENT_PORT_MAX
            value: "30105"
          - name: PMM_AGENT_SERVER_ADDRESS
            value: monitoring-service
          - name: PMM_AGENT_SERVER_USERNAME
            value: api_key
          - name: PMM_AGENT_SERVER_PASSWORD
            valueFrom:
              secretKeyRef:
                key: pmmserverkey
                name: internal-monitoring
          - name: PMM_SERVER
            value: monitoring-service
          - name: PMM_USER
            value: api_key
          - name: PMM_PASSWORD
            valueFrom:
              secretKeyRef:
                key: pmmserverkey
                name: internal-monitoring
          - name: PMM_AGENT_LISTEN_PORT
            value: "7777"
          - name: PMM_AGENT_PORTS_MIN
            value: "30100"
          - name: PMM_AGENT_PORTS_MAX
            value: "30105"
          - name: PMM_AGENT_CONFIG_FILE
            value: /usr/local/percona/pmm2/config/pmm-agent.yaml
          - name: PMM_AGENT_SERVER_INSECURE_TLS
            value: "1"
          - name: PMM_AGENT_LISTEN_ADDRESS
            value: 0.0.0.0
          - name: PMM_AGENT_SETUP_NODE_NAME
            value: $(POD_NAMESPACE)-$(POD_NAME)
          - name: PMM_AGENT_SETUP_METRICS_MODE
            value: push
          - name: PMM_AGENT_SETUP
            value: "1"
          - name: PMM_AGENT_SETUP_FORCE
            value: "1"
          - name: PMM_AGENT_SETUP_NODE_TYPE
            value: container
          - name: PMM_AGENT_PRERUN_SCRIPT
            value: /opt/percona/pmm-prerun.sh
          - name: PMM_AGENT_SIDECAR
            value: "true"
          - name: PMM_AGENT_SIDECAR_SLEEP
            value: "5"
          - name: PMM_AGENT_PATHS_TEMPDIR
            value: "/tmp"
          - name: DB_CLUSTER
            value: monitoring
          - name: DB_TYPE
            value: mysql
          - name: DB_HOST
            value: localhost
          - name: DB_PORT
            value: "33062"
          - name: DB_USER
            value: monitor
          - name: DB_PASSWORD
            valueFrom:
              secretKeyRef:
                key: monitor
                name: internal-monitoring
          - name: DB_ARGS
            value: --query-source=perfschema
>>>>>>> e911efe9
status:
  collisionCount: 0
  currentReplicas: 3
  observedGeneration: 1
  readyReplicas: 3
  replicas: 3
  updatedReplicas: 3
---
apiVersion: apps/v1
kind: StatefulSet
metadata:
  name: monitoring-orc
status:
  collisionCount: 0
  currentReplicas: 3
  observedGeneration: 1
  readyReplicas: 3
  replicas: 3
  updatedReplicas: 3
---
apiVersion: ps.percona.com/v1alpha1
kind: PerconaServerMySQL
metadata:
  finalizers:
  - delete-mysql-pods-in-order
  name: monitoring
status:
  mysql:
    ready: 3
    size: 3
    state: ready
  orchestrator:
    ready: 3
    size: 3
    state: ready
  state: ready
---
apiVersion: apps/v1
kind: StatefulSet
metadata:
  name: monitoring-haproxy
spec:
  template:
    spec:
      containers:
      - name: haproxy
      - name: mysql-monit
<<<<<<< HEAD
      - env:
        - name: POD_NAME
          valueFrom:
            fieldRef:
              apiVersion: v1
              fieldPath: metadata.name
        - name: POD_NAMESPACE
          valueFrom:
            fieldRef:
              apiVersion: v1
              fieldPath: metadata.namespace
        - name: CLUSTER_NAME
          value: monitoring
        - name: CLIENT_PORT_LISTEN
          value: "7777"
        - name: CLIENT_PORT_MIN
          value: "30100"
        - name: CLIENT_PORT_MAX
          value: "30105"
        - name: PMM_AGENT_SERVER_ADDRESS
          value: monitoring-service
        - name: PMM_AGENT_SERVER_USERNAME
          value: api_key
        - name: PMM_AGENT_SERVER_PASSWORD
          valueFrom:
            secretKeyRef:
              key: pmmserverkey
              name: internal-monitoring
        - name: PMM_SERVER
          value: monitoring-service
        - name: PMM_USER
          value: api_key
        - name: PMM_PASSWORD
          valueFrom:
            secretKeyRef:
              key: pmmserverkey
              name: internal-monitoring
        - name: PMM_AGENT_LISTEN_PORT
          value: "7777"
        - name: PMM_AGENT_PORTS_MIN
          value: "30100"
        - name: PMM_AGENT_PORTS_MAX
          value: "30105"
        - name: PMM_AGENT_CONFIG_FILE
          value: /usr/local/percona/pmm2/config/pmm-agent.yaml
        - name: PMM_AGENT_SERVER_INSECURE_TLS
          value: "1"
        - name: PMM_AGENT_LISTEN_ADDRESS
          value: 0.0.0.0
        - name: PMM_AGENT_SETUP_NODE_NAME
          value: $(POD_NAMESPACE)-$(POD_NAME)
        - name: PMM_AGENT_SETUP_METRICS_MODE
          value: push
        - name: PMM_AGENT_SETUP
          value: "1"
        - name: PMM_AGENT_SETUP_FORCE
          value: "1"
        - name: PMM_AGENT_SETUP_NODE_TYPE
          value: container
        - name: PMM_AGENT_PRERUN_SCRIPT
          value: /opt/percona/pmm-prerun.sh
        - name: PMM_AGENT_SIDECAR
          value: "true"
        - name: PMM_AGENT_SIDECAR_SLEEP
          value: "5"
        - name: DB_CLUSTER
          value: monitoring
        - name: DB_TYPE
          value: haproxy
        - name: DB_HOST
          value: localhost
        - name: DB_PORT
          value: "33062"
        - name: DB_USER
          value: monitor
        - name: DB_PASSWORD
          valueFrom:
            secretKeyRef:
              key: monitor
              name: internal-monitoring
        - name: DB_ARGS
          value: --query-source=perfschema
        - name: PMM_ADMIN_CUSTOM_PARAMS
          value: --listen-port=8404
=======
      - name: pmm-client
        env:
          - name: POD_NAME
            valueFrom:
              fieldRef:
                apiVersion: v1
                fieldPath: metadata.name
          - name: POD_NAMESPACE
            valueFrom:
              fieldRef:
                apiVersion: v1
                fieldPath: metadata.namespace
          - name: CLUSTER_NAME
            value: monitoring
          - name: CLIENT_PORT_LISTEN
            value: "7777"
          - name: CLIENT_PORT_MIN
            value: "30100"
          - name: CLIENT_PORT_MAX
            value: "30105"
          - name: PMM_AGENT_SERVER_ADDRESS
            value: monitoring-service
          - name: PMM_AGENT_SERVER_USERNAME
            value: api_key
          - name: PMM_AGENT_SERVER_PASSWORD
            valueFrom:
              secretKeyRef:
                key: pmmserverkey
                name: internal-monitoring
          - name: PMM_SERVER
            value: monitoring-service
          - name: PMM_USER
            value: api_key
          - name: PMM_PASSWORD
            valueFrom:
              secretKeyRef:
                key: pmmserverkey
                name: internal-monitoring
          - name: PMM_AGENT_LISTEN_PORT
            value: "7777"
          - name: PMM_AGENT_PORTS_MIN
            value: "30100"
          - name: PMM_AGENT_PORTS_MAX
            value: "30105"
          - name: PMM_AGENT_CONFIG_FILE
            value: /usr/local/percona/pmm2/config/pmm-agent.yaml
          - name: PMM_AGENT_SERVER_INSECURE_TLS
            value: "1"
          - name: PMM_AGENT_LISTEN_ADDRESS
            value: 0.0.0.0
          - name: PMM_AGENT_SETUP_NODE_NAME
            value: $(POD_NAMESPACE)-$(POD_NAME)
          - name: PMM_AGENT_SETUP_METRICS_MODE
            value: push
          - name: PMM_AGENT_SETUP
            value: "1"
          - name: PMM_AGENT_SETUP_FORCE
            value: "1"
          - name: PMM_AGENT_SETUP_NODE_TYPE
            value: container
          - name: PMM_AGENT_PRERUN_SCRIPT
            value: /opt/percona/pmm-prerun.sh
          - name: PMM_AGENT_SIDECAR
            value: "true"
          - name: PMM_AGENT_SIDECAR_SLEEP
            value: "5"
          - name: PMM_AGENT_PATHS_TEMPDIR
            value: "/tmp"
          - name: DB_CLUSTER
            value: monitoring
          - name: DB_TYPE
            value: haproxy
          - name: DB_HOST
            value: localhost
          - name: DB_PORT
            value: "33062"
          - name: DB_USER
            value: monitor
          - name: DB_PASSWORD
            valueFrom:
              secretKeyRef:
                key: monitor
                name: internal-monitoring
          - name: DB_ARGS
            value: --query-source=perfschema
          - name: PMM_ADMIN_CUSTOM_PARAMS
            value: --listen-port=8404
>>>>>>> e911efe9
        imagePullPolicy: Always
        name: pmm-client
        ports:
        - containerPort: 7777
          protocol: TCP
        - containerPort: 30100
          protocol: TCP
        - containerPort: 30101
          protocol: TCP
        - containerPort: 30102
          protocol: TCP
        - containerPort: 30103
          protocol: TCP
        - containerPort: 30104
          protocol: TCP
        - containerPort: 30105
          protocol: TCP
        - containerPort: 8404
          protocol: TCP
        resources:
          requests:
            cpu: 300m
            memory: 150M
        terminationMessagePath: /dev/termination-log
        terminationMessagePolicy: File
        volumeMounts:
        - mountPath: /opt/percona
          name: bin
      dnsPolicy: ClusterFirst
      initContainers:
      - command:
        - /opt/percona-server-mysql-operator/ps-init-entrypoint.sh
        imagePullPolicy: Always
        name: haproxy-init
        resources: {}
        terminationMessagePath: /dev/termination-log
        terminationMessagePolicy: File
        volumeMounts:
        - mountPath: /opt/percona
          name: bin
      restartPolicy: Always
      schedulerName: default-scheduler
      securityContext: {}
      terminationGracePeriodSeconds: 30
      volumes:
      - emptyDir: {}
        name: bin
      - emptyDir: {}
        name: haproxy-config
      - name: users
        secret:
          defaultMode: 420
          secretName: internal-monitoring
      - name: tls
        secret:
          defaultMode: 420
          secretName: test-ssl
      - name: config
        projected:
          defaultMode: 420
          sources:
          - configMap:
              items:
              - key: haproxy.cfg
                path: haproxy.cfg
              name: monitoring-haproxy
              optional: true
  updateStrategy:
    rollingUpdate:
      partition: 0
    type: RollingUpdate
status:
  availableReplicas: 3
  currentReplicas: 3
  observedGeneration: 1
  readyReplicas: 3
  replicas: 3
  updatedReplicas: 3<|MERGE_RESOLUTION|>--- conflicted
+++ resolved
@@ -9,91 +9,6 @@
       - name: mysql
       - name: xtrabackup
       - name: pt-heartbeat
-<<<<<<< HEAD
-      - env:
-        - name: POD_NAME
-          valueFrom:
-            fieldRef:
-              apiVersion: v1
-              fieldPath: metadata.name
-        - name: POD_NAMESPACE
-          valueFrom:
-            fieldRef:
-              apiVersion: v1
-              fieldPath: metadata.namespace
-        - name: CLUSTER_NAME
-          value: monitoring
-        - name: CLIENT_PORT_LISTEN
-          value: "7777"
-        - name: CLIENT_PORT_MIN
-          value: "30100"
-        - name: CLIENT_PORT_MAX
-          value: "30105"
-        - name: PMM_AGENT_SERVER_ADDRESS
-          value: monitoring-service
-        - name: PMM_AGENT_SERVER_USERNAME
-          value: api_key
-        - name: PMM_AGENT_SERVER_PASSWORD
-          valueFrom:
-            secretKeyRef:
-              key: pmmserverkey
-              name: internal-monitoring
-        - name: PMM_SERVER
-          value: monitoring-service
-        - name: PMM_USER
-          value: api_key
-        - name: PMM_PASSWORD
-          valueFrom:
-            secretKeyRef:
-              key: pmmserverkey
-              name: internal-monitoring
-        - name: PMM_AGENT_LISTEN_PORT
-          value: "7777"
-        - name: PMM_AGENT_PORTS_MIN
-          value: "30100"
-        - name: PMM_AGENT_PORTS_MAX
-          value: "30105"
-        - name: PMM_AGENT_CONFIG_FILE
-          value: /usr/local/percona/pmm2/config/pmm-agent.yaml
-        - name: PMM_AGENT_SERVER_INSECURE_TLS
-          value: "1"
-        - name: PMM_AGENT_LISTEN_ADDRESS
-          value: 0.0.0.0
-        - name: PMM_AGENT_SETUP_NODE_NAME
-          value: $(POD_NAMESPACE)-$(POD_NAME)
-        - name: PMM_AGENT_SETUP_METRICS_MODE
-          value: push
-        - name: PMM_AGENT_SETUP
-          value: "1"
-        - name: PMM_AGENT_SETUP_FORCE
-          value: "1"
-        - name: PMM_AGENT_SETUP_NODE_TYPE
-          value: container
-        - name: PMM_AGENT_PRERUN_SCRIPT
-          value: /opt/percona/pmm-prerun.sh
-        - name: PMM_AGENT_SIDECAR
-          value: "true"
-        - name: PMM_AGENT_SIDECAR_SLEEP
-          value: "5"
-        - name: DB_CLUSTER
-          value: monitoring
-        - name: DB_TYPE
-          value: mysql
-        - name: DB_HOST
-          value: localhost
-        - name: DB_PORT
-          value: "33062"
-        - name: DB_USER
-          value: monitor
-        - name: DB_PASSWORD
-          valueFrom:
-            secretKeyRef:
-              key: monitor
-              name: internal-monitoring
-        - name: DB_ARGS
-          value: --query-source=perfschema
-        name: pmm-client
-=======
       - name: pmm-client
         env:
           - name: POD_NAME
@@ -179,7 +94,6 @@
                 name: internal-monitoring
           - name: DB_ARGS
             value: --query-source=perfschema
->>>>>>> e911efe9
 status:
   collisionCount: 0
   currentReplicas: 3
@@ -227,92 +141,6 @@
       containers:
       - name: haproxy
       - name: mysql-monit
-<<<<<<< HEAD
-      - env:
-        - name: POD_NAME
-          valueFrom:
-            fieldRef:
-              apiVersion: v1
-              fieldPath: metadata.name
-        - name: POD_NAMESPACE
-          valueFrom:
-            fieldRef:
-              apiVersion: v1
-              fieldPath: metadata.namespace
-        - name: CLUSTER_NAME
-          value: monitoring
-        - name: CLIENT_PORT_LISTEN
-          value: "7777"
-        - name: CLIENT_PORT_MIN
-          value: "30100"
-        - name: CLIENT_PORT_MAX
-          value: "30105"
-        - name: PMM_AGENT_SERVER_ADDRESS
-          value: monitoring-service
-        - name: PMM_AGENT_SERVER_USERNAME
-          value: api_key
-        - name: PMM_AGENT_SERVER_PASSWORD
-          valueFrom:
-            secretKeyRef:
-              key: pmmserverkey
-              name: internal-monitoring
-        - name: PMM_SERVER
-          value: monitoring-service
-        - name: PMM_USER
-          value: api_key
-        - name: PMM_PASSWORD
-          valueFrom:
-            secretKeyRef:
-              key: pmmserverkey
-              name: internal-monitoring
-        - name: PMM_AGENT_LISTEN_PORT
-          value: "7777"
-        - name: PMM_AGENT_PORTS_MIN
-          value: "30100"
-        - name: PMM_AGENT_PORTS_MAX
-          value: "30105"
-        - name: PMM_AGENT_CONFIG_FILE
-          value: /usr/local/percona/pmm2/config/pmm-agent.yaml
-        - name: PMM_AGENT_SERVER_INSECURE_TLS
-          value: "1"
-        - name: PMM_AGENT_LISTEN_ADDRESS
-          value: 0.0.0.0
-        - name: PMM_AGENT_SETUP_NODE_NAME
-          value: $(POD_NAMESPACE)-$(POD_NAME)
-        - name: PMM_AGENT_SETUP_METRICS_MODE
-          value: push
-        - name: PMM_AGENT_SETUP
-          value: "1"
-        - name: PMM_AGENT_SETUP_FORCE
-          value: "1"
-        - name: PMM_AGENT_SETUP_NODE_TYPE
-          value: container
-        - name: PMM_AGENT_PRERUN_SCRIPT
-          value: /opt/percona/pmm-prerun.sh
-        - name: PMM_AGENT_SIDECAR
-          value: "true"
-        - name: PMM_AGENT_SIDECAR_SLEEP
-          value: "5"
-        - name: DB_CLUSTER
-          value: monitoring
-        - name: DB_TYPE
-          value: haproxy
-        - name: DB_HOST
-          value: localhost
-        - name: DB_PORT
-          value: "33062"
-        - name: DB_USER
-          value: monitor
-        - name: DB_PASSWORD
-          valueFrom:
-            secretKeyRef:
-              key: monitor
-              name: internal-monitoring
-        - name: DB_ARGS
-          value: --query-source=perfschema
-        - name: PMM_ADMIN_CUSTOM_PARAMS
-          value: --listen-port=8404
-=======
       - name: pmm-client
         env:
           - name: POD_NAME
@@ -400,7 +228,6 @@
             value: --query-source=perfschema
           - name: PMM_ADMIN_CUSTOM_PARAMS
             value: --listen-port=8404
->>>>>>> e911efe9
         imagePullPolicy: Always
         name: pmm-client
         ports:
