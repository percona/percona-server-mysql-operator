#!/bin/bash

# set root repo relatively to a test dir
ROOT_REPO=${ROOT_REPO:-$(realpath ../../..)}
test_name=$(basename "$(pwd)")
source "${ROOT_REPO}/e2e-tests/vars.sh"

if oc get projects 2>/dev/null; then
	OPENSHIFT=4
fi

init_temp_dir() {
	rm -rf "$TEMP_DIR"
	mkdir -p "$TEMP_DIR"
}

create_namespace() {
	local namespace=$1

	if [[ -n $OPENSHIFT ]]; then
		set -o pipefail
		if [[ $OPERATOR_NS ]] && (oc get project "$OPERATOR_NS" -o json >/dev/null 2>&1 | jq -r '.metadata.name' >/dev/null 2>&1); then
			oc delete --grace-period=0 --force=true project "$namespace" && sleep 120 || :
		else
			oc delete project "$namespace" && sleep 40 || :
		fi
		wait_for_delete "project/$namespace" || :

		oc new-project "$namespace"
		oc project "$namespace"
		oc adm policy add-scc-to-user hostaccess -z default || :
	else
		kubectl delete namespace $namespace --ignore-not-found || :
		kubectl wait --for=delete namespace "$namespace" || :
		kubectl create namespace $namespace
	fi
}

wait_for_delete() {
	local res="$1"

	echo -n "waiting for $res to be deleted"
	set +o xtrace
	retry=0
	until (kubectl get $res || :) 2>&1 | grep NotFound; do
		sleep 1
		echo -n .
		let retry+=1
		if [ $retry -ge 120 ]; then
			kubectl_bin logs ${OPERATOR_NS:+-n $OPERATOR_NS} $(get_operator_pod)
			echo max retry count $retry reached. something went wrong with operator or kubernetes cluster
			exit 1
		fi
	done
}

deploy_operator() {
	destroy_operator

	if [[ $OPERATOR_NS ]]; then
		create_namespace "${OPERATOR_NS}"
	fi

	kubectl -n "${OPERATOR_NS:-$NAMESPACE}" apply --server-side --force-conflicts -f "${DEPLOY_DIR}/crd.yaml"

	if [ -n "$OPERATOR_NS" ]; then
		kubectl -n "${OPERATOR_NS:-$NAMESPACE}" apply -f "${DEPLOY_DIR}/cw-rbac.yaml"

		yq eval \
			"$(printf 'select(documentIndex==1).spec.template.spec.containers[0].image="%s"' "${IMAGE}")" \
			"${DEPLOY_DIR}/cw-operator.yaml" \
			| yq eval '(select(documentIndex==1).spec.template.spec.containers[] | select(.name=="manager").env[] | select(.name=="DISABLE_TELEMETRY").value) = "true"' \
			| yq eval '(select(documentIndex==1).spec.template.spec.containers[] | select(.name=="manager").env[] | select(.name=="LOG_LEVEL").value) = "DEBUG"' \
			| kubectl -n "${OPERATOR_NS:-$NAMESPACE}" apply -f -
	else
		kubectl -n "${OPERATOR_NS:-$NAMESPACE}" apply -f "${DEPLOY_DIR}/rbac.yaml"

		yq eval \
			"$(printf 'select(documentIndex==1).spec.template.spec.containers[0].image="%s"' "${IMAGE}")" \
			"${DEPLOY_DIR}/operator.yaml" \
			| yq eval '(select(documentIndex==1).spec.template.spec.containers[] | select(.name=="manager").env[] | select(.name=="DISABLE_TELEMETRY").value) = "true"' \
			| yq eval '(select(documentIndex==1).spec.template.spec.containers[] | select(.name=="manager").env[] | select(.name=="LOG_LEVEL").value) = "DEBUG"' \
			| kubectl -n "${OPERATOR_NS:-$NAMESPACE}" apply -f -
	fi
}

destroy_operator() {
	kubectl -n "${OPERATOR_NS:-$NAMESPACE}" delete deployment percona-server-mysql-operator --force --grace-period=0 || true
	if [[ $OPERATOR_NS ]]; then
		kubectl delete namespace $OPERATOR_NS --force --grace-period=0 || true
	fi
}

deploy_non_tls_cluster_secrets() {
	kubectl -n "${NAMESPACE}" apply -f "${TESTS_CONFIG_DIR}/secrets.yaml"
}

deploy_tls_cluster_secrets() {
	kubectl -n "${NAMESPACE}" apply -f "${TESTS_CONFIG_DIR}/ssl-secret.yaml"
}

deploy_client() {
  yq eval "$(printf '.spec.containers[0].image="%s"' "${IMAGE_MYSQL}")" "${TESTS_CONFIG_DIR}/client.yaml" | \
    kubectl -n "${NAMESPACE}" apply -f -
}

apply_s3_storage_secrets() {
	kubectl -n "${NAMESPACE}" apply -f "${TESTS_CONFIG_DIR}/minio-secret.yml"
	kubectl -n "${NAMESPACE}" apply -f "${TESTS_CONFIG_DIR}/cloud-secret.yml"
}

deploy_pmm_server() {
	helm uninstall -n "${NAMESPACE}" monitoring || :
	helm repo remove percona || :
	kubectl delete clusterrole monitoring --ignore-not-found
	kubectl delete clusterrolebinding monitoring --ignore-not-found
	helm repo add percona https://percona.github.io/percona-helm-charts/
	helm repo update

	if [[ -n $OPENSHIFT ]]; then
		platform=openshift
		oc create sa pmm-server -n "${NAMESPACE}" || :
		oc adm policy add-scc-to-user privileged -z pmm-server -n "${NAMESPACE}" || :

		if [[ $OPERATOR_NS ]]; then
			timeout 30 oc delete clusterrolebinding $(kubectl get clusterrolebinding | grep 'pmm-ps-operator-' | awk '{print $1}') || :
			oc create clusterrolebinding pmm-ps-operator-cluster-wide --clusterrole=percona-server-mysql-operator --serviceaccount=$NAMESPACE:pmm-server -n "$NAMESPACE"
			oc patch clusterrole/percona-server-mysql-operator --type json -p='[{"op":"add","path": "/rules/-","value":{"apiGroups":["security.openshift.io"],"resources":["securitycontextconstraints"],"verbs":["use"],"resourceNames":["privileged"]}}]' ${OPERATOR_NS:+-n $OPERATOR_NS} || :
		else
			oc create rolebinding pmm-ps-operator-namespace-only --role percona-server-mysql-operator --serviceaccount=$NAMESPACE:pmm-server -n "$NAMESPACE"
			oc patch role/percona-server-mysql-operator --type json -p='[{"op":"add","path": "/rules/-","value":{"apiGroups":["security.openshift.io"],"resources":["securitycontextconstraints"],"verbs":["use"],"resourceNames":["privileged"]}}]' -n "$NAMESPACE" || :
		fi
		local additional_params="--set platform=openshift --set supresshttp2=false --set serviceAccount.create=false --set serviceAccount.name=pmm-server"
	fi

	retry 10 120 helm install monitoring percona/pmm -n "${NAMESPACE}" \
		--set fullnameOverride=monitoring \
		--version ${PMM_SERVER_VERSION} \
		--set image.tag=${IMAGE_PMM_SERVER#*:} \
		--set image.repository=${IMAGE_PMM_SERVER%:*} \
		--set service.type=LoadBalancer \
		$additional_params \
		--force
}

get_pmm_server_token() {
	local key_name=$1

	if [[ -z $key_name ]]; then
		key_name="operator"
	fi

	local ADMIN_PASSWORD
	ADMIN_PASSWORD=$(kubectl -n "${NAMESPACE}" get secret pmm-secret -o jsonpath="{.data.PMM_ADMIN_PASSWORD}" | base64 --decode)

	if [[ -z $ADMIN_PASSWORD ]]; then
		echo "Error: ADMIN_PASSWORD is empty or not found!" >&2
		return 1
	fi

	local create_response create_status_code create_json_response
	create_response=$(curl --insecure -s -X POST -H 'Content-Type: application/json' -H 'Accept: application/json' \
		-d "{\"name\":\"${key_name}\", \"role\":\"Admin\", \"isDisabled\":false}" \
		--user "admin:${ADMIN_PASSWORD}" \
		"https://$(get_service_ip monitoring-service)/graph/api/serviceaccounts" \
		-w "\n%{http_code}")

	create_status_code=$(echo "$create_response" | tail -n1)
	create_json_response=$(echo "$create_response" | sed '$ d')

	if [[ $create_status_code -ne 201 ]]; then
		echo "Error: Failed to create PMM service account. HTTP Status: $create_status_code" >&2
		echo "Response: $create_json_response" >&2
		return 1
	fi

	local service_account_id
	service_account_id=$(echo "$create_json_response" | jq -r '.id')

	if [[ -z $service_account_id || $service_account_id == "null" ]]; then
		echo "Error: Failed to extract service account ID!" >&2
		return 1
	fi

	local token_response token_status_code token_json_response
	token_response=$(curl --insecure -s -X POST -H 'Content-Type: application/json' \
		-d "{\"name\":\"${key_name}\"}" \
		--user "admin:${ADMIN_PASSWORD}" \
		"https://$(get_service_ip monitoring-service)/graph/api/serviceaccounts/${service_account_id}/tokens" \
		-w "\n%{http_code}")

	token_status_code=$(echo "$token_response" | tail -n1)
	token_json_response=$(echo "$token_response" | sed '$ d')

	if [[ $token_status_code -ne 200 ]]; then
		echo "Error: Failed to create token. HTTP Status: $token_status_code" >&2
		echo "Response: $token_json_response" >&2
		return 1
	fi

	echo "$token_json_response" | jq -r '.key'
}

delete_pmm_server_token() {
	local key_name=$1

	if [[ -z $key_name ]]; then
		key_name="operator"
	fi

	local ADMIN_PASSWORD
	ADMIN_PASSWORD=$(kubectl -n "${NAMESPACE}" get secret pmm-secret -o jsonpath="{.data.PMM_ADMIN_PASSWORD}" | base64 --decode)

	if [[ -z $ADMIN_PASSWORD ]]; then
		echo "Error: ADMIN_PASSWORD is empty or not found!" >&2
		return 1
	fi

	local user_credentials="admin:${ADMIN_PASSWORD}"

	local service_accounts_response service_accounts_status
	service_accounts_response=$(curl --insecure -s -X GET --user "${user_credentials}" \
		"https://$(get_service_ip monitoring-service)/graph/api/serviceaccounts/search" \
		-w "\n%{http_code}")

	service_accounts_status=$(echo "$service_accounts_response" | tail -n1)
	service_accounts_json=$(echo "$service_accounts_response" | sed '$ d')

	if [[ $service_accounts_status -ne 200 ]]; then
		echo "Error: Failed to fetch service accounts. HTTP Status: $service_accounts_status" >&2
		echo "Response: $service_accounts_json" >&2
		return 1
	fi

	local service_account_id
	service_account_id=$(echo "$service_accounts_json" | jq -r ".serviceAccounts[] | select(.name == \"${key_name}\").id")

	if [[ -z $service_account_id || $service_account_id == "null" ]]; then
		echo "Service account '${key_name}' not found."
		return 1
	fi

	local tokens_response tokens_status tokens_json
	tokens_response=$(curl --insecure -s -X GET --user "${user_credentials}" \
		"https://$(get_service_ip monitoring-service)/graph/api/serviceaccounts/${service_account_id}/tokens" \
		-w "\n%{http_code}")

	tokens_status=$(echo "$tokens_response" | tail -n1)
	tokens_json=$(echo "$tokens_response" | sed '$ d')

	if [[ $tokens_status -ne 200 ]]; then
		echo "Error: Failed to fetch tokens. HTTP Status: $tokens_status" >&2
		echo "Response: $tokens_json" >&2
		return 1
	fi

	local token_id
	token_id=$(echo "$tokens_json" | jq -r ".[] | select(.name == \"${key_name}\").id")

	if [[ -z $token_id || $token_id == "null" ]]; then
		echo "Token for service account '${key_name}' not found."
		return 1
	fi

	local delete_response delete_status
	delete_response=$(curl --insecure -s -X DELETE --user "${user_credentials}" \
		"https://$(get_service_ip monitoring-service)/graph/api/serviceaccounts/${service_account_id}/tokens/${token_id}" \
		-w "\n%{http_code}")

	delete_status=$(echo "$delete_response" | tail -n1)

	if [[ $delete_status -ne 200 ]]; then
		echo "Error: Failed to delete token. HTTP Status: $delete_status" >&2
		echo "Response: $delete_response" >&2
		return 1
	fi
}

deploy_minio() {
	local access_key
	local secret_key
	access_key="$(kubectl -n "${NAMESPACE}" get secret minio-secret -o jsonpath='{.data.AWS_ACCESS_KEY_ID}' | base64 -d)"
	secret_key="$(kubectl -n "${NAMESPACE}" get secret minio-secret -o jsonpath='{.data.AWS_SECRET_ACCESS_KEY}' | base64 -d)"

	helm uninstall -n "${NAMESPACE}" minio-service || :
	helm repo remove minio || :
	helm repo add minio https://charts.min.io/
	retry 10 60 helm install minio-service \
		-n "${NAMESPACE}" \
		--version "${MINIO_VER}" \
		--set replicas=1 \
		--set mode=standalone \
		--set resources.requests.memory=256Mi \
		--set rootUser=rootuser \
		--set rootPassword=rootpass123 \
		--set "users[0].accessKey"="$(printf '%q' "$(printf '%q' "$access_key")")" \
		--set "users[0].secretKey"="$(printf '%q' "$(printf '%q' "$secret_key")")" \
		--set "users[0].policy"=consoleAdmin \
		--set service.type=ClusterIP \
		--set configPathmc=/tmp/.minio/ \
		--set persistence.size=2G \
		--set securityContext.enabled=false \
		minio/minio
	MINIO_POD=$(kubectl -n "${NAMESPACE}" get pods --selector=release=minio-service -o 'jsonpath={.items[].metadata.name}')
	wait_pod $MINIO_POD

	# create bucket
	kubectl -n "${NAMESPACE}" run -i --rm aws-cli --image=perconalab/awscli --restart=Never -- \
		bash -c "AWS_ACCESS_KEY_ID='$access_key' AWS_SECRET_ACCESS_KEY='$secret_key' AWS_DEFAULT_REGION=us-east-1 \
        /usr/bin/aws --endpoint-url http://minio-service:9000 s3 mb s3://operator-testing"
}

retry() {
	local max=$1
	local delay=$2
	shift 2 # cut delay and max args
	local n=1

	until "$@"; do
		if [[ $n -ge $max ]]; then
			echo "The command ${*} has failed after $n attempts."
			exit 1
		fi
		((n++))
		sleep $delay
	done
}

get_operator_pod() {
	kubectl get pods -n "${OPERATOR_NS:-$NAMESPACE}" \
		--selector=app.kubernetes.io/name=percona-server-mysql-operator \
		-o 'jsonpath={.items[].metadata.name}'
}

get_cr() {
	local name_suffix=$1

	yq eval "$(printf '.metadata.name="%s"' "${test_name}${name_suffix:+-$name_suffix}")" "${DEPLOY_DIR}/cr.yaml" \
		| yq eval "$(printf '.spec.initImage="%s"' "${IMAGE}")" - \
		| yq eval '.spec.secretsName="test-secrets"' - \
		| yq eval '.spec.sslSecretName="test-ssl"' - \
		| yq eval '.spec.upgradeOptions.apply="disabled"' - \
		| yq eval '.spec.mysql.clusterType="async"' - \
		| yq eval '.spec.orchestrator.enabled=true' - \
		| yq eval "$(printf '.spec.mysql.image="%s"' "${IMAGE_MYSQL}")" - \
		| yq eval "$(printf '.spec.backup.image="%s"' "${IMAGE_BACKUP}")" - \
		| yq eval "$(printf '.spec.orchestrator.image="%s"' "${IMAGE_ORCHESTRATOR}")" - \
		| yq eval "$(printf '.spec.proxy.router.image="%s"' "${IMAGE_ROUTER}")" - \
		| yq eval "$(printf '.spec.toolkit.image="%s"' "${IMAGE_TOOLKIT}")" - \
		| yq eval "$(printf '.spec.proxy.haproxy.image="%s"' "${IMAGE_HAPROXY}")" - \
		| yq eval "$(printf '.spec.pmm.image="%s"' "${IMAGE_PMM_CLIENT}")" - \
		| if [ -n "${MINIKUBE}" ]; then
			yq eval '(.. | select(has("antiAffinityTopologyKey")).antiAffinityTopologyKey) |= "none"' - \
				| yq eval '.spec.proxy.haproxy.resources.requests.cpu="300m"' -
		else
			yq eval -
		fi
}

get_client_pod() {
	kubectl -n "${NAMESPACE}" get pods \
		--selector=name=mysql-client \
		-o 'jsonpath={.items[].metadata.name}'
}

run_mysql() {
	local command="$1"
	local uri="$2"
	local pod="$3"

	client_pod=$(get_client_pod)
	wait_pod $client_pod 1>&2

	kubectl -n "${NAMESPACE}" exec "${pod:-mysql-client}" -- \
		bash -c "printf '%s\n' \"${command}\" | mysql -sN $uri" 2>&1 \
		| sed -e 's/mysql: //' \
		| (grep -v 'Using a password on the command line interface can be insecure.' || :)
}

run_mysqlsh() {
	local command="$1"
	local uri="$2"
	local pod="$3"

	client_pod=$(get_client_pod)
	wait_pod $client_pod 1>&2

	kubectl -n "${NAMESPACE}" exec "${pod:-mysql-client}" -- \
		bash -c "printf '%s\n' \"${command}\" | mysqlsh --sql --quiet-start=2 $uri" 2>/dev/null \
		| tail -n +2
}

get_innodb_cluster_status() {
	local uri="$1"

	client_pod=$(get_client_pod)
	wait_pod $client_pod 1>&2

	kubectl -n "${NAMESPACE}" exec "${client_pod}" -- mysqlsh --js --quiet-start=2 --uri ${uri} -- cluster status
}

wait_until_innodb_ok() {
	local uri="$1"

  local retry=0
  until [[ $(get_innodb_cluster_status ${uri} | jq -r .defaultReplicaSet.status) == "OK" ]]; do
    sleep 5
    retry=$((retry + 1))
  done
}

run_curl() {
	kubectl -n "${NAMESPACE}" exec mysql-client -- bash -c "curl -s -k $*"
}

get_innodb_cluster_name() {
	echo $(get_cluster_name) | tr -cd '[^a-zA-Z0-9_]+'
}

get_mysqlsh_uri_for_pod() {
  local pod=$1


	echo "root:root_password@${pod}.$(get_cluster_name)-mysql.${NAMESPACE}"
}

get_mysqlsh_uri() {
	local idx=${1:-0}

	echo "root:root_password@$(get_cluster_name)-mysql-${idx}.$(get_cluster_name)-mysql.${NAMESPACE}"
}

get_gr_status() {
	local uri="$1"
	local pod="$2"

	client_pod=$(get_client_pod)

	kubectl -n "${NAMESPACE}" exec "${pod:-mysql-client}" -- mysqlsh --js --uri $uri --cluster --result-format json -- cluster status \
		| sed -e 's/mysql: //' \
		| (grep -v 'Using a password on the command line interface can be insecure.' || :)
}

get_cluster_name() {
	kubectl -n "${NAMESPACE}" get ps -o jsonpath='{.items[0].metadata.name}'
}

get_mysql_service() {
	local cluster=$1

	echo "${cluster}-mysql"
}

get_router_service() {
	local cluster=$1

	echo "${cluster}-router"
}

get_haproxy_svc() {
	local cluster=$1

	echo "${cluster}-haproxy"
}

get_orc_svc() {
	local cluster=$1

	echo "${cluster}-orc"
}

get_mysql_headless_fqdn() {
	local cluster=$1
	local index=$2

	echo "${cluster}-mysql-${index}.${cluster}-mysql"
}

get_orc_headless_fqdn() {
	local cluster=$1
	local index=$2

	echo "${cluster}-orc-${index}.${cluster}-orc"
}

get_metric_values() {
	local metric=$1
	local instance=$2
	local token=$3
	local start=$($date -u "+%s" -d "-1 minute")
	local end=$($date -u "+%s")

	set +o xtrace
	retry=0
	until run_curl "-H 'Authorization: Bearer ${token}'" "https://monitoring-service/graph/api/datasources/proxy/1/api/v1/query_range?query=min%28$metric%7Bnode_name%3D%7E%22$instance%22%7d%20or%20$metric%7Bnode_name%3D%7E%22$instance%22%7D%29&start=$start&end=$end&step=60" | jq '.data.result[0].values[][1]' | grep '^"[0-9]*"$'; do
		sleep 1
		let retry+=1
		if [ $retry -ge 30 ]; then
			echo "Max retry count $retry reached. Data about instance $instance was not collected!"
			exit 1
		fi
	done
	set -o xtrace
}

get_qan20_values() {
	local instance=$1
	local token=$2
	local start=$($date -u "+%Y-%m-%dT%H:%M:%S" -d "-30 minute")
	local end=$($date -u "+%Y-%m-%dT%H:%M:%S")
	local endpoint=monitoring-service

	local payload=$(
		cat <<EOF
{
   "columns":[
      "load",
      "num_queries",
      "query_time"
   ],
   "first_seen": false,
   "group_by": "queryid",
   "include_only_fields": [],
   "keyword": "",
   "labels": [
       {
           "key": "cluster",
           "value": ["monitoring"]
   }],
   "limit": 10,
   "offset": 0,
   "order_by": "-load",
   "main_metric": "load",
   "period_start_from": "$($date -u -d '-12 hour' '+%Y-%m-%dT%H:%M:%S%:z')",
   "period_start_to": "$($date -u '+%Y-%m-%dT%H:%M:%S%:z')"
}
EOF
	)

	run_curl -XPOST -d "'$(echo ${payload} | sed 's/\n//g')'" "-H 'Authorization: Bearer ${token}'" "https://${user_pass}@${endpoint}/v1/qan/metrics:getReport" \
		| jq '.rows[].fingerprint'
}

get_mysql_pods() {
	kubectl get pod -n "${NAMESPACE}" --no-headers --selector=app.kubernetes.io/name=mysql | awk '{print $1}'
}

get_router_pods() {
	kubectl get pod -n "${NAMESPACE}" --no-headers --selector=app.kubernetes.io/name=router | awk '{print $1}'
}

get_mysql_users() {
	local args=$1

	run_mysql "SELECT user FROM mysql.user" "${args}" | grep -vE "mysql|root|percona.telemetry"
}

get_service_ip() {
	local service=$1

	while (kubectl get service/$service -n "${NAMESPACE}" -o 'jsonpath={.spec.type}' 2>&1 || :) | grep -q NotFound; do
		sleep 1
	done
	if [ "$(kubectl get service/$service -n "${NAMESPACE}" -o 'jsonpath={.spec.type}')" = "ClusterIP" ]; then
		kubectl get service/$service -n "${NAMESPACE}" -o 'jsonpath={.spec.clusterIP}'
		return
	fi
	until kubectl get service/$service -n "${NAMESPACE}" -o 'jsonpath={.status.loadBalancer.ingress[]}' 2>&1 | egrep -q "hostname|ip"; do
		sleep 1
	done
	kubectl get service/$service -n "${NAMESPACE}" -o 'jsonpath={.status.loadBalancer.ingress[].ip}'
	kubectl get service/$service -n "${NAMESPACE}" -o 'jsonpath={.status.loadBalancer.ingress[].hostname}'
}

wait_cluster_consistency_async() {
	local cluster_name=${1}
	local cluster_size=${2}
	local orc_size=${3}

	if [ -z "${orc_size}" ]; then
		orc_size=3
	fi

	sleep 7 # wait for two reconcile loops ;)  3 sec x 2 times + 1 sec = 7 seconds
	until [[ "$(kubectl get ps "${cluster_name}" -n "${NAMESPACE}" -o jsonpath='{.status.mysql.state}')" == "ready" &&
	"$(kubectl get ps "${cluster_name}" -n "${NAMESPACE}" -o jsonpath='{.status.mysql.ready}')" == "${cluster_size}" &&
	"$(kubectl get ps "${cluster_name}" -n "${NAMESPACE}" -o jsonpath='{.status.orchestrator.ready}')" == "${orc_size}" &&
	"$(kubectl get ps "${cluster_name}" -n "${NAMESPACE}" -o jsonpath='{.status.orchestrator.state}')" == "ready" &&
	"$(kubectl get ps "${cluster_name}" -n "${NAMESPACE}" -o jsonpath='{.status.state}')" == "ready" ]]; do
		echo 'waiting for cluster readyness (async)'
		sleep 15
	done
}

wait_cluster_consistency_gr() {
	local cluster_name=${1}
	local cluster_size=${2}
	local router_size=${3}

	if [ -z "${router_size}" ]; then
		router_size=3
	fi

	sleep 7 # wait for two reconcile loops ;)  3 sec x 2 times + 1 sec = 7 seconds
	until [[ "$(kubectl get ps "${cluster_name}" -n "${NAMESPACE}" -o jsonpath='{.status.mysql.state}')" == "ready" &&
	"$(kubectl get ps "${cluster_name}" -n "${NAMESPACE}" -o jsonpath='{.status.mysql.ready}')" == "${cluster_size}" &&
	"$(kubectl get ps "${cluster_name}" -n "${NAMESPACE}" -o jsonpath='{.status.router.ready}')" == "${router_size}" &&
	"$(kubectl get ps "${cluster_name}" -n "${NAMESPACE}" -o jsonpath='{.status.router.state}')" == "ready" &&
	"$(kubectl get ps "${cluster_name}" -n "${NAMESPACE}" -o jsonpath='{.status.state}')" == "ready" ]]; do
		echo 'waiting for cluster readyness (group replication)'
		sleep 15
	done
}

wait_pod() {
	local pod=$1

	set +o xtrace
	retry=0
	echo -n $pod
	until kubectl get pod/$pod -n "${NAMESPACE}" -o jsonpath='{.status.containerStatuses[0].ready}' 2>/dev/null | grep 'true'; do
		sleep 1
		echo -n .
		let retry+=1
		if [ $retry -ge 360 ]; then
			kubectl describe pod/$pod -n "${NAMESPACE}"
			kubectl logs $pod -n "${NAMESPACE}"
			kubectl logs $(get_operator_pod) -n "${OPERATOR_NS:-$NAMESPACE}" \
				| grep -v 'level=info' \
				| grep -v 'level=debug' \
				| grep -v 'Getting tasks for pod' \
				| grep -v 'Getting pods from source' \
				| tail -100
			echo max retry count $retry reached. something went wrong with operator or kubernetes cluster
			exit 1
		fi
	done
	set -o xtrace
}

wait_deployment() {
	local name=$1
	local target_namespace=${2:-"$namespace"}

	sleep 10
	set +o xtrace
	retry=0
	echo -n $name
	until [ -n "$(kubectl -n ${target_namespace} get deployment $name -o jsonpath='{.status.replicas}')" \
		-a "$(kubectl -n ${target_namespace} get deployment $name -o jsonpath='{.status.replicas}')" \
		== "$(kubectl -n ${target_namespace} get deployment $name -o jsonpath='{.status.readyReplicas}')" ]; do
		sleep 1
		echo -n .
		let retry+=1
		if [ $retry -ge 360 ]; then
			kubectl logs $(get_operator_pod) -c operator \
				| grep -v 'level=info' \
				| grep -v 'level=debug' \
				| tail -100
			echo max retry count $retry reached. something went wrong with operator or kubernetes cluster
			exit 1
		fi
	done
	echo
	set -o xtrace
}

check_auto_tuning() {
	local RAM_SIZE=$1
	local RDS_MEM_INSTANCE=12582880
	local CUSTOM_INNODB_SIZE=$2
	local CUSTOM_CONNECTIONS=$3

	local INNODB_SIZE=$(run_mysql \
		'SELECT @@innodb_buffer_pool_size;' \
		"-h $(get_haproxy_svc "$(get_cluster_name)") -uroot -proot_password")
	local CONNECTIONS=$(run_mysql \
		'SELECT @@max_connections;' \
		"-h $(get_haproxy_svc "$(get_cluster_name)") -uroot -proot_password")

	if [[ -n ${CUSTOM_INNODB_SIZE} ]]; then
		if [[ ${INNODB_SIZE} != ${CUSTOM_INNODB_SIZE} ]]; then
			echo "innodb_buffer_pool_size is set to ${INNODB_SIZE}, which does not correlate with ${CUSTOM_INNODB_SIZE} from custom config"
			exit 1
		fi
	else
		if [[ ${INNODB_SIZE} != $((RAM_SIZE * 50 / 100)) ]]; then
			echo "innodb_buffer_pool_size is set to ${INNODB_SIZE}, which does not correlate with cr.pxc.limits.memory * 0.5"
			exit 1
		fi
	fi

	if [[ -n ${CUSTOM_CONNECTIONS} ]]; then
		if [[ ${CONNECTIONS} != ${CUSTOM_CONNECTIONS} ]]; then
			echo "max_connections is set to ${AUTO_CONNECTIONS}, which does not correlate with ${CUSTOM_CONNECTIONS} from custom config"
			exit 1
		fi
	else
		if [[ ${CONNECTIONS} != $((RAM_SIZE / RDS_MEM_INSTANCE)) ]]; then
			echo "max_connections is set to ${CONNECTIONS}, which does not correlate with cr.pxc.limits.memory / ${RDS_MEM_INSTANCE}"
			exit 1
		fi
	fi
}

get_mysql_router_service() {
	local cluster=$1

	echo "${cluster}-router"
}

deploy_version_service() {
	kubectl create configmap -n "${OPERATOR_NS:-$NAMESPACE}" versions \
		--from-file "${TESTS_CONFIG_DIR}/operator.9.9.9.ps-operator.dep.json" \
		--from-file "${TESTS_CONFIG_DIR}/operator.9.9.9.ps-operator.json"

	kubectl apply -n "${OPERATOR_NS:-$NAMESPACE}" -f "${TESTS_CONFIG_DIR}/vs.yaml"

	sleep 5
}

deploy_cert_manager() {
	kubectl create namespace cert-manager || :
	kubectl label namespace cert-manager certmanager.k8s.io/disable-validation=true || :
	kubectl apply -f https://github.com/cert-manager/cert-manager/releases/download/v${CERT_MANAGER_VER}/cert-manager.yaml --validate=false || : 2>/dev/null
}

destroy_cert_manager() {
	kubectl delete -f https://github.com/cert-manager/cert-manager/releases/download/v${CERT_MANAGER_VER}/cert-manager.yaml --validate=false || : 2>/dev/null
	kubectl delete --grace-period=0 --force=true namespace cert-manager
}

get_primary_from_label() {
	kubectl -n "${NAMESPACE}" get pods -l mysql.percona.com/primary=true -ojsonpath="{.items[0].metadata.name}"
}

get_primary_from_haproxy() {
	local haproxy_pod=$1
	local haproxy_pod_ip=$(kubectl -n "${NAMESPACE}" get pods ${haproxy_pod} -o jsonpath="{.status.podIP}")

	run_mysql "SHOW VARIABLES LIKE '%hostname%';" "-h ${haproxy_pod_ip} -P3306 -uroot -proot_password" | awk '{print $2}'
}

get_primary_from_group_replication() {
	run_mysql \
		"SELECT MEMBER_HOST FROM performance_schema.replication_group_members where MEMBER_ROLE='PRIMARY';" \
		"-h $(get_mysql_router_service $(get_cluster_name)) -P 6446 -uroot -proot_password" \
		| cut -d'.' -f1
}

verify_certificate_sans() {
	local certificate=$1
	local expected_sans=$2
	local have=$(mktemp)
	local want=$(mktemp)

	kubectl -n "${NAMESPACE}" get certificate "${certificate}" -o jsonpath='{.spec.dnsNames}' | jq '.' >"${have}"
	echo "${expected_sans}" | jq '.' >"${want}"

	diff "${have}" "${want}"
}

check_passwords_leak() {
	local secrets
	local passwords
	local pods

	secrets=$(kubectl get secrets -o json | jq -r '.items[].data | to_entries | .[] | select(.key | (endswith(".crt") or endswith(".key") or endswith(".pub") or endswith(".pem") or endswith(".p12") or test("namespace")) | not) | .value')
	passwords="$(for i in $secrets; do
		base64 -d <<<$i
		echo
	done) $secrets"
	pods=$(kubectl -n "${NAMESPACE}" get pods -o name | awk -F "/" '{print $2}')

	collect_logs() {
		local containers
		local count

		NS=$1
		for p in $pods; do
			containers=$(kubectl -n "$NS" get pod $p -o jsonpath='{.spec.containers[*].name}')
			for c in $containers; do
				kubectl -n "$NS" logs $p -c $c >${TEMP_DIR}/logs_output-$p-$c.txt
				echo logs saved in: ${TEMP_DIR}/logs_output-$p-$c.txt
				for pass in $passwords; do
					count=$(grep -c --fixed-strings -- "$pass" ${TEMP_DIR}/logs_output-$p-$c.txt || :)
					count=$(echo "$count" | awk '{if ($1 ~ /^[0-9]+$/) print $1; else print 0}')
					if [[ $count != 0 ]]; then
						echo leaked passwords are found in log ${TEMP_DIR}/logs_output-$p-$c.txt
						false
					fi
				done
			done
			echo
		done
	}

	collect_logs $NAMESPACE
	if [ -n "$OPERATOR_NS" ]; then
		pods=$(kubectl -n "${OPERATOR_NS}" get pods -o name | awk -F "/" '{print $2}')
		collect_logs $OPERATOR_NS
	fi
}

deploy_chaos_mesh() {
	destroy_chaos_mesh

	helm repo add chaos-mesh https://charts.chaos-mesh.org
	if [ -n "${MINIKUBE}" ]; then
		helm install chaos-mesh chaos-mesh/chaos-mesh --namespace=${NAMESPACE} --set chaosDaemon.runtime=docker --set dashboard.create=false --version ${CHAOS_MESH_VER}
	else
		helm install chaos-mesh chaos-mesh/chaos-mesh --namespace=${NAMESPACE} --set chaosDaemon.runtime=containerd --set chaosDaemon.socketPath=/run/containerd/containerd.sock --set dashboard.create=false --version ${CHAOS_MESH_VER}
	fi
	if [[ -n $OPENSHIFT ]]; then
		oc adm policy add-scc-to-user privileged -z chaos-daemon --namespace=${NAMESPACE}
	fi
	sleep 10
}

destroy_chaos_mesh() {
	local chaos_mesh_ns=$(helm list --all-namespaces --filter chaos-mesh | tail -n1 | awk -F' ' '{print $2}' | sed 's/NAMESPACE//')

	if [ -n "${chaos_mesh_ns}" ]; then
		helm uninstall --wait --timeout 60s chaos-mesh --namespace ${chaos_mesh_ns} || :
	fi
	timeout 30 kubectl delete MutatingWebhookConfiguration $(kubectl get MutatingWebhookConfiguration | grep 'chaos-mesh' | awk '{print $1}') || :
	timeout 30 kubectl delete ValidatingWebhookConfiguration $(kubectl get ValidatingWebhookConfiguration | grep 'chaos-mesh' | awk '{print $1}') || :
	timeout 30 kubectl delete ValidatingWebhookConfiguration $(kubectl get ValidatingWebhookConfiguration | grep 'validate-auth' | awk '{print $1}') || :
	for i in $(kubectl api-resources | grep chaos-mesh | awk '{print $1}'); do
		kubectl get ${i} --all-namespaces --no-headers -o custom-columns=Kind:.kind,Name:.metadata.name,NAMESPACE:.metadata.namespace \
			| while read -r line; do
				local kind=$(echo "$line" | awk '{print $1}')
				local name=$(echo "$line" | awk '{print $2}')
				local namespace=$(echo "$line" | awk '{print $3}')
				kubectl patch $kind $name -n "${namespace}" --type=merge -p '{"metadata":{"finalizers":[]}}' || :
			done
		timeout 30 kubectl delete ${i} --all --all-namespaces || :
	done
	timeout 30 kubectl delete crd $(kubectl get crd | grep 'chaos-mesh.org' | awk '{print $1}') || :
	timeout 30 kubectl delete clusterrolebinding $(kubectl get clusterrolebinding | grep 'chaos-mesh' | awk '{print $1}') || :
	timeout 30 kubectl delete clusterrole $(kubectl get clusterrole | grep 'chaos-mesh' | awk '{print $1}') || :
}

kill_pods() {
	local ns=$1
	local selector=$2
	local pod_label=$3
	local label_value=$4
	local chaos_name=$5

	if [ "${selector}" == "pod" ]; then
		yq eval '
			.metadata.name = "'${chaos_name}'" |
			del(.spec.selector.pods.test-namespace) |
			.spec.selector.pods.'${ns}'[0] = "'${pod_label}'"' ${TESTS_CONFIG_DIR}/chaos-pod-kill.yml \
			| kubectl apply --namespace ${ns} -f -
	elif [ "${selector}" == "label" ]; then
		yq eval '
			.metadata.name = "'${chaos_name}'" |
			.spec.mode = "all" |
			del(.spec.selector.pods) |
			.spec.selector.labelSelectors."'${pod_label}'" = "'${label_value}'"' ${TESTS_CONFIG_DIR}/chaos-pod-kill.yml \
			| kubectl apply --namespace ${ns} -f -
	fi
	sleep 5
}

failure_pod() {
	local ns=$1
	local pod=$2
	local chaos_name=$3

	yq eval '
        .metadata.name = "'${chaos_name}'" |
        del(.spec.selector.pods.test-namespace) |
        .spec.selector.pods.'${ns}'[0] = "'${pod}'"' ${TESTS_CONFIG_DIR}/chaos-pod-failure.yml \
		| kubectl apply --namespace ${ns} -f -
	sleep 5
}

network_loss() {
	local ns=$1
	local pod=$2
	local chaos_name=$3

	yq eval '
        .metadata.name = "'${chaos_name}'" |
        del(.spec.selector.pods.test-namespace) |
        .spec.selector.pods.'${ns}'[0] = "'${pod}'"' ${TESTS_CONFIG_DIR}/chaos-network-loss.yml \
		| kubectl apply --namespace ${ns} -f -
	sleep 5
}

wait_until_chaos_applied() {
      local chaos_type=$1
      local chaos_name=$2

      local resource
      case ${chaos_type} in
        "kill"|"failure"|"full-cluster-crash")
          resource=podchaos/${chaos_name}
          ;;
        "network")
          resource=networkchaos/${chaos_name}
          ;;
      esac

      local retry=0
      until [[ ${retry} == 30 ]]; do
        sleep 10
        retry=$((retry + 1))

        succeeded=$(kubectl -n ${NAMESPACE} get ${resource} -o yaml \
          | yq '.status.experiment.containerRecords[].events[]
                  | select(.operation == "Apply" and .type == "Succeeded")')

        if [[ -n ${succeeded} ]]; then
          return
        fi
      done

      echo "Timeout (300s) exceeded while waiting for chaos to be applied"
      exit 1
}

wait_until_chaos_recovered() {
      local chaos_type=$1
      local chaos_name=$2

      local resource
      case ${chaos_type} in
        "kill"|"failure")
          resource=podchaos/${chaos_name}
          ;;
        "network")
          resource=networkchaos/${chaos_name}
          ;;
      esac

      local retry=0
      until [[ ${retry} == 30 ]]; do
        sleep 10
        retry=$((retry + 1))

        succeeded=$(kubectl -n ${NAMESPACE} get ${resource} -o yaml \
          | yq '.status.experiment.containerRecords[].events[]
                  | select(.operation == "Recover" and .type == "Succeeded")')

        if [[ -n ${succeeded} ]]; then
          return
        fi
      done

      echo "Timeout (300s) exceeded while waiting for chaos to be recovered"
      exit 1
}

check_primary_chaos() {
      local chaos_type=$1
      local ns=$2
      local primary_before_failure=$3

      local chaos_name
      case ${chaos_type} in
        "kill")
          chaos_name="chaos-pod-kill-primary"
          kill_pods "${ns}" "pod" "${primary_before_failure}" "" "${chaos_name}"
          ;;
        "full-cluster-crash")
          chaos_name="chaos-kill-label-cluster-crash"
          kill_pods "${ns}" "label" "app.kubernetes.io/instance" "gr-self-healing" "${chaos_name}"
          ;;
        "failure")
          chaos_name="chaos-pod-failure-primary"
          failure_pod "${ns}" "${primary_before_failure}" "${chaos_name}"
          ;;
        "network")
          chaos_name="chaos-pod-network-loss-primary"
          network_loss "${ns}" "${primary_before_failure}" "${chaos_name}"
          ;;
      esac

      wait_until_chaos_applied ${chaos_type} ${chaos_name}
      if [[ ${chaos_type} == "failure" || ${chaos_type} == "network" ]]; then
        wait_until_chaos_recovered ${chaos_type} ${chaos_name}
      fi

      wait_cluster_consistency_gr "$(get_cluster_name)" 3 3

      primary_after_failure=$(get_primary_from_group_replication)
      uri=$(get_mysqlsh_uri_for_pod ${primary_after_failure})
      wait_until_innodb_ok ${uri}

      if [[ "${primary_before_failure}" == "${primary_after_failure}" ]]; then
          echo "primary pod was not killed! something went wrong."
          exit 1
      fi

      uri=$(get_mysqlsh_uri_for_pod $(get_primary_from_group_replication))
      online_members=$(get_innodb_cluster_status ${uri} \
          | jq .defaultReplicaSet.topology[].status \
          | grep ONLINE \
          | wc -l)

      if [[ ${online_members} != 3 ]]; then
          echo "expected 3 online members, got ${online_members}"
          exit 1
      fi
}

renew_certificate() {
	certificate="$1"

	local pod_name
	pod_name=$(kubectl get -n "${NAMESPACE}" pods --selector=name=cmctl -o 'jsonpath={.items[].metadata.name}')

	local revision
	revision=$(kubectl get -n "${NAMESPACE}" certificate "$certificate" -o 'jsonpath={.status.revision}')

	kubectl exec -n "${NAMESPACE}" "$pod_name" -- /tmp/cmctl renew "$certificate"

	# wait for new revision
	for i in {1..10}; do
		local new_revision
		new_revision=$(kubectl get -n "${NAMESPACE}" certificate "$certificate" -o 'jsonpath={.status.revision}')
		if [ "$((revision + 1))" == "$new_revision" ]; then
			break
		fi
		sleep 1
	done
}

deploy_cmctl() {
	local service_account="cmctl"

	sed -e "s/percona-server-mysql-operator/$service_account/g" "${DEPLOY_DIR}/rbac.yaml" \
		| yq '(select(.rules).rules[] | select(contains({"apiGroups": ["cert-manager.io"]}))).resources += "certificates/status"' \
		| kubectl apply -n "${NAMESPACE}" -f -
	kubectl apply -n "${NAMESPACE}" -f "${TESTS_CONFIG_DIR}/cmctl.yml"
}

<<<<<<< HEAD
get_user_pass() {
  local user="${1:-root}"
  kubectl -n "${NAMESPACE}" get secret test-secrets -o jsonpath="{.data.${user}}" | base64 --decode
=======
get_operator_version() {
	kubectl get crd -n "$NAMESPACE" perconaservermysqls.ps.percona.com -o jsonpath='{.metadata.labels.app\.kubernetes\.io/version}'
}

check_backup_job_labels() {
	local psbackup
	psbackup=$1

	local jobs_count
	jobs_count=$(kubectl get jobs -n "$NAMESPACE" -l "app.kubernetes.io/instance=${psbackup}" -o yaml | yq '.items | length')
	if [ "$jobs_count" -ne 1 ]; then
		echo "There are $jobs_count with app.kubernetes.io/instance=${psbackup} label. We should have only one"
		exit 1
	fi

	local job
	job=$(kubectl get jobs -n "$NAMESPACE" -l "app.kubernetes.io/instance=${psbackup}" -o yaml | yq '.items[0].metadata.name')

	local labels
	labels=$(kubectl get job "$job" -n "$NAMESPACE" -o json | jq -r '.metadata.labels')

	local template_labels
	template_labels=$(kubectl get job "$job" -n "$NAMESPACE" -o json | jq -r '.spec.template.metadata.labels')

	local cluster_name
	cluster_name=$(kubectl get ps-backup -n "$NAMESPACE" "${psbackup}" -o jsonpath='{.spec.clusterName}')

	local expected_labels
	expected_labels=(
		"app.kubernetes.io/component=backup"
		"app.kubernetes.io/instance=$psbackup"
		"app.kubernetes.io/managed-by=percona-server-mysql-operator"
		"app.kubernetes.io/name=xtrabackup"
		"app.kubernetes.io/part-of=percona-server-backup"
		"app.kubernetes.io/version=$(get_operator_version)"
	)

	local all_match
	all_match=true

	for entry in "${expected_labels[@]}"; do
		key="${entry%%=*}"
		expected_value="${entry#*=}"
		actual_value=$(echo "$labels" | jq -r --arg key "$key" '.[$key]')

		if [ "$actual_value" != "$expected_value" ]; then
			echo "Label mismatch: $key (expected: $expected_value, found: $actual_value)"
			all_match=false
		fi

		actual_value=$(echo "$template_labels" | jq -r --arg key "$key" '.[$key]')
		if [ "$actual_value" != "$expected_value" ]; then
			echo "Template label mismatch: $key (expected: $expected_value, found: $actual_value)"
			all_match=false
		fi
	done

	if [ "$all_match" != true ]; then
		exit 1
	fi
}

check_scheduled_backup_labels() {
	local psbackup
	psbackup=$1

	local labels
	labels=$(kubectl get ps-backup "$psbackup" -n "$NAMESPACE" -o json | jq -r '.metadata.labels')

	local cluster_name
	cluster_name=$(kubectl get ps-backup -n "$NAMESPACE" "${psbackup}" -o jsonpath='{.spec.clusterName}')

	local expected_labels
	expected_labels=(
		"app.kubernetes.io/managed-by=percona-server-mysql-operator"
		"app.kubernetes.io/name=percona-server-backup"
		"app.kubernetes.io/part-of=percona-server"
		"app.kubernetes.io/version=$(get_operator_version)"
		"percona.com/backup-type=cron"
		"percona.com/cluster=${cluster_name}"
	)

	local all_match
	all_match=true

	for entry in "${expected_labels[@]}"; do
		key="${entry%%=*}"
		expected_value="${entry#*=}"
		actual_value=$(echo "$labels" | jq -r --arg key "$key" '.[$key]')

		if [ "$actual_value" != "$expected_value" ]; then
			echo "Label mismatch: $key (expected: $expected_value, found: $actual_value)"
			all_match=false
		fi
	done

	if [ "$all_match" != true ]; then
		exit 1
	fi

	backup_ancestor_label=$(kubectl get ps-backup -n "$NAMESPACE" "${psbackup}" -o jsonpath='{.metadata.labels.percona\.com/backup-ancestor}')
	if [ -z "$backup_ancestor_label" ]; then
		echo "Label percona.com/backup-ancestor is missing"
		exit 1
	fi
>>>>>>> 605e6ac0
}<|MERGE_RESOLUTION|>--- conflicted
+++ resolved
@@ -1039,11 +1039,10 @@
 	kubectl apply -n "${NAMESPACE}" -f "${TESTS_CONFIG_DIR}/cmctl.yml"
 }
 
-<<<<<<< HEAD
 get_user_pass() {
   local user="${1:-root}"
   kubectl -n "${NAMESPACE}" get secret test-secrets -o jsonpath="{.data.${user}}" | base64 --decode
-=======
+
 get_operator_version() {
 	kubectl get crd -n "$NAMESPACE" perconaservermysqls.ps.percona.com -o jsonpath='{.metadata.labels.app\.kubernetes\.io/version}'
 }
@@ -1149,5 +1148,4 @@
 		echo "Label percona.com/backup-ancestor is missing"
 		exit 1
 	fi
->>>>>>> 605e6ac0
 }