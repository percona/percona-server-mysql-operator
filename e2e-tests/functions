#!/bin/bash

# set root repo relatively to a test dir
ROOT_REPO=${ROOT_REPO:-$(realpath ../../..)}
source "${ROOT_REPO}/e2e-tests/vars.sh"
test_name=$(basename "$(pwd)")

deploy_operator() {
	kubectl -n "${NAMESPACE}" apply --server-side -f "${DEPLOY_DIR}/crd.yaml"
	kubectl -n "${NAMESPACE}" apply -f "${DEPLOY_DIR}/rbac.yaml"

	yq eval \
		"$(printf 'select(documentIndex==1).spec.template.spec.containers[0].image="%s"' "${IMAGE}")" \
		"${DEPLOY_DIR}/operator.yaml" \
		| kubectl -n "${NAMESPACE}" apply -f -

	kubectl -n "${NAMESPACE}" apply -f "${TESTS_CONFIG_DIR}/secrets.yaml"
}

deploy_client() {
	kubectl -n "${NAMESPACE}" apply -f "${TESTS_CONFIG_DIR}/client.yaml"
}

deploy_pmm_server() {
	local platform=kubernetes
	if [ -n "${OPENSHIFT}" ]; then
		platform=openshift
		oc create sa pmm-server -n "${NAMESPACE}" || :
		oc adm policy add-scc-to-user privileged -z pmm-server -n "${NAMESPACE}" || :
		oc create rolebinding pmm-ps-operator-namespace-only --role percona-server-for-mysql-operator-role --serviceaccount=${NAMESPACE}:pmm-server -n "${NAMESPACE}" || :
		oc patch role/percona-server-for-mysql-operator-role --type json -p='[{"op":"add","path": "/rules/-","value":{"apiGroups":["security.openshift.io"],"resources":["securitycontextconstraints"],"verbs":["use"],"resourceNames":["privileged"]}}]' -n "${NAMESPACE}" || :
		helm install monitoring --set imageTag=$IMAGE_PMM_SERVER_TAG --set imageRepo=$IMAGE_PMM_SERVER_REPO --set platform=$platform --set sa=pmm-server --set supresshttp2=false https://percona-charts.storage.googleapis.com/pmm-server-${PMM_SERVER_VERSION}.tgz -n "${NAMESPACE}"
	else
		helm install monitoring \
			-n "${NAMESPACE}" \
			--set imageTag=$IMAGE_PMM_SERVER_TAG \
			--set imageRepo=$IMAGE_PMM_SERVER_REPO \
			--set platform="${platform}" \
			"https://percona-charts.storage.googleapis.com/pmm-server-${PMM_SERVER_VERSION}.tgz"
	fi
	SERVICE="postgres"
	until kubectl -n "${NAMESPACE}" exec monitoring-0 -- bash -c "pgrep -x $SERVICE >/dev/null"; do
		echo "Retry $retry"
		sleep 5
		let retry+=1
		if [ $retry -ge 20 ]; then
			echo "Max retry count $retry reached. Pmm-server can't start"
			exit 1
		fi
	done
	ADMIN_PASSWORD=$(kubectl -n "${NAMESPACE}" exec monitoring-0 -- bash -c "printenv | grep ADMIN_PASSWORD | cut -d '=' -f2")
	kubectl exec -n "${NAMESPACE}" monitoring-0 -- bash -c "grafana-cli --homepath=/usr/share/grafana --config=/etc/grafana/grafana.ini admin reset-admin-password $ADMIN_PASSWORD"

}

deploy_minio() {
	helm uninstall -n "${NAMESPACE}" minio-service || :
	helm repo remove minio || :
	helm repo add minio https://helm.min.io/
	retry 10 60 helm install minio-service \
		-n "${NAMESPACE}" \
		--version 8.0.5 \
		--set accessKey=some-access-key \
		--set secretKey=some-secret-key \
		--set service.type=ClusterIP \
		--set configPathmc=/tmp/.minio/ \
		--set persistence.size=2G \
		--set environment.MINIO_REGION=us-east-1 \
		--set environment.MINIO_HTTP_TRACE=/tmp/trace.log \
		--set securityContext.enabled=false \
		minio/minio
	MINIO_POD=$(kubectl -n "${NAMESPACE}" get pods --selector=release=minio-service -o 'jsonpath={.items[].metadata.name}')
	wait_pod $MINIO_POD

	# create bucket
	kubectl -n "${NAMESPACE}" run -i --rm aws-cli --image=perconalab/awscli --restart=Never -- \
		bash -c 'AWS_ACCESS_KEY_ID=some-access-key AWS_SECRET_ACCESS_KEY=some-secret-key AWS_DEFAULT_REGION=us-east-1 \
        /usr/bin/aws --endpoint-url http://minio-service:9000 s3 mb s3://operator-testing'
}

retry() {
	local max=$1
	local delay=$2
	shift 2 # cut delay and max args
	local n=1

	until "$@"; do
		if [[ $n -ge $max ]]; then
			echo "The command '$@' has failed after $n attempts."
			exit 1
		fi
		((n++))
		sleep $delay
	done
}

get_operator_pod() {
	kubectl get pods -n "${NAMESPACE}" \
		--selector=app.kubernetes.io/name=percona-server-mysql-operator \
		-o 'jsonpath={.items[].metadata.name}'
}

get_cr() {
	yq eval "$(printf '.metadata.name="%s"' "${test_name}")" "${DEPLOY_DIR}/cr.yaml" \
		| yq eval '.spec.secretsName="test-secrets"' - \
		| yq eval '.spec.sslSecretName="test-ssl"' - \
		| yq eval "$(printf '.spec.mysql.image="%s"' "${IMAGE_MYSQL}")" - \
		| yq eval "$(printf '.spec.backup.image="%s"' "${IMAGE_XTRABACKUP}")" - \
		| yq eval "$(printf '.spec.orchestrator.image="%s"' "${IMAGE_ORCHESTRATOR}")" - \
		| yq eval "$(printf '.spec.pmm.image="%s"' "${IMAGE_PMM}")" -
}

run_mysql() {
	local command="$1"
	local uri="$2"
	local pod="$3"

	kubectl -n "${NAMESPACE}" exec "${pod:-mysql-client}" -- \
		bash -c "printf '%s\n' \"${command}\" | mysql -sN $uri" 2>&1 \
		| sed -e 's/mysql: //' \
		| (grep -v 'Using a password on the command line interface can be insecure.' || :)
}

run_curl() {
	kubectl -n "${NAMESPACE}" exec mysql-client -- bash -c "curl -s -k $*"
}

get_cluster_name() {
	kubectl -n "${NAMESPACE}" get ps -o jsonpath='{.items[0].metadata.name}'
}

get_mysql_primary_service() {
	local cluster=$1

	echo "${cluster}-mysql-primary"
}

get_mysql_headless_fqdn() {
	local cluster=$1
	local index=$2

	echo "${cluster}-mysql-${index}.${cluster}-mysql"
}

get_orc_headless_fqdn() {
	local cluster=$1
	local index=$2

	echo "${cluster}-orc-${index}.${cluster}-orc"
}

get_metric_values() {
	local metric=$1
	local instance=$2
	local user_pass=$3
	local start=$($date -u "+%s" -d "-1 minute")
	local end=$($date -u "+%s")

	run_curl "https://${user_pass}@monitoring-service/graph/api/datasources/proxy/1/api/v1/query_range?query=min%28$metric%7Bnode_name%3D%7E%22$instance%22%7d%20or%20$metric%7Bnode_name%3D%7E%22$instance%22%7D%29&start=$start&end=$end&step=60" \
		| jq '.data.result[0].values[][1]' \
		| grep '^"[0-9]'
}

get_qan20_values() {
	local instance=$1
	local user_pass=$2
	local start=$($date -u "+%Y-%m-%dT%H:%M:%S" -d "-30 minute")
	local end=$($date -u "+%Y-%m-%dT%H:%M:%S")
	local endpoint=monitoring-service

	local payload=$(
		cat <<EOF
{
   "columns":[
      "load",
      "num_queries",
      "query_time"
   ],
   "first_seen": false,
   "group_by": "queryid",
   "include_only_fields": [],
   "keyword": "",
   "labels": [
       {
           "key": "cluster",
           "value": ["monitoring"]
   }],
   "limit": 10,
   "offset": 0,
   "order_by": "-load",
   "main_metric": "load",
   "period_start_from": "$($date -u -d '-12 hour' '+%Y-%m-%dT%H:%M:%S%:z')",
   "period_start_to": "$($date -u '+%Y-%m-%dT%H:%M:%S%:z')"
}
EOF
	)

	run_curl -XPOST -d "'$(echo ${payload} | sed 's/\n//g')'" "https://${user_pass}@${endpoint}/v0/qan/GetReport" \
		| jq '.rows[].fingerprint'
}

get_mysql_pods() {
	kubectl get pod -n "${NAMESPACE}" --no-headers --selector=app.kubernetes.io/component=mysql | awk '{print $1}'
}

get_mysql_users() {
	local args=$1

	run_mysql "SELECT user FROM mysql.user" "${args}" | grep -vE "mysql|root"
}

get_service_ip() {
	local service=$1
	while (kubectl get service/$service -n "${NAMESPACE}" -o 'jsonpath={.spec.type}' 2>&1 || :) | grep -q NotFound; do
		sleep 1
	done
	if [ "$(kubectl get service/$service -n "${NAMESPACE}" -o 'jsonpath={.spec.type}')" = "ClusterIP" ]; then
		kubectl get service/$service -n "${NAMESPACE}" -o 'jsonpath={.spec.clusterIP}'
		return
	fi
	until kubectl get service/$service -n "${NAMESPACE}" -o 'jsonpath={.status.loadBalancer.ingress[]}' 2>&1 | egrep -q "hostname|ip"; do
		sleep 1
	done
	kubectl get service/$service -n "${NAMESPACE}" -o 'jsonpath={.status.loadBalancer.ingress[].ip}'
	kubectl get service/$service -n "${NAMESPACE}" -o 'jsonpath={.status.loadBalancer.ingress[].hostname}'
}

wait_cluster_consistency() {
	local cluster_name=${1}
	local cluster_size=${2}
	local orc_size=${3}

	if [ -z "${orc_size}" ]; then
		orc_size=3
	fi

	sleep 7 # wait for two reconcile loops ;)  3 sec x 2 times + 1 sec = 7 seconds
	until [[ "$(kubectl get ps "${cluster_name}" -n "${NAMESPACE}" -o jsonpath='{.status.mysql.state}')" == "ready" &&
	"$(kubectl get ps "${cluster_name}" -n "${NAMESPACE}" -o jsonpath='{.status.mysql.ready}')" == "${cluster_size}" &&
	"$(kubectl get ps "${cluster_name}" -n "${NAMESPACE}" -o jsonpath='{.status.orchestrator.state}')" == "ready" ]]; do
		echo 'waiting for cluster readyness'
		sleep 15
	done
}

wait_pod() {
	local pod=$1

	set +o xtrace
	retry=0
	echo -n $pod
	until kubectl get pod/$pod -n "${NAMESPACE}" -o jsonpath='{.status.containerStatuses[0].ready}' 2>/dev/null | grep 'true'; do
		sleep 1
		echo -n .
		let retry+=1
		if [ $retry -ge 360 ]; then
			kubectl describe pod/$pod -n "${NAMESPACE}"
			kubectl logs $pod -n "${NAMESPACE}"
			kubectl logs $(get_operator_pod) -n "${NAMESPACE}" \
				| grep -v 'level=info' \
				| grep -v 'level=debug' \
				| grep -v 'Getting tasks for pod' \
				| grep -v 'Getting pods from source' \
				| tail -100
			echo max retry count $retry reached. something went wrong with operator or kubernetes cluster
			exit 1
		fi
	done
	set -o xtrace
}

<<<<<<< HEAD
check_auto_tuning() {
	RAM_SIZE=$1
	RDS_MEM_INSTANCE=12582880
	CUSTOM_INNODB_SIZE=$2
	CUSTOM_CONNECTIONS=$3

	INNODB_SIZE=$(run_mysql \
		'SELECT @@innodb_buffer_pool_size;' \
		"-h $(get_mysql_primary_service "$(get_cluster_name)") -uroot -proot_password")
	CONNECTIONS=$(run_mysql \
		'SELECT @@max_connections;' \
		"-h $(get_mysql_primary_service "$(get_cluster_name)") -uroot -proot_password")

	if [[ -n ${CUSTOM_INNODB_SIZE} ]]; then
		if [[ ${INNODB_SIZE} != ${CUSTOM_INNODB_SIZE} ]]; then
			echo "innodb_buffer_pool_size is set to ${INNODB_SIZE}, which does not correlate with ${CUSTOM_INNODB_SIZE} from custom config"
			exit 1
		fi
	else
		if [[ 1000000000 -lt $((RAM_SIZE - $((RAM_SIZE * 75 / 100)))) ]]; then
			if [[ ${INNODB_SIZE} != $((RAM_SIZE * 75 / 100)) ]]; then
				echo "innodb_buffer_pool_size is set to ${INNODB_SIZE}, which does not correlate with cr.pxc.limits.memory * 0.75"
				exit 1
			fi
		else
			if [[ ${INNODB_SIZE} != $((RAM_SIZE * 50 / 100)) ]]; then
				echo "innodb_buffer_pool_size is set to ${INNODB_SIZE}, which does not correlate with cr.pxc.limits.memory * 0.5"
				exit 1
			fi
		fi
	fi

	if [[ -n ${CUSTOM_CONNECTIONS} ]]; then
		if [[ ${CONNECTIONS} != ${CUSTOM_CONNECTIONS} ]]; then
			echo "max_connections is set to ${AUTO_CONNECTIONS}, which does not correlate with ${CUSTOM_CONNECTIONS} from custom config"
			exit 1
		fi
	else
		if [[ ${CONNECTIONS} != $((RAM_SIZE / RDS_MEM_INSTANCE)) ]]; then
			echo "max_connections is set to ${CONNECTIONS}, which does not correlate with cr.pxc.limits.memory / ${RDS_MEM_INSTANCE}"
			exit 1
		fi
	fi
=======
get_mysql_router_service() {
	local cluster=$1

	echo "${cluster}-router"
>>>>>>> 1bc83079
}<|MERGE_RESOLUTION|>--- conflicted
+++ resolved
@@ -269,7 +269,6 @@
 	set -o xtrace
 }
 
-<<<<<<< HEAD
 check_auto_tuning() {
 	RAM_SIZE=$1
 	RDS_MEM_INSTANCE=12582880
@@ -313,10 +312,10 @@
 			exit 1
 		fi
 	fi
-=======
+}
+
 get_mysql_router_service() {
 	local cluster=$1
 
 	echo "${cluster}-router"
->>>>>>> 1bc83079
 }