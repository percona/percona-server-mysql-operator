#!/bin/bash

# set root repo relatively to a test dir
ROOT_REPO=${ROOT_REPO:-$(realpath ../../..)}
test_name=$(basename "$(pwd)")
source "${ROOT_REPO}/e2e-tests/vars.sh"

init_temp_dir() {
	rm -rf "$TEMP_DIR"
	mkdir -p "$TEMP_DIR"
}

create_namespace() {
	local namespace=$1

	if [[ $OPENSHIFT ]]; then
		set -o pipefail
		if [[ $OPERATOR_NS ]] && (oc get project "$OPERATOR_NS" -o json >/dev/null 2>&1 | jq -r '.metadata.name' >/dev/null 2>&1); then
			oc delete --grace-period=0 --force=true project "$namespace" && sleep 120 || :
		else
			oc delete project "$namespace" && sleep 40 || :
		fi
		wait_for_delete "project/$namespace"

		oc new-project "$namespace"
		oc project "$namespace"
		oc adm policy add-scc-to-user hostaccess -z default || :
	else
		kubectl delete namespace $namespace --ignore-not-found || :
		kubectl wait --for=delete namespace "$namespace" || :
		kubectl create namespace $namespace
	fi
}

deploy_operator() {
	destroy_operator

	if [[ $OPERATOR_NS ]]; then
		create_namespace "${OPERATOR_NS}"
	fi

	kubectl -n "${OPERATOR_NS:-$NAMESPACE}" apply --server-side --force-conflicts -f "${DEPLOY_DIR}/crd.yaml"

	if [ -n "$OPERATOR_NS" ]; then
		kubectl -n "${OPERATOR_NS:-$NAMESPACE}" apply -f "${DEPLOY_DIR}/cw-rbac.yaml"

		yq eval \
			"$(printf 'select(documentIndex==1).spec.template.spec.containers[0].image="%s"' "${IMAGE}")" \
			"${DEPLOY_DIR}/cw-operator.yaml" \
			| yq eval '(select(documentIndex==1).spec.template.spec.containers[] | select(.name=="manager").env[] | select(.name=="DISABLE_TELEMETRY").value) = "true"' \
			| yq eval '(select(documentIndex==1).spec.template.spec.containers[] | select(.name=="manager").env[] | select(.name=="LOG_LEVEL").value) = "DEBUG"' \
			| kubectl -n "${OPERATOR_NS:-$NAMESPACE}" apply -f -
	else
		kubectl -n "${OPERATOR_NS:-$NAMESPACE}" apply -f "${DEPLOY_DIR}/rbac.yaml"

		yq eval \
			"$(printf 'select(documentIndex==1).spec.template.spec.containers[0].image="%s"' "${IMAGE}")" \
			"${DEPLOY_DIR}/operator.yaml" \
			| yq eval '(select(documentIndex==1).spec.template.spec.containers[] | select(.name=="manager").env[] | select(.name=="DISABLE_TELEMETRY").value) = "true"' \
			| yq eval '(select(documentIndex==1).spec.template.spec.containers[] | select(.name=="manager").env[] | select(.name=="LOG_LEVEL").value) = "DEBUG"' \
			| kubectl -n "${OPERATOR_NS:-$NAMESPACE}" apply -f -
	fi
}

destroy_operator() {
	kubectl -n "${OPERATOR_NS:-$NAMESPACE}" delete deployment percona-server-mysql-operator --force --grace-period=0 || true
	if [[ $OPERATOR_NS ]]; then
		kubectl delete namespace $OPERATOR_NS --force --grace-period=0 || true
	fi
}

deploy_non_tls_cluster_secrets() {
	kubectl -n "${NAMESPACE}" apply -f "${TESTS_CONFIG_DIR}/secrets.yaml"
}

deploy_tls_cluster_secrets() {
	kubectl -n "${NAMESPACE}" apply -f "${TESTS_CONFIG_DIR}/ssl-secret.yaml"
}

deploy_client() {
	kubectl -n "${NAMESPACE}" apply -f "${TESTS_CONFIG_DIR}/client.yaml"
}

apply_s3_storage_secrets() {
	kubectl -n "${NAMESPACE}" apply -f "${TESTS_CONFIG_DIR}/minio-secret.yml"
	kubectl -n "${NAMESPACE}" apply -f "${TESTS_CONFIG_DIR}/cloud-secret.yml"
}

deploy_pmm_server() {
	if [[ $OPENSHIFT ]]; then
		oc create sa pmm-server -n "${NAMESPACE}" || :
		oc adm policy add-scc-to-user privileged -z pmm-server -n "${NAMESPACE}" || :
		oc create rolebinding pmm-ps-operator-namespace-only --role percona-server-for-mysql-operator-role --serviceaccount=$NAMESPACE:pmm-server -n "${NAMESPACE}" || :
		oc patch role/percona-server-for-mysql-operator-role --type json -p='[{"op":"add","path": "/rules/-","value":{"apiGroups":["security.openshift.io"],"resources":["securitycontextconstraints"],"verbs":["use"],"resourceNames":["privileged"]}}]' -n "${NAMESPACE}" || :

		local additional_params="--set platform=openshift --set sa=pmm-server --set supresshttp2=false"
	fi
<<<<<<< HEAD
	local SERVICE="postgres"
	until kubectl -n "${NAMESPACE}" exec monitoring-0 -- bash -c "pgrep -x $SERVICE >/dev/null"; do
=======

	helm install monitoring -n "${NAMESPACE}" --set imageTag=${IMAGE_PMM_SERVER#*:} --set imageRepo=${IMAGE_PMM_SERVER%:*} $additional_params https://percona-charts.storage.googleapis.com/pmm-server-$PMM_SERVER_VERSION.tgz

	until kubectl -n "${NAMESPACE}" exec monitoring-0 -- bash -c "ls -l /proc/*/exe 2>/dev/null| grep postgres >/dev/null"; do
>>>>>>> 10962362
		echo "Retry $retry"
		sleep 5
		let retry+=1
		if [ $retry -ge 20 ]; then
			echo "Max retry count $retry reached. Pmm-server can't start"
			exit 1
		fi
	done
}

get_pmm_api_key() {
<<<<<<< HEAD
	local ADMIN_PASSWORD=$(kubectl -n "${NAMESPACE}" exec monitoring-0 -- bash -c "printenv | grep ADMIN_PASSWORD | cut -d '=' -f2")
	echo $(curl --insecure -X POST -H "Content-Type: application/json" -d '{"name":"operator", "role": "Admin"}' "https://admin:$ADMIN_PASSWORD@"$(get_service_ip monitoring-service)"/graph/api/auth/keys" | jq .key)
}

deploy_minio() {
	local accessKey="$(kubectl -n "${NAMESPACE}" get secret minio-secret -o jsonpath='{.data.AWS_ACCESS_KEY_ID}' | base64 -d)"
	local secretKey="$(kubectl -n "${NAMESPACE}" get secret minio-secret -o jsonpath='{.data.AWS_SECRET_ACCESS_KEY}' | base64 -d)"
=======
	local key_name=$1

	if [[ -z $key_name ]]; then
		key_name="operator"
	fi

	local ADMIN_PASSWORD
	ADMIN_PASSWORD=$(kubectl -n "${NAMESPACE}" exec monitoring-0 -- bash -c "printenv | grep ADMIN_PASSWORD | cut -d '=' -f2")
	curl --insecure -X POST -H "Content-Type: application/json" -d "{\"name\":\"$key_name\", \"role\": \"Admin\"}" "https://admin:$ADMIN_PASSWORD@$(get_service_ip monitoring-service)/graph/api/auth/keys" | jq .key
}

delete_pmm_api_key() {
	local key_name=$1

	if [[ -z $key_name ]]; then
		key_name="operator"
	fi

	local ADMIN_PASSWORD
	ADMIN_PASSWORD=$(kubectl -n "${NAMESPACE}" exec monitoring-0 -- bash -c "printenv | grep ADMIN_PASSWORD | cut -d '=' -f2")

	local key_id
	key_id=$(curl --insecure -X GET "https://admin:$ADMIN_PASSWORD@$(get_service_ip monitoring-service)/graph/api/auth/keys" | jq '.[] | select( .name == "operator").id')
	curl --insecure -X DELETE "https://admin:$ADMIN_PASSWORD@$(get_service_ip monitoring-service)/graph/api/auth/keys/$key_id"
}

deploy_minio() {
	local access_key
	local secret_key
	access_key="$(kubectl -n "${NAMESPACE}" get secret minio-secret -o jsonpath='{.data.AWS_ACCESS_KEY_ID}' | base64 -d)"
	secret_key="$(kubectl -n "${NAMESPACE}" get secret minio-secret -o jsonpath='{.data.AWS_SECRET_ACCESS_KEY}' | base64 -d)"
>>>>>>> 10962362

	helm uninstall -n "${NAMESPACE}" minio-service || :
	helm repo remove minio || :
	helm repo add minio https://charts.min.io/
	retry 10 60 helm install minio-service \
		-n "${NAMESPACE}" \
		--version 5.0.14 \
		--set replicas=1 \
		--set mode=standalone \
		--set resources.requests.memory=256Mi \
		--set rootUser=rootuser \
		--set rootPassword=rootpass123 \
		--set "users[0].accessKey"="$(printf '%q' "$(printf '%q' "$access_key")")" \
		--set "users[0].secretKey"="$(printf '%q' "$(printf '%q' "$secret_key")")" \
		--set "users[0].policy"=consoleAdmin \
		--set service.type=ClusterIP \
		--set configPathmc=/tmp/.minio/ \
		--set persistence.size=2G \
		--set securityContext.enabled=false \
		minio/minio
	MINIO_POD=$(kubectl -n "${NAMESPACE}" get pods --selector=release=minio-service -o 'jsonpath={.items[].metadata.name}')
	wait_pod $MINIO_POD

	# create bucket
	kubectl -n "${NAMESPACE}" run -i --rm aws-cli --image=perconalab/awscli --restart=Never -- \
		bash -c "AWS_ACCESS_KEY_ID='$access_key' AWS_SECRET_ACCESS_KEY='$secret_key' AWS_DEFAULT_REGION=us-east-1 \
        /usr/bin/aws --endpoint-url http://minio-service:9000 s3 mb s3://operator-testing"
}

retry() {
	local max=$1
	local delay=$2
	shift 2 # cut delay and max args
	local n=1

	until "$@"; do
		if [[ $n -ge $max ]]; then
			echo "The command ${*} has failed after $n attempts."
			exit 1
		fi
		((n++))
		sleep $delay
	done
}

get_operator_pod() {
	kubectl get pods -n "${OPERATOR_NS:-$NAMESPACE}" \
		--selector=app.kubernetes.io/name=percona-server-mysql-operator \
		-o 'jsonpath={.items[].metadata.name}'
}

get_cr() {
	local name_suffix=$1

	yq eval "$(printf '.metadata.name="%s"' "${test_name}${name_suffix:+-$name_suffix}")" "${DEPLOY_DIR}/cr.yaml" \
		| yq eval "$(printf '.spec.initImage="%s"' "${IMAGE}")" - \
		| yq eval '.spec.secretsName="test-secrets"' - \
		| yq eval '.spec.sslSecretName="test-ssl"' - \
		| yq eval '.spec.upgradeOptions.apply="disabled"' - \
		| yq eval '.spec.mysql.clusterType="async"' - \
		| yq eval "$(printf '.spec.mysql.image="%s"' "${IMAGE_MYSQL}")" - \
		| yq eval "$(printf '.spec.backup.image="%s"' "${IMAGE_BACKUP}")" - \
		| yq eval "$(printf '.spec.orchestrator.image="%s"' "${IMAGE_ORCHESTRATOR}")" - \
		| yq eval "$(printf '.spec.proxy.router.image="%s"' "${IMAGE_ROUTER}")" - \
		| yq eval "$(printf '.spec.toolkit.image="%s"' "${IMAGE_TOOLKIT}")" - \
		| yq eval "$(printf '.spec.proxy.haproxy.image="%s"' "${IMAGE_HAPROXY}")" - \
		| yq eval "$(printf '.spec.pmm.image="%s"' "${IMAGE_PMM_CLIENT}")" - \
		| if [ -n "${MINIKUBE}" ]; then
			yq eval '(.. | select(has("antiAffinityTopologyKey")).antiAffinityTopologyKey) |= "none"' - \
				| yq eval '.spec.proxy.haproxy.resources.requests.cpu="300m"' -
		else
			yq eval -
		fi
}

get_client_pod() {
	kubectl -n "${NAMESPACE}" get pods \
		--selector=name=mysql-client \
		-o 'jsonpath={.items[].metadata.name}'
}

run_mysql() {
	local command="$1"
	local uri="$2"
	local pod="$3"

	client_pod=$(get_client_pod)
	wait_pod $client_pod 1>&2

	kubectl -n "${NAMESPACE}" exec "${pod:-mysql-client}" -- \
		bash -c "printf '%s\n' \"${command}\" | mysql -sN $uri" 2>&1 \
		| sed -e 's/mysql: //' \
		| (grep -v 'Using a password on the command line interface can be insecure.' || :)
}

run_mysqlsh() {
	local command="$1"
	local uri="$2"
	local pod="$3"

	client_pod=$(get_client_pod)
	wait_pod $client_pod 1>&2

	kubectl -n "${NAMESPACE}" exec "${pod:-mysql-client}" -- \
		bash -c "printf '%s\n' \"${command}\" | mysqlsh --sql --quiet-start=2 $uri" 2>&1 \
		| tail -n +2
}

run_curl() {
	kubectl -n "${NAMESPACE}" exec mysql-client -- bash -c "curl -s -k $*"
}

get_innodb_cluster_name() {
	echo $(get_cluster_name) | tr -cd '[^a-zA-Z0-9_]+'
}

get_mysqlsh_uri() {
	local idx=${1:-0}

	echo "root:root_password@$(get_cluster_name)-mysql-${idx}.$(get_cluster_name)-mysql.${NAMESPACE}"
}

get_gr_status() {
	local uri="$1"
	local pod="$2"

	client_pod=$(get_client_pod)

	kubectl -n "${NAMESPACE}" exec "${pod:-mysql-client}" -- mysqlsh --uri $uri --cluster --result-format json -- cluster status \
		| sed -e 's/mysql: //' \
		| (grep -v 'Using a password on the command line interface can be insecure.' || :)
}

get_cluster_name() {
	kubectl -n "${NAMESPACE}" get ps -o jsonpath='{.items[0].metadata.name}'
}

get_mysql_service() {
	local cluster=$1

	echo "${cluster}-mysql"
}

get_router_service() {
	local cluster=$1

	echo "${cluster}-router"
}

get_haproxy_svc() {
	local cluster=$1

	echo "${cluster}-haproxy"
}

get_orc_svc() {
	local cluster=$1

	echo "${cluster}-orc"
}

get_mysql_headless_fqdn() {
	local cluster=$1
	local index=$2

	echo "${cluster}-mysql-${index}.${cluster}-mysql"
}

get_orc_headless_fqdn() {
	local cluster=$1
	local index=$2

	echo "${cluster}-orc-${index}.${cluster}-orc"
}

get_metric_values() {
	local metric=$1
	local instance=$2
	local user_pass=$3
	local start=$($date -u "+%s" -d "-1 minute")
	local end=$($date -u "+%s")

	set +o xtrace
	retry=0
	until run_curl "https://${user_pass}@monitoring-service/graph/api/datasources/proxy/1/api/v1/query_range?query=min%28$metric%7Bnode_name%3D%7E%22$instance%22%7d%20or%20$metric%7Bnode_name%3D%7E%22$instance%22%7D%29&start=$start&end=$end&step=60" | jq '.data.result[0].values[][1]' | grep '^"[0-9]*"$'; do
		sleep 1
		let retry+=1
		if [ $retry -ge 30 ]; then
			echo "Max retry count $retry reached. Data about instance $instance was not collected!"
			exit 1
		fi
	done
	set -o xtrace
}

get_qan20_values() {
	local instance=$1
	local user_pass=$2
	local start=$($date -u "+%Y-%m-%dT%H:%M:%S" -d "-30 minute")
	local end=$($date -u "+%Y-%m-%dT%H:%M:%S")
	local endpoint=monitoring-service

	local payload=$(
		cat <<EOF
{
   "columns":[
      "load",
      "num_queries",
      "query_time"
   ],
   "first_seen": false,
   "group_by": "queryid",
   "include_only_fields": [],
   "keyword": "",
   "labels": [
       {
           "key": "cluster",
           "value": ["monitoring"]
   }],
   "limit": 10,
   "offset": 0,
   "order_by": "-load",
   "main_metric": "load",
   "period_start_from": "$($date -u -d '-12 hour' '+%Y-%m-%dT%H:%M:%S%:z')",
   "period_start_to": "$($date -u '+%Y-%m-%dT%H:%M:%S%:z')"
}
EOF
	)

	run_curl -XPOST -d "'$(echo ${payload} | sed 's/\n//g')'" "https://${user_pass}@${endpoint}/v0/qan/GetReport" \
		| jq '.rows[].fingerprint'
}

get_mysql_pods() {
	kubectl get pod -n "${NAMESPACE}" --no-headers --selector=app.kubernetes.io/component=mysql | awk '{print $1}'
}

get_router_pods() {
	kubectl get pod -n "${NAMESPACE}" --no-headers --selector=app.kubernetes.io/component=router | awk '{print $1}'
}

get_mysql_users() {
	local args=$1

	run_mysql "SELECT user FROM mysql.user" "${args}" | grep -vE "mysql|root"
}

get_service_ip() {
	local service=$1

	while (kubectl get service/$service -n "${NAMESPACE}" -o 'jsonpath={.spec.type}' 2>&1 || :) | grep -q NotFound; do
		sleep 1
	done
	if [ "$(kubectl get service/$service -n "${NAMESPACE}" -o 'jsonpath={.spec.type}')" = "ClusterIP" ]; then
		kubectl get service/$service -n "${NAMESPACE}" -o 'jsonpath={.spec.clusterIP}'
		return
	fi
	until kubectl get service/$service -n "${NAMESPACE}" -o 'jsonpath={.status.loadBalancer.ingress[]}' 2>&1 | egrep -q "hostname|ip"; do
		sleep 1
	done
	kubectl get service/$service -n "${NAMESPACE}" -o 'jsonpath={.status.loadBalancer.ingress[].ip}'
	kubectl get service/$service -n "${NAMESPACE}" -o 'jsonpath={.status.loadBalancer.ingress[].hostname}'
}

wait_cluster_consistency_async() {
	local cluster_name=${1}
	local cluster_size=${2}
	local orc_size=${3}

	if [ -z "${orc_size}" ]; then
		orc_size=3
	fi

	sleep 7 # wait for two reconcile loops ;)  3 sec x 2 times + 1 sec = 7 seconds
	until [[ "$(kubectl get ps "${cluster_name}" -n "${NAMESPACE}" -o jsonpath='{.status.mysql.state}')" == "ready" &&
	"$(kubectl get ps "${cluster_name}" -n "${NAMESPACE}" -o jsonpath='{.status.mysql.ready}')" == "${cluster_size}" &&
	"$(kubectl get ps "${cluster_name}" -n "${NAMESPACE}" -o jsonpath='{.status.orchestrator.ready}')" == "${orc_size}" &&
	"$(kubectl get ps "${cluster_name}" -n "${NAMESPACE}" -o jsonpath='{.status.orchestrator.state}')" == "ready" &&
	"$(kubectl get ps "${cluster_name}" -n "${NAMESPACE}" -o jsonpath='{.status.state}')" == "ready" ]]; do
		echo 'waiting for cluster readyness (async)'
		sleep 15
	done
}

wait_cluster_consistency_gr() {
	local cluster_name=${1}
	local cluster_size=${2}
	local router_size=${3}

	if [ -z "${router_size}" ]; then
		router_size=3
	fi

	sleep 7 # wait for two reconcile loops ;)  3 sec x 2 times + 1 sec = 7 seconds
	until [[ "$(kubectl get ps "${cluster_name}" -n "${NAMESPACE}" -o jsonpath='{.status.mysql.state}')" == "ready" &&
	"$(kubectl get ps "${cluster_name}" -n "${NAMESPACE}" -o jsonpath='{.status.mysql.ready}')" == "${cluster_size}" &&
	"$(kubectl get ps "${cluster_name}" -n "${NAMESPACE}" -o jsonpath='{.status.router.ready}')" == "${router_size}" &&
	"$(kubectl get ps "${cluster_name}" -n "${NAMESPACE}" -o jsonpath='{.status.router.state}')" == "ready" &&
	"$(kubectl get ps "${cluster_name}" -n "${NAMESPACE}" -o jsonpath='{.status.state}')" == "ready" ]]; do
		echo 'waiting for cluster readyness (group replication)'
		sleep 15
	done
}

wait_pod() {
	local pod=$1

	set +o xtrace
	retry=0
	echo -n $pod
	until kubectl get pod/$pod -n "${NAMESPACE}" -o jsonpath='{.status.containerStatuses[0].ready}' 2>/dev/null | grep 'true'; do
		sleep 1
		echo -n .
		let retry+=1
		if [ $retry -ge 360 ]; then
			kubectl describe pod/$pod -n "${NAMESPACE}"
			kubectl logs $pod -n "${NAMESPACE}"
			kubectl logs $(get_operator_pod) -n "${OPERATOR_NS:-$NAMESPACE}" \
				| grep -v 'level=info' \
				| grep -v 'level=debug' \
				| grep -v 'Getting tasks for pod' \
				| grep -v 'Getting pods from source' \
				| tail -100
			echo max retry count $retry reached. something went wrong with operator or kubernetes cluster
			exit 1
		fi
	done
	set -o xtrace
}

wait_deployment() {
	local name=$1
	local target_namespace=${2:-"$namespace"}

	sleep 10
	set +o xtrace
	retry=0
	echo -n $name
	until [ -n "$(kubectl -n ${target_namespace} get deployment $name -o jsonpath='{.status.replicas}')" \
		-a "$(kubectl -n ${target_namespace} get deployment $name -o jsonpath='{.status.replicas}')" \
		== "$(kubectl -n ${target_namespace} get deployment $name -o jsonpath='{.status.readyReplicas}')" ]; do
		sleep 1
		echo -n .
		let retry+=1
		if [ $retry -ge 360 ]; then
			kubectl logs $(get_operator_pod) -c operator \
				| grep -v 'level=info' \
				| grep -v 'level=debug' \
				| tail -100
			echo max retry count $retry reached. something went wrong with operator or kubernetes cluster
			exit 1
		fi
	done
	echo
	set -o xtrace
}

check_auto_tuning() {
	local RAM_SIZE=$1
	local RDS_MEM_INSTANCE=12582880
	local CUSTOM_INNODB_SIZE=$2
	local CUSTOM_CONNECTIONS=$3

	local INNODB_SIZE=$(run_mysql \
		'SELECT @@innodb_buffer_pool_size;' \
		"-h $(get_haproxy_svc "$(get_cluster_name)") -uroot -proot_password")
	local CONNECTIONS=$(run_mysql \
		'SELECT @@max_connections;' \
		"-h $(get_haproxy_svc "$(get_cluster_name)") -uroot -proot_password")

	if [[ -n ${CUSTOM_INNODB_SIZE} ]]; then
		if [[ ${INNODB_SIZE} != ${CUSTOM_INNODB_SIZE} ]]; then
			echo "innodb_buffer_pool_size is set to ${INNODB_SIZE}, which does not correlate with ${CUSTOM_INNODB_SIZE} from custom config"
			exit 1
		fi
	else
		if [[ ${INNODB_SIZE} != $((RAM_SIZE * 50 / 100)) ]]; then
			echo "innodb_buffer_pool_size is set to ${INNODB_SIZE}, which does not correlate with cr.pxc.limits.memory * 0.5"
			exit 1
		fi
	fi

	if [[ -n ${CUSTOM_CONNECTIONS} ]]; then
		if [[ ${CONNECTIONS} != ${CUSTOM_CONNECTIONS} ]]; then
			echo "max_connections is set to ${AUTO_CONNECTIONS}, which does not correlate with ${CUSTOM_CONNECTIONS} from custom config"
			exit 1
		fi
	else
		if [[ ${CONNECTIONS} != $((RAM_SIZE / RDS_MEM_INSTANCE)) ]]; then
			echo "max_connections is set to ${CONNECTIONS}, which does not correlate with cr.pxc.limits.memory / ${RDS_MEM_INSTANCE}"
			exit 1
		fi
	fi
}

get_mysql_router_service() {
	local cluster=$1

	echo "${cluster}-router"
}

deploy_version_service() {
	kubectl create configmap -n "${OPERATOR_NS:-$NAMESPACE}" versions \
		--from-file "${TESTS_CONFIG_DIR}/operator.9.9.9.ps-operator.dep.json" \
		--from-file "${TESTS_CONFIG_DIR}/operator.9.9.9.ps-operator.json"

	kubectl apply -n "${OPERATOR_NS:-$NAMESPACE}" -f "${TESTS_CONFIG_DIR}/vs.yaml"

	sleep 5
}

deploy_cert_manager() {
	kubectl create namespace cert-manager || :
	kubectl label namespace cert-manager certmanager.k8s.io/disable-validation=true || :
	kubectl apply -f https://github.com/cert-manager/cert-manager/releases/download/v${CERT_MANAGER_VER}/cert-manager.yaml --validate=false || : 2>/dev/null
}

destroy_cert_manager() {
	kubectl delete -f https://github.com/cert-manager/cert-manager/releases/download/v${CERT_MANAGER_VER}/cert-manager.yaml --validate=false || : 2>/dev/null
	kubectl delete --grace-period=0 --force=true namespace cert-manager
}

get_primary_from_label() {
	kubectl -n "${NAMESPACE}" get pods -l mysql.percona.com/primary=true -ojsonpath="{.items[0].metadata.name}"
}

get_primary_from_haproxy() {
	local haproxy_pod=$1
	local haproxy_pod_ip=$(kubectl -n "${NAMESPACE}" get pods ${haproxy_pod} -o jsonpath="{.status.podIP}")

	run_mysql "SHOW VARIABLES LIKE '%hostname%';" "-h ${haproxy_pod_ip} -P3306 -uroot -proot_password" | awk '{print $2}'
}

get_primary_from_group_replication() {
	run_mysql "SELECT MEMBER_HOST FROM performance_schema.replication_group_members where MEMBER_ROLE='PRIMARY';" "-h $(get_mysql_router_service $(get_cluster_name)) -P 6446 -uroot -proot_password" | cut -d'.' -f1
}

verify_certificate_sans() {
	local certificate=$1
	local expected_sans=$2
	local have=$(mktemp)
	local want=$(mktemp)

	kubectl -n "${NAMESPACE}" get certificate "${certificate}" -o jsonpath='{.spec.dnsNames}' | jq '.' >"${have}"
	echo "${expected_sans}" | jq '.' >"${want}"

	diff "${have}" "${want}"
}

check_passwords_leak() {
<<<<<<< HEAD
	local secrets=$(kubectl get secrets -o json | jq -r '.items[].data | to_entries | .[] | select(.key | (endswith(".crt") or endswith(".key") or endswith(".pub") or endswith(".pem") or endswith(".p12")) | not) | .value')
	local passwords="$(for i in $secrets; do base64 -d <<< $i; echo; done) $secrets"
	local pods=$(kubectl -n "${NAMESPACE}" get pods -o name | awk -F "/" '{print $2}')
=======
	local secrets
	local passwords
	local pods

	secrets=$(kubectl get secrets -o json | jq -r '.items[].data | to_entries | .[] | select(.key | (endswith(".crt") or endswith(".key") or endswith(".pub") or endswith(".pem") or endswith(".p12") or test("namespace")) | not) | .value')
	passwords="$(for i in $secrets; do
		base64 -d <<<$i
		echo
	done) $secrets"
	pods=$(kubectl -n "${NAMESPACE}" get pods -o name | awk -F "/" '{print $2}')
>>>>>>> 10962362

	collect_logs() {
		local containers
		local count

		NS=$1
		for p in $pods; do
			local containers=$(kubectl -n "$NS" get pod $p -o jsonpath='{.spec.containers[*].name}')
			for c in $containers; do
				kubectl -n "$NS" logs $p -c $c >${TEMP_DIR}/logs_output-$p-$c.txt
				echo logs saved in: ${TEMP_DIR}/logs_output-$p-$c.txt
				for pass in $passwords; do
					local count=$(grep -c --fixed-strings -- "$pass" ${TEMP_DIR}/logs_output-$p-$c.txt || :)
					if [[ $count != 0 ]]; then
						echo leaked passwords are found in log ${TEMP_DIR}/logs_output-$p-$c.txt
						false
					fi
				done
			done
			echo
		done
	}

	collect_logs $NAMESPACE
	if [ -n "$OPERATOR_NS" ]; then
		local pods=$(kubectl -n "${OPERATOR_NS}" get pods -o name | awk -F "/" '{print $2}')
		collect_logs $OPERATOR_NS
	fi
}

deploy_chaos_mesh() {
	destroy_chaos_mesh

	helm repo add chaos-mesh https://charts.chaos-mesh.org
<<<<<<< HEAD
	helm install chaos-mesh chaos-mesh/chaos-mesh --namespace=${NAMESPACE} --set chaosDaemon.runtime=containerd --set chaosDaemon.socketPath=/run/containerd/containerd.sock --set dashboard.create=false --version 2.5.1
=======
	if [ -n "${MINIKUBE}" ]; then
		helm install chaos-mesh chaos-mesh/chaos-mesh --namespace=${NAMESPACE} --set chaosDaemon.runtime=docker --set dashboard.create=false --version 2.5.1
	else
		helm install chaos-mesh chaos-mesh/chaos-mesh --namespace=${NAMESPACE} --set chaosDaemon.runtime=containerd --set chaosDaemon.socketPath=/run/containerd/containerd.sock --set dashboard.create=false --version 2.5.1
	fi
>>>>>>> 10962362
	sleep 10
}

destroy_chaos_mesh() {
	local chaos_mesh_ns=$(helm list --all-namespaces --filter chaos-mesh | tail -n1 | awk -F' ' '{print $2}' | sed 's/NAMESPACE//')

<<<<<<< HEAD
	for i in $(kubectl api-resources | grep chaos-mesh | awk '{print $1}'); do timeout 30 kubectl delete ${i} --all --all-namespaces || :; done
	if [ -n "${chaos_mesh_ns}" ]; then
		helm uninstall chaos-mesh --namespace ${chaos_mesh_ns} || :
	fi
	timeout 30 kubectl delete crd $(kubectl get crd | grep 'chaos-mesh.org' | awk '{print $1}') || :
	timeout 30 kubectl delete clusterrolebinding $(kubectl get clusterrolebinding | grep 'chaos-mesh' | awk '{print $1}') || :
	timeout 30 kubectl delete clusterrole $(kubectl get clusterrole | grep 'chaos-mesh' | awk '{print $1}') || :
	timeout 30 kubectl delete MutatingWebhookConfiguration $(kubectl get MutatingWebhookConfiguration | grep 'chaos-mesh' | awk '{print $1}') || :
	timeout 30 kubectl delete ValidatingWebhookConfiguration $(kubectl get ValidatingWebhookConfiguration | grep 'chaos-mesh' | awk '{print $1}') || :
	timeout 30 kubectl delete ValidatingWebhookConfiguration $(kubectl get ValidatingWebhookConfiguration | grep 'validate-auth' | awk '{print $1}') || :
=======
	if [ -n "${chaos_mesh_ns}" ]; then
		helm uninstall --wait --timeout 60s chaos-mesh --namespace ${chaos_mesh_ns} || :
	fi
	timeout 30 kubectl delete MutatingWebhookConfiguration $(kubectl get MutatingWebhookConfiguration | grep 'chaos-mesh' | awk '{print $1}') || :
	timeout 30 kubectl delete ValidatingWebhookConfiguration $(kubectl get ValidatingWebhookConfiguration | grep 'chaos-mesh' | awk '{print $1}') || :
	timeout 30 kubectl delete ValidatingWebhookConfiguration $(kubectl get ValidatingWebhookConfiguration | grep 'validate-auth' | awk '{print $1}') || :
	for i in $(kubectl api-resources | grep chaos-mesh | awk '{print $1}'); do
		kubectl get ${i} --all-namespaces --no-headers -o custom-columns=Kind:.kind,Name:.metadata.name,NAMESPACE:.metadata.namespace \
			| while read -r line; do
				local kind=$(echo "$line" | awk '{print $1}')
				local name=$(echo "$line" | awk '{print $2}')
				local namespace=$(echo "$line" | awk '{print $3}')
				kubectl patch $kind $name -n "${namespace}" --type=merge -p '{"metadata":{"finalizers":[]}}' || :
			done
		timeout 30 kubectl delete ${i} --all --all-namespaces || :
	done
	timeout 30 kubectl delete crd $(kubectl get crd | grep 'chaos-mesh.org' | awk '{print $1}') || :
	timeout 30 kubectl delete clusterrolebinding $(kubectl get clusterrolebinding | grep 'chaos-mesh' | awk '{print $1}') || :
	timeout 30 kubectl delete clusterrole $(kubectl get clusterrole | grep 'chaos-mesh' | awk '{print $1}') || :
>>>>>>> 10962362
}

kill_pods() {
	local ns=$1
	local selector=$2
	local pod_label=$3
	local label_value=$4
	local chaos_suffix=$5

	if [ "${selector}" == "pod" ]; then
		yq eval '
			.metadata.name = "chaos-pod-kill-'${chaos_suffix}'" |
			del(.spec.selector.pods.test-namespace) |
			.spec.selector.pods.'${ns}'[0] = "'${pod_label}'"' ${TESTS_CONFIG_DIR}/chaos-pod-kill.yml \
			| kubectl apply --namespace ${ns} -f -
	elif [ "${selector}" == "label" ]; then
		yq eval '
			.metadata.name = "chaos-kill-label-'${chaos_suffix}'" |
			.spec.mode = "all" |
			del(.spec.selector.pods) |
			.spec.selector.labelSelectors."'${pod_label}'" = "'${label_value}'"' ${TESTS_CONFIG_DIR}/chaos-pod-kill.yml \
			| kubectl apply --namespace ${ns} -f -
	fi
	sleep 5
}

failure_pod() {
	local ns=$1
	local pod=$2
	local chaos_suffix=$3

	yq eval '
        .metadata.name = "chaos-pod-failure-'${chaos_suffix}'" |
        del(.spec.selector.pods.test-namespace) |
        .spec.selector.pods.'${ns}'[0] = "'${pod}'"' ${TESTS_CONFIG_DIR}/chaos-pod-failure.yml \
		| kubectl apply --namespace ${ns} -f -
	sleep 5
}

network_loss() {
	local ns=$1
	local pod=$2
	local chaos_suffix=$3

	yq eval '
        .metadata.name = "chaos-pod-network-loss-'${chaos_suffix}'" |
        del(.spec.selector.pods.test-namespace) |
        .spec.selector.pods.'${ns}'[0] = "'${pod}'"' ${TESTS_CONFIG_DIR}/chaos-network-loss.yml \
		| kubectl apply --namespace ${ns} -f -
	sleep 5
<<<<<<< HEAD
=======
}

renew_certificate() {
	certificate="$1"

	local pod_name
	pod_name=$(kubectl get -n "${NAMESPACE}" pods --selector=name=cmctl -o 'jsonpath={.items[].metadata.name}')

	local revision
	revision=$(kubectl get -n "${NAMESPACE}" certificate "$certificate" -o 'jsonpath={.status.revision}')

	kubectl exec -n "${NAMESPACE}" "$pod_name" -- /tmp/cmctl renew "$certificate"

	# wait for new revision
	for i in {1..10}; do
		local new_revision
		new_revision=$(kubectl get -n "${NAMESPACE}" certificate "$certificate" -o 'jsonpath={.status.revision}')
		if [ "$((revision + 1))" == "$new_revision" ]; then
			break
		fi
		sleep 1
	done
}

deploy_cmctl() {
	local service_account="cmctl"

	sed -e "s/percona-server-mysql-operator/$service_account/g" "${DEPLOY_DIR}/rbac.yaml" \
		| yq '(select(.rules).rules[] | select(contains({"apiGroups": ["cert-manager.io"]}))).resources += "certificates/status"' \
		| kubectl apply -n "${NAMESPACE}" -f -
	kubectl apply -n "${NAMESPACE}" -f "${TESTS_CONFIG_DIR}/cmctl.yml"
>>>>>>> 10962362
}<|MERGE_RESOLUTION|>--- conflicted
+++ resolved
@@ -6,360 +6,344 @@
 source "${ROOT_REPO}/e2e-tests/vars.sh"
 
 init_temp_dir() {
-	rm -rf "$TEMP_DIR"
-	mkdir -p "$TEMP_DIR"
+  rm -rf "$TEMP_DIR"
+  mkdir -p "$TEMP_DIR"
 }
 
 create_namespace() {
-	local namespace=$1
-
-	if [[ $OPENSHIFT ]]; then
-		set -o pipefail
-		if [[ $OPERATOR_NS ]] && (oc get project "$OPERATOR_NS" -o json >/dev/null 2>&1 | jq -r '.metadata.name' >/dev/null 2>&1); then
-			oc delete --grace-period=0 --force=true project "$namespace" && sleep 120 || :
-		else
-			oc delete project "$namespace" && sleep 40 || :
-		fi
-		wait_for_delete "project/$namespace"
-
-		oc new-project "$namespace"
-		oc project "$namespace"
-		oc adm policy add-scc-to-user hostaccess -z default || :
-	else
-		kubectl delete namespace $namespace --ignore-not-found || :
-		kubectl wait --for=delete namespace "$namespace" || :
-		kubectl create namespace $namespace
-	fi
+  local namespace=$1
+
+  if [[ $OPENSHIFT ]]; then
+    set -o pipefail
+    if [[ $OPERATOR_NS ]] && (oc get project "$OPERATOR_NS" -o json >/dev/null 2>&1 | jq -r '.metadata.name' >/dev/null 2>&1); then
+      oc delete --grace-period=0 --force=true project "$namespace" && sleep 120 || :
+    else
+      oc delete project "$namespace" && sleep 40 || :
+    fi
+    wait_for_delete "project/$namespace"
+
+    oc new-project "$namespace"
+    oc project "$namespace"
+    oc adm policy add-scc-to-user hostaccess -z default || :
+  else
+    kubectl delete namespace $namespace --ignore-not-found || :
+    kubectl wait --for=delete namespace "$namespace" || :
+    kubectl create namespace $namespace
+  fi
 }
 
 deploy_operator() {
-	destroy_operator
-
-	if [[ $OPERATOR_NS ]]; then
-		create_namespace "${OPERATOR_NS}"
-	fi
-
-	kubectl -n "${OPERATOR_NS:-$NAMESPACE}" apply --server-side --force-conflicts -f "${DEPLOY_DIR}/crd.yaml"
-
-	if [ -n "$OPERATOR_NS" ]; then
-		kubectl -n "${OPERATOR_NS:-$NAMESPACE}" apply -f "${DEPLOY_DIR}/cw-rbac.yaml"
-
-		yq eval \
-			"$(printf 'select(documentIndex==1).spec.template.spec.containers[0].image="%s"' "${IMAGE}")" \
-			"${DEPLOY_DIR}/cw-operator.yaml" \
-			| yq eval '(select(documentIndex==1).spec.template.spec.containers[] | select(.name=="manager").env[] | select(.name=="DISABLE_TELEMETRY").value) = "true"' \
-			| yq eval '(select(documentIndex==1).spec.template.spec.containers[] | select(.name=="manager").env[] | select(.name=="LOG_LEVEL").value) = "DEBUG"' \
-			| kubectl -n "${OPERATOR_NS:-$NAMESPACE}" apply -f -
-	else
-		kubectl -n "${OPERATOR_NS:-$NAMESPACE}" apply -f "${DEPLOY_DIR}/rbac.yaml"
-
-		yq eval \
-			"$(printf 'select(documentIndex==1).spec.template.spec.containers[0].image="%s"' "${IMAGE}")" \
-			"${DEPLOY_DIR}/operator.yaml" \
-			| yq eval '(select(documentIndex==1).spec.template.spec.containers[] | select(.name=="manager").env[] | select(.name=="DISABLE_TELEMETRY").value) = "true"' \
-			| yq eval '(select(documentIndex==1).spec.template.spec.containers[] | select(.name=="manager").env[] | select(.name=="LOG_LEVEL").value) = "DEBUG"' \
-			| kubectl -n "${OPERATOR_NS:-$NAMESPACE}" apply -f -
-	fi
+  destroy_operator
+
+  if [[ $OPERATOR_NS ]]; then
+    create_namespace "${OPERATOR_NS}"
+  fi
+
+  kubectl -n "${OPERATOR_NS:-$NAMESPACE}" apply --server-side --force-conflicts -f "${DEPLOY_DIR}/crd.yaml"
+
+  if [ -n "$OPERATOR_NS" ]; then
+    kubectl -n "${OPERATOR_NS:-$NAMESPACE}" apply -f "${DEPLOY_DIR}/cw-rbac.yaml"
+
+    yq eval \
+      "$(printf 'select(documentIndex==1).spec.template.spec.containers[0].image="%s"' "${IMAGE}")" \
+      "${DEPLOY_DIR}/cw-operator.yaml" |
+      yq eval '(select(documentIndex==1).spec.template.spec.containers[] | select(.name=="manager").env[] | select(.name=="DISABLE_TELEMETRY").value) = "true"' |
+      yq eval '(select(documentIndex==1).spec.template.spec.containers[] | select(.name=="manager").env[] | select(.name=="LOG_LEVEL").value) = "DEBUG"' |
+      kubectl -n "${OPERATOR_NS:-$NAMESPACE}" apply -f -
+  else
+    kubectl -n "${OPERATOR_NS:-$NAMESPACE}" apply -f "${DEPLOY_DIR}/rbac.yaml"
+
+    yq eval \
+      "$(printf 'select(documentIndex==1).spec.template.spec.containers[0].image="%s"' "${IMAGE}")" \
+      "${DEPLOY_DIR}/operator.yaml" |
+      yq eval '(select(documentIndex==1).spec.template.spec.containers[] | select(.name=="manager").env[] | select(.name=="DISABLE_TELEMETRY").value) = "true"' |
+      yq eval '(select(documentIndex==1).spec.template.spec.containers[] | select(.name=="manager").env[] | select(.name=="LOG_LEVEL").value) = "DEBUG"' |
+      kubectl -n "${OPERATOR_NS:-$NAMESPACE}" apply -f -
+  fi
 }
 
 destroy_operator() {
-	kubectl -n "${OPERATOR_NS:-$NAMESPACE}" delete deployment percona-server-mysql-operator --force --grace-period=0 || true
-	if [[ $OPERATOR_NS ]]; then
-		kubectl delete namespace $OPERATOR_NS --force --grace-period=0 || true
-	fi
+  kubectl -n "${OPERATOR_NS:-$NAMESPACE}" delete deployment percona-server-mysql-operator --force --grace-period=0 || true
+  if [[ $OPERATOR_NS ]]; then
+    kubectl delete namespace $OPERATOR_NS --force --grace-period=0 || true
+  fi
 }
 
 deploy_non_tls_cluster_secrets() {
-	kubectl -n "${NAMESPACE}" apply -f "${TESTS_CONFIG_DIR}/secrets.yaml"
+  kubectl -n "${NAMESPACE}" apply -f "${TESTS_CONFIG_DIR}/secrets.yaml"
 }
 
 deploy_tls_cluster_secrets() {
-	kubectl -n "${NAMESPACE}" apply -f "${TESTS_CONFIG_DIR}/ssl-secret.yaml"
+  kubectl -n "${NAMESPACE}" apply -f "${TESTS_CONFIG_DIR}/ssl-secret.yaml"
 }
 
 deploy_client() {
-	kubectl -n "${NAMESPACE}" apply -f "${TESTS_CONFIG_DIR}/client.yaml"
+  kubectl -n "${NAMESPACE}" apply -f "${TESTS_CONFIG_DIR}/client.yaml"
 }
 
 apply_s3_storage_secrets() {
-	kubectl -n "${NAMESPACE}" apply -f "${TESTS_CONFIG_DIR}/minio-secret.yml"
-	kubectl -n "${NAMESPACE}" apply -f "${TESTS_CONFIG_DIR}/cloud-secret.yml"
+  kubectl -n "${NAMESPACE}" apply -f "${TESTS_CONFIG_DIR}/minio-secret.yml"
+  kubectl -n "${NAMESPACE}" apply -f "${TESTS_CONFIG_DIR}/cloud-secret.yml"
 }
 
 deploy_pmm_server() {
-	if [[ $OPENSHIFT ]]; then
-		oc create sa pmm-server -n "${NAMESPACE}" || :
-		oc adm policy add-scc-to-user privileged -z pmm-server -n "${NAMESPACE}" || :
-		oc create rolebinding pmm-ps-operator-namespace-only --role percona-server-for-mysql-operator-role --serviceaccount=$NAMESPACE:pmm-server -n "${NAMESPACE}" || :
-		oc patch role/percona-server-for-mysql-operator-role --type json -p='[{"op":"add","path": "/rules/-","value":{"apiGroups":["security.openshift.io"],"resources":["securitycontextconstraints"],"verbs":["use"],"resourceNames":["privileged"]}}]' -n "${NAMESPACE}" || :
-
-		local additional_params="--set platform=openshift --set sa=pmm-server --set supresshttp2=false"
-	fi
-<<<<<<< HEAD
-	local SERVICE="postgres"
-	until kubectl -n "${NAMESPACE}" exec monitoring-0 -- bash -c "pgrep -x $SERVICE >/dev/null"; do
-=======
-
-	helm install monitoring -n "${NAMESPACE}" --set imageTag=${IMAGE_PMM_SERVER#*:} --set imageRepo=${IMAGE_PMM_SERVER%:*} $additional_params https://percona-charts.storage.googleapis.com/pmm-server-$PMM_SERVER_VERSION.tgz
-
-	until kubectl -n "${NAMESPACE}" exec monitoring-0 -- bash -c "ls -l /proc/*/exe 2>/dev/null| grep postgres >/dev/null"; do
->>>>>>> 10962362
-		echo "Retry $retry"
-		sleep 5
-		let retry+=1
-		if [ $retry -ge 20 ]; then
-			echo "Max retry count $retry reached. Pmm-server can't start"
-			exit 1
-		fi
-	done
+  if [[ $OPENSHIFT ]]; then
+    oc create sa pmm-server -n "${NAMESPACE}" || :
+    oc adm policy add-scc-to-user privileged -z pmm-server -n "${NAMESPACE}" || :
+    oc create rolebinding pmm-ps-operator-namespace-only --role percona-server-for-mysql-operator-role --serviceaccount=$NAMESPACE:pmm-server -n "${NAMESPACE}" || :
+    oc patch role/percona-server-for-mysql-operator-role --type json -p='[{"op":"add","path": "/rules/-","value":{"apiGroups":["security.openshift.io"],"resources":["securitycontextconstraints"],"verbs":["use"],"resourceNames":["privileged"]}}]' -n "${NAMESPACE}" || :
+
+    local additional_params="--set platform=openshift --set sa=pmm-server --set supresshttp2=false"
+  fi
+  helm install monitoring -n "${NAMESPACE}" --set imageTag=${IMAGE_PMM_SERVER#*:} --set imageRepo=${IMAGE_PMM_SERVER%:*} $additional_params https://percona-charts.storage.googleapis.com/pmm-server-$PMM_SERVER_VERSION.tgz
+
+  until kubectl -n "${NAMESPACE}" exec monitoring-0 -- bash -c "ls -l /proc/*/exe 2>/dev/null| grep postgres >/dev/null"; do
+    echo "Retry $retry"
+    sleep 5
+    let retry+=1
+    if [ $retry -ge 20 ]; then
+      echo "Max retry count $retry reached. Pmm-server can't start"
+      exit 1
+    fi
+  done
 }
 
 get_pmm_api_key() {
-<<<<<<< HEAD
-	local ADMIN_PASSWORD=$(kubectl -n "${NAMESPACE}" exec monitoring-0 -- bash -c "printenv | grep ADMIN_PASSWORD | cut -d '=' -f2")
-	echo $(curl --insecure -X POST -H "Content-Type: application/json" -d '{"name":"operator", "role": "Admin"}' "https://admin:$ADMIN_PASSWORD@"$(get_service_ip monitoring-service)"/graph/api/auth/keys" | jq .key)
+  local key_name=$1
+
+  if [[ -z $key_name ]]; then
+    key_name="operator"
+  fi
+
+  local ADMIN_PASSWORD
+  ADMIN_PASSWORD=$(kubectl -n "${NAMESPACE}" exec monitoring-0 -- bash -c "printenv | grep ADMIN_PASSWORD | cut -d '=' -f2")
+  curl --insecure -X POST -H "Content-Type: application/json" -d "{\"name\":\"$key_name\", \"role\": \"Admin\"}" "https://admin:$ADMIN_PASSWORD@$(get_service_ip monitoring-service)/graph/api/auth/keys" | jq .key
+}
+
+delete_pmm_api_key() {
+  local key_name=$1
+
+  if [[ -z $key_name ]]; then
+    key_name="operator"
+  fi
+
+  local ADMIN_PASSWORD
+  ADMIN_PASSWORD=$(kubectl -n "${NAMESPACE}" exec monitoring-0 -- bash -c "printenv | grep ADMIN_PASSWORD | cut -d '=' -f2")
+
+  local key_id
+  key_id=$(curl --insecure -X GET "https://admin:$ADMIN_PASSWORD@$(get_service_ip monitoring-service)/graph/api/auth/keys" | jq '.[] | select( .name == "operator").id')
+  curl --insecure -X DELETE "https://admin:$ADMIN_PASSWORD@$(get_service_ip monitoring-service)/graph/api/auth/keys/$key_id"
 }
 
 deploy_minio() {
-	local accessKey="$(kubectl -n "${NAMESPACE}" get secret minio-secret -o jsonpath='{.data.AWS_ACCESS_KEY_ID}' | base64 -d)"
-	local secretKey="$(kubectl -n "${NAMESPACE}" get secret minio-secret -o jsonpath='{.data.AWS_SECRET_ACCESS_KEY}' | base64 -d)"
-=======
-	local key_name=$1
-
-	if [[ -z $key_name ]]; then
-		key_name="operator"
-	fi
-
-	local ADMIN_PASSWORD
-	ADMIN_PASSWORD=$(kubectl -n "${NAMESPACE}" exec monitoring-0 -- bash -c "printenv | grep ADMIN_PASSWORD | cut -d '=' -f2")
-	curl --insecure -X POST -H "Content-Type: application/json" -d "{\"name\":\"$key_name\", \"role\": \"Admin\"}" "https://admin:$ADMIN_PASSWORD@$(get_service_ip monitoring-service)/graph/api/auth/keys" | jq .key
-}
-
-delete_pmm_api_key() {
-	local key_name=$1
-
-	if [[ -z $key_name ]]; then
-		key_name="operator"
-	fi
-
-	local ADMIN_PASSWORD
-	ADMIN_PASSWORD=$(kubectl -n "${NAMESPACE}" exec monitoring-0 -- bash -c "printenv | grep ADMIN_PASSWORD | cut -d '=' -f2")
-
-	local key_id
-	key_id=$(curl --insecure -X GET "https://admin:$ADMIN_PASSWORD@$(get_service_ip monitoring-service)/graph/api/auth/keys" | jq '.[] | select( .name == "operator").id')
-	curl --insecure -X DELETE "https://admin:$ADMIN_PASSWORD@$(get_service_ip monitoring-service)/graph/api/auth/keys/$key_id"
-}
-
-deploy_minio() {
-	local access_key
-	local secret_key
-	access_key="$(kubectl -n "${NAMESPACE}" get secret minio-secret -o jsonpath='{.data.AWS_ACCESS_KEY_ID}' | base64 -d)"
-	secret_key="$(kubectl -n "${NAMESPACE}" get secret minio-secret -o jsonpath='{.data.AWS_SECRET_ACCESS_KEY}' | base64 -d)"
->>>>>>> 10962362
-
-	helm uninstall -n "${NAMESPACE}" minio-service || :
-	helm repo remove minio || :
-	helm repo add minio https://charts.min.io/
-	retry 10 60 helm install minio-service \
-		-n "${NAMESPACE}" \
-		--version 5.0.14 \
-		--set replicas=1 \
-		--set mode=standalone \
-		--set resources.requests.memory=256Mi \
-		--set rootUser=rootuser \
-		--set rootPassword=rootpass123 \
-		--set "users[0].accessKey"="$(printf '%q' "$(printf '%q' "$access_key")")" \
-		--set "users[0].secretKey"="$(printf '%q' "$(printf '%q' "$secret_key")")" \
-		--set "users[0].policy"=consoleAdmin \
-		--set service.type=ClusterIP \
-		--set configPathmc=/tmp/.minio/ \
-		--set persistence.size=2G \
-		--set securityContext.enabled=false \
-		minio/minio
-	MINIO_POD=$(kubectl -n "${NAMESPACE}" get pods --selector=release=minio-service -o 'jsonpath={.items[].metadata.name}')
-	wait_pod $MINIO_POD
-
-	# create bucket
-	kubectl -n "${NAMESPACE}" run -i --rm aws-cli --image=perconalab/awscli --restart=Never -- \
-		bash -c "AWS_ACCESS_KEY_ID='$access_key' AWS_SECRET_ACCESS_KEY='$secret_key' AWS_DEFAULT_REGION=us-east-1 \
+  local access_key
+  local secret_key
+  access_key="$(kubectl -n "${NAMESPACE}" get secret minio-secret -o jsonpath='{.data.AWS_ACCESS_KEY_ID}' | base64 -d)"
+  secret_key="$(kubectl -n "${NAMESPACE}" get secret minio-secret -o jsonpath='{.data.AWS_SECRET_ACCESS_KEY}' | base64 -d)"
+
+  helm uninstall -n "${NAMESPACE}" minio-service || :
+  helm repo remove minio || :
+  helm repo add minio https://charts.min.io/
+  retry 10 60 helm install minio-service \
+    -n "${NAMESPACE}" \
+    --version 5.0.14 \
+    --set replicas=1 \
+    --set mode=standalone \
+    --set resources.requests.memory=256Mi \
+    --set rootUser=rootuser \
+    --set rootPassword=rootpass123 \
+    --set "users[0].accessKey"="$(printf '%q' "$(printf '%q' "$access_key")")" \
+    --set "users[0].secretKey"="$(printf '%q' "$(printf '%q' "$secret_key")")" \
+    --set "users[0].policy"=consoleAdmin \
+    --set service.type=ClusterIP \
+    --set configPathmc=/tmp/.minio/ \
+    --set persistence.size=2G \
+    --set securityContext.enabled=false \
+    minio/minio
+  MINIO_POD=$(kubectl -n "${NAMESPACE}" get pods --selector=release=minio-service -o 'jsonpath={.items[].metadata.name}')
+  wait_pod $MINIO_POD
+
+  # create bucket
+  kubectl -n "${NAMESPACE}" run -i --rm aws-cli --image=perconalab/awscli --restart=Never -- \
+    bash -c "AWS_ACCESS_KEY_ID='$access_key' AWS_SECRET_ACCESS_KEY='$secret_key' AWS_DEFAULT_REGION=us-east-1 \
         /usr/bin/aws --endpoint-url http://minio-service:9000 s3 mb s3://operator-testing"
 }
 
 retry() {
-	local max=$1
-	local delay=$2
-	shift 2 # cut delay and max args
-	local n=1
-
-	until "$@"; do
-		if [[ $n -ge $max ]]; then
-			echo "The command ${*} has failed after $n attempts."
-			exit 1
-		fi
-		((n++))
-		sleep $delay
-	done
+  local max=$1
+  local delay=$2
+  shift 2 # cut delay and max args
+  local n=1
+
+  until "$@"; do
+    if [[ $n -ge $max ]]; then
+      echo "The command ${*} has failed after $n attempts."
+      exit 1
+    fi
+    ((n++))
+    sleep $delay
+  done
 }
 
 get_operator_pod() {
-	kubectl get pods -n "${OPERATOR_NS:-$NAMESPACE}" \
-		--selector=app.kubernetes.io/name=percona-server-mysql-operator \
-		-o 'jsonpath={.items[].metadata.name}'
+  kubectl get pods -n "${OPERATOR_NS:-$NAMESPACE}" \
+    --selector=app.kubernetes.io/name=percona-server-mysql-operator \
+    -o 'jsonpath={.items[].metadata.name}'
 }
 
 get_cr() {
-	local name_suffix=$1
-
-	yq eval "$(printf '.metadata.name="%s"' "${test_name}${name_suffix:+-$name_suffix}")" "${DEPLOY_DIR}/cr.yaml" \
-		| yq eval "$(printf '.spec.initImage="%s"' "${IMAGE}")" - \
-		| yq eval '.spec.secretsName="test-secrets"' - \
-		| yq eval '.spec.sslSecretName="test-ssl"' - \
-		| yq eval '.spec.upgradeOptions.apply="disabled"' - \
-		| yq eval '.spec.mysql.clusterType="async"' - \
-		| yq eval "$(printf '.spec.mysql.image="%s"' "${IMAGE_MYSQL}")" - \
-		| yq eval "$(printf '.spec.backup.image="%s"' "${IMAGE_BACKUP}")" - \
-		| yq eval "$(printf '.spec.orchestrator.image="%s"' "${IMAGE_ORCHESTRATOR}")" - \
-		| yq eval "$(printf '.spec.proxy.router.image="%s"' "${IMAGE_ROUTER}")" - \
-		| yq eval "$(printf '.spec.toolkit.image="%s"' "${IMAGE_TOOLKIT}")" - \
-		| yq eval "$(printf '.spec.proxy.haproxy.image="%s"' "${IMAGE_HAPROXY}")" - \
-		| yq eval "$(printf '.spec.pmm.image="%s"' "${IMAGE_PMM_CLIENT}")" - \
-		| if [ -n "${MINIKUBE}" ]; then
-			yq eval '(.. | select(has("antiAffinityTopologyKey")).antiAffinityTopologyKey) |= "none"' - \
-				| yq eval '.spec.proxy.haproxy.resources.requests.cpu="300m"' -
-		else
-			yq eval -
-		fi
+  local name_suffix=$1
+
+  yq eval "$(printf '.metadata.name="%s"' "${test_name}${name_suffix:+-$name_suffix}")" "${DEPLOY_DIR}/cr.yaml" |
+    yq eval "$(printf '.spec.initImage="%s"' "${IMAGE}")" - |
+    yq eval '.spec.secretsName="test-secrets"' - |
+    yq eval '.spec.sslSecretName="test-ssl"' - |
+    yq eval '.spec.upgradeOptions.apply="disabled"' - |
+    yq eval '.spec.mysql.clusterType="async"' - |
+    yq eval "$(printf '.spec.mysql.image="%s"' "${IMAGE_MYSQL}")" - |
+    yq eval "$(printf '.spec.backup.image="%s"' "${IMAGE_BACKUP}")" - |
+    yq eval "$(printf '.spec.orchestrator.image="%s"' "${IMAGE_ORCHESTRATOR}")" - |
+    yq eval "$(printf '.spec.proxy.router.image="%s"' "${IMAGE_ROUTER}")" - |
+    yq eval "$(printf '.spec.toolkit.image="%s"' "${IMAGE_TOOLKIT}")" - |
+    yq eval "$(printf '.spec.proxy.haproxy.image="%s"' "${IMAGE_HAPROXY}")" - |
+    yq eval "$(printf '.spec.pmm.image="%s"' "${IMAGE_PMM_CLIENT}")" - |
+    if [ -n "${MINIKUBE}" ]; then
+      yq eval '(.. | select(has("antiAffinityTopologyKey")).antiAffinityTopologyKey) |= "none"' - |
+        yq eval '.spec.proxy.haproxy.resources.requests.cpu="300m"' -
+    else
+      yq eval -
+    fi
 }
 
 get_client_pod() {
-	kubectl -n "${NAMESPACE}" get pods \
-		--selector=name=mysql-client \
-		-o 'jsonpath={.items[].metadata.name}'
+  kubectl -n "${NAMESPACE}" get pods \
+    --selector=name=mysql-client \
+    -o 'jsonpath={.items[].metadata.name}'
 }
 
 run_mysql() {
-	local command="$1"
-	local uri="$2"
-	local pod="$3"
-
-	client_pod=$(get_client_pod)
-	wait_pod $client_pod 1>&2
-
-	kubectl -n "${NAMESPACE}" exec "${pod:-mysql-client}" -- \
-		bash -c "printf '%s\n' \"${command}\" | mysql -sN $uri" 2>&1 \
-		| sed -e 's/mysql: //' \
-		| (grep -v 'Using a password on the command line interface can be insecure.' || :)
+  local command="$1"
+  local uri="$2"
+  local pod="$3"
+
+  client_pod=$(get_client_pod)
+  wait_pod $client_pod 1>&2
+
+  kubectl -n "${NAMESPACE}" exec "${pod:-mysql-client}" -- \
+    bash -c "printf '%s\n' \"${command}\" | mysql -sN $uri" 2>&1 |
+    sed -e 's/mysql: //' |
+    (grep -v 'Using a password on the command line interface can be insecure.' || :)
 }
 
 run_mysqlsh() {
-	local command="$1"
-	local uri="$2"
-	local pod="$3"
-
-	client_pod=$(get_client_pod)
-	wait_pod $client_pod 1>&2
-
-	kubectl -n "${NAMESPACE}" exec "${pod:-mysql-client}" -- \
-		bash -c "printf '%s\n' \"${command}\" | mysqlsh --sql --quiet-start=2 $uri" 2>&1 \
-		| tail -n +2
+  local command="$1"
+  local uri="$2"
+  local pod="$3"
+
+  client_pod=$(get_client_pod)
+  wait_pod $client_pod 1>&2
+
+  kubectl -n "${NAMESPACE}" exec "${pod:-mysql-client}" -- \
+    bash -c "printf '%s\n' \"${command}\" | mysqlsh --sql --quiet-start=2 $uri" 2>&1 |
+    tail -n +2
 }
 
 run_curl() {
-	kubectl -n "${NAMESPACE}" exec mysql-client -- bash -c "curl -s -k $*"
+  kubectl -n "${NAMESPACE}" exec mysql-client -- bash -c "curl -s -k $*"
 }
 
 get_innodb_cluster_name() {
-	echo $(get_cluster_name) | tr -cd '[^a-zA-Z0-9_]+'
+  echo $(get_cluster_name) | tr -cd '[^a-zA-Z0-9_]+'
 }
 
 get_mysqlsh_uri() {
-	local idx=${1:-0}
-
-	echo "root:root_password@$(get_cluster_name)-mysql-${idx}.$(get_cluster_name)-mysql.${NAMESPACE}"
+  local idx=${1:-0}
+
+  echo "root:root_password@$(get_cluster_name)-mysql-${idx}.$(get_cluster_name)-mysql.${NAMESPACE}"
 }
 
 get_gr_status() {
-	local uri="$1"
-	local pod="$2"
-
-	client_pod=$(get_client_pod)
-
-	kubectl -n "${NAMESPACE}" exec "${pod:-mysql-client}" -- mysqlsh --uri $uri --cluster --result-format json -- cluster status \
-		| sed -e 's/mysql: //' \
-		| (grep -v 'Using a password on the command line interface can be insecure.' || :)
+  local uri="$1"
+  local pod="$2"
+
+  client_pod=$(get_client_pod)
+
+  kubectl -n "${NAMESPACE}" exec "${pod:-mysql-client}" -- mysqlsh --uri $uri --cluster --result-format json -- cluster status |
+    sed -e 's/mysql: //' |
+    (grep -v 'Using a password on the command line interface can be insecure.' || :)
 }
 
 get_cluster_name() {
-	kubectl -n "${NAMESPACE}" get ps -o jsonpath='{.items[0].metadata.name}'
+  kubectl -n "${NAMESPACE}" get ps -o jsonpath='{.items[0].metadata.name}'
 }
 
 get_mysql_service() {
-	local cluster=$1
-
-	echo "${cluster}-mysql"
+  local cluster=$1
+
+  echo "${cluster}-mysql"
 }
 
 get_router_service() {
-	local cluster=$1
-
-	echo "${cluster}-router"
+  local cluster=$1
+
+  echo "${cluster}-router"
 }
 
 get_haproxy_svc() {
-	local cluster=$1
-
-	echo "${cluster}-haproxy"
+  local cluster=$1
+
+  echo "${cluster}-haproxy"
 }
 
 get_orc_svc() {
-	local cluster=$1
-
-	echo "${cluster}-orc"
+  local cluster=$1
+
+  echo "${cluster}-orc"
 }
 
 get_mysql_headless_fqdn() {
-	local cluster=$1
-	local index=$2
-
-	echo "${cluster}-mysql-${index}.${cluster}-mysql"
+  local cluster=$1
+  local index=$2
+
+  echo "${cluster}-mysql-${index}.${cluster}-mysql"
 }
 
 get_orc_headless_fqdn() {
-	local cluster=$1
-	local index=$2
-
-	echo "${cluster}-orc-${index}.${cluster}-orc"
+  local cluster=$1
+  local index=$2
+
+  echo "${cluster}-orc-${index}.${cluster}-orc"
 }
 
 get_metric_values() {
-	local metric=$1
-	local instance=$2
-	local user_pass=$3
-	local start=$($date -u "+%s" -d "-1 minute")
-	local end=$($date -u "+%s")
-
-	set +o xtrace
-	retry=0
-	until run_curl "https://${user_pass}@monitoring-service/graph/api/datasources/proxy/1/api/v1/query_range?query=min%28$metric%7Bnode_name%3D%7E%22$instance%22%7d%20or%20$metric%7Bnode_name%3D%7E%22$instance%22%7D%29&start=$start&end=$end&step=60" | jq '.data.result[0].values[][1]' | grep '^"[0-9]*"$'; do
-		sleep 1
-		let retry+=1
-		if [ $retry -ge 30 ]; then
-			echo "Max retry count $retry reached. Data about instance $instance was not collected!"
-			exit 1
-		fi
-	done
-	set -o xtrace
+  local metric=$1
+  local instance=$2
+  local user_pass=$3
+  local start=$($date -u "+%s" -d "-1 minute")
+  local end=$($date -u "+%s")
+
+  set +o xtrace
+  retry=0
+  until run_curl "https://${user_pass}@monitoring-service/graph/api/datasources/proxy/1/api/v1/query_range?query=min%28$metric%7Bnode_name%3D%7E%22$instance%22%7d%20or%20$metric%7Bnode_name%3D%7E%22$instance%22%7D%29&start=$start&end=$end&step=60" | jq '.data.result[0].values[][1]' | grep '^"[0-9]*"$'; do
+    sleep 1
+    let retry+=1
+    if [ $retry -ge 30 ]; then
+      echo "Max retry count $retry reached. Data about instance $instance was not collected!"
+      exit 1
+    fi
+  done
+  set -o xtrace
 }
 
 get_qan20_values() {
-	local instance=$1
-	local user_pass=$2
-	local start=$($date -u "+%Y-%m-%dT%H:%M:%S" -d "-30 minute")
-	local end=$($date -u "+%Y-%m-%dT%H:%M:%S")
-	local endpoint=monitoring-service
-
-	local payload=$(
-		cat <<EOF
+  local instance=$1
+  local user_pass=$2
+  local start=$($date -u "+%Y-%m-%dT%H:%M:%S" -d "-30 minute")
+  local end=$($date -u "+%Y-%m-%dT%H:%M:%S")
+  local endpoint=monitoring-service
+
+  local payload=$(
+    cat <<EOF
 {
    "columns":[
       "load",
@@ -383,408 +367,382 @@
    "period_start_to": "$($date -u '+%Y-%m-%dT%H:%M:%S%:z')"
 }
 EOF
-	)
-
-	run_curl -XPOST -d "'$(echo ${payload} | sed 's/\n//g')'" "https://${user_pass}@${endpoint}/v0/qan/GetReport" \
-		| jq '.rows[].fingerprint'
+  )
+
+  run_curl -XPOST -d "'$(echo ${payload} | sed 's/\n//g')'" "https://${user_pass}@${endpoint}/v0/qan/GetReport" |
+    jq '.rows[].fingerprint'
 }
 
 get_mysql_pods() {
-	kubectl get pod -n "${NAMESPACE}" --no-headers --selector=app.kubernetes.io/component=mysql | awk '{print $1}'
+  kubectl get pod -n "${NAMESPACE}" --no-headers --selector=app.kubernetes.io/component=mysql | awk '{print $1}'
 }
 
 get_router_pods() {
-	kubectl get pod -n "${NAMESPACE}" --no-headers --selector=app.kubernetes.io/component=router | awk '{print $1}'
+  kubectl get pod -n "${NAMESPACE}" --no-headers --selector=app.kubernetes.io/component=router | awk '{print $1}'
 }
 
 get_mysql_users() {
-	local args=$1
-
-	run_mysql "SELECT user FROM mysql.user" "${args}" | grep -vE "mysql|root"
+  local args=$1
+
+  run_mysql "SELECT user FROM mysql.user" "${args}" | grep -vE "mysql|root"
 }
 
 get_service_ip() {
-	local service=$1
-
-	while (kubectl get service/$service -n "${NAMESPACE}" -o 'jsonpath={.spec.type}' 2>&1 || :) | grep -q NotFound; do
-		sleep 1
-	done
-	if [ "$(kubectl get service/$service -n "${NAMESPACE}" -o 'jsonpath={.spec.type}')" = "ClusterIP" ]; then
-		kubectl get service/$service -n "${NAMESPACE}" -o 'jsonpath={.spec.clusterIP}'
-		return
-	fi
-	until kubectl get service/$service -n "${NAMESPACE}" -o 'jsonpath={.status.loadBalancer.ingress[]}' 2>&1 | egrep -q "hostname|ip"; do
-		sleep 1
-	done
-	kubectl get service/$service -n "${NAMESPACE}" -o 'jsonpath={.status.loadBalancer.ingress[].ip}'
-	kubectl get service/$service -n "${NAMESPACE}" -o 'jsonpath={.status.loadBalancer.ingress[].hostname}'
+  local service=$1
+
+  while (kubectl get service/$service -n "${NAMESPACE}" -o 'jsonpath={.spec.type}' 2>&1 || :) | grep -q NotFound; do
+    sleep 1
+  done
+  if [ "$(kubectl get service/$service -n "${NAMESPACE}" -o 'jsonpath={.spec.type}')" = "ClusterIP" ]; then
+    kubectl get service/$service -n "${NAMESPACE}" -o 'jsonpath={.spec.clusterIP}'
+    return
+  fi
+  until kubectl get service/$service -n "${NAMESPACE}" -o 'jsonpath={.status.loadBalancer.ingress[]}' 2>&1 | egrep -q "hostname|ip"; do
+    sleep 1
+  done
+  kubectl get service/$service -n "${NAMESPACE}" -o 'jsonpath={.status.loadBalancer.ingress[].ip}'
+  kubectl get service/$service -n "${NAMESPACE}" -o 'jsonpath={.status.loadBalancer.ingress[].hostname}'
 }
 
 wait_cluster_consistency_async() {
-	local cluster_name=${1}
-	local cluster_size=${2}
-	local orc_size=${3}
-
-	if [ -z "${orc_size}" ]; then
-		orc_size=3
-	fi
-
-	sleep 7 # wait for two reconcile loops ;)  3 sec x 2 times + 1 sec = 7 seconds
-	until [[ "$(kubectl get ps "${cluster_name}" -n "${NAMESPACE}" -o jsonpath='{.status.mysql.state}')" == "ready" &&
-	"$(kubectl get ps "${cluster_name}" -n "${NAMESPACE}" -o jsonpath='{.status.mysql.ready}')" == "${cluster_size}" &&
-	"$(kubectl get ps "${cluster_name}" -n "${NAMESPACE}" -o jsonpath='{.status.orchestrator.ready}')" == "${orc_size}" &&
-	"$(kubectl get ps "${cluster_name}" -n "${NAMESPACE}" -o jsonpath='{.status.orchestrator.state}')" == "ready" &&
-	"$(kubectl get ps "${cluster_name}" -n "${NAMESPACE}" -o jsonpath='{.status.state}')" == "ready" ]]; do
-		echo 'waiting for cluster readyness (async)'
-		sleep 15
-	done
+  local cluster_name=${1}
+  local cluster_size=${2}
+  local orc_size=${3}
+
+  if [ -z "${orc_size}" ]; then
+    orc_size=3
+  fi
+
+  sleep 7 # wait for two reconcile loops ;)  3 sec x 2 times + 1 sec = 7 seconds
+  until [[ "$(kubectl get ps "${cluster_name}" -n "${NAMESPACE}" -o jsonpath='{.status.mysql.state}')" == "ready" &&
+  "$(kubectl get ps "${cluster_name}" -n "${NAMESPACE}" -o jsonpath='{.status.mysql.ready}')" == "${cluster_size}" &&
+  "$(kubectl get ps "${cluster_name}" -n "${NAMESPACE}" -o jsonpath='{.status.orchestrator.ready}')" == "${orc_size}" &&
+  "$(kubectl get ps "${cluster_name}" -n "${NAMESPACE}" -o jsonpath='{.status.orchestrator.state}')" == "ready" &&
+  "$(kubectl get ps "${cluster_name}" -n "${NAMESPACE}" -o jsonpath='{.status.state}')" == "ready" ]]; do
+    echo 'waiting for cluster readyness (async)'
+    sleep 15
+  done
 }
 
 wait_cluster_consistency_gr() {
-	local cluster_name=${1}
-	local cluster_size=${2}
-	local router_size=${3}
-
-	if [ -z "${router_size}" ]; then
-		router_size=3
-	fi
-
-	sleep 7 # wait for two reconcile loops ;)  3 sec x 2 times + 1 sec = 7 seconds
-	until [[ "$(kubectl get ps "${cluster_name}" -n "${NAMESPACE}" -o jsonpath='{.status.mysql.state}')" == "ready" &&
-	"$(kubectl get ps "${cluster_name}" -n "${NAMESPACE}" -o jsonpath='{.status.mysql.ready}')" == "${cluster_size}" &&
-	"$(kubectl get ps "${cluster_name}" -n "${NAMESPACE}" -o jsonpath='{.status.router.ready}')" == "${router_size}" &&
-	"$(kubectl get ps "${cluster_name}" -n "${NAMESPACE}" -o jsonpath='{.status.router.state}')" == "ready" &&
-	"$(kubectl get ps "${cluster_name}" -n "${NAMESPACE}" -o jsonpath='{.status.state}')" == "ready" ]]; do
-		echo 'waiting for cluster readyness (group replication)'
-		sleep 15
-	done
+  local cluster_name=${1}
+  local cluster_size=${2}
+  local router_size=${3}
+
+  if [ -z "${router_size}" ]; then
+    router_size=3
+  fi
+
+  sleep 7 # wait for two reconcile loops ;)  3 sec x 2 times + 1 sec = 7 seconds
+  until [[ "$(kubectl get ps "${cluster_name}" -n "${NAMESPACE}" -o jsonpath='{.status.mysql.state}')" == "ready" &&
+  "$(kubectl get ps "${cluster_name}" -n "${NAMESPACE}" -o jsonpath='{.status.mysql.ready}')" == "${cluster_size}" &&
+  "$(kubectl get ps "${cluster_name}" -n "${NAMESPACE}" -o jsonpath='{.status.router.ready}')" == "${router_size}" &&
+  "$(kubectl get ps "${cluster_name}" -n "${NAMESPACE}" -o jsonpath='{.status.router.state}')" == "ready" &&
+  "$(kubectl get ps "${cluster_name}" -n "${NAMESPACE}" -o jsonpath='{.status.state}')" == "ready" ]]; do
+    echo 'waiting for cluster readyness (group replication)'
+    sleep 15
+  done
 }
 
 wait_pod() {
-	local pod=$1
-
-	set +o xtrace
-	retry=0
-	echo -n $pod
-	until kubectl get pod/$pod -n "${NAMESPACE}" -o jsonpath='{.status.containerStatuses[0].ready}' 2>/dev/null | grep 'true'; do
-		sleep 1
-		echo -n .
-		let retry+=1
-		if [ $retry -ge 360 ]; then
-			kubectl describe pod/$pod -n "${NAMESPACE}"
-			kubectl logs $pod -n "${NAMESPACE}"
-			kubectl logs $(get_operator_pod) -n "${OPERATOR_NS:-$NAMESPACE}" \
-				| grep -v 'level=info' \
-				| grep -v 'level=debug' \
-				| grep -v 'Getting tasks for pod' \
-				| grep -v 'Getting pods from source' \
-				| tail -100
-			echo max retry count $retry reached. something went wrong with operator or kubernetes cluster
-			exit 1
-		fi
-	done
-	set -o xtrace
+  local pod=$1
+
+  set +o xtrace
+  retry=0
+  echo -n $pod
+  until kubectl get pod/$pod -n "${NAMESPACE}" -o jsonpath='{.status.containerStatuses[0].ready}' 2>/dev/null | grep 'true'; do
+    sleep 1
+    echo -n .
+    let retry+=1
+    if [ $retry -ge 360 ]; then
+      kubectl describe pod/$pod -n "${NAMESPACE}"
+      kubectl logs $pod -n "${NAMESPACE}"
+      kubectl logs $(get_operator_pod) -n "${OPERATOR_NS:-$NAMESPACE}" |
+        grep -v 'level=info' |
+        grep -v 'level=debug' |
+        grep -v 'Getting tasks for pod' |
+        grep -v 'Getting pods from source' |
+        tail -100
+      echo max retry count $retry reached. something went wrong with operator or kubernetes cluster
+      exit 1
+    fi
+  done
+  set -o xtrace
 }
 
 wait_deployment() {
-	local name=$1
-	local target_namespace=${2:-"$namespace"}
-
-	sleep 10
-	set +o xtrace
-	retry=0
-	echo -n $name
-	until [ -n "$(kubectl -n ${target_namespace} get deployment $name -o jsonpath='{.status.replicas}')" \
-		-a "$(kubectl -n ${target_namespace} get deployment $name -o jsonpath='{.status.replicas}')" \
-		== "$(kubectl -n ${target_namespace} get deployment $name -o jsonpath='{.status.readyReplicas}')" ]; do
-		sleep 1
-		echo -n .
-		let retry+=1
-		if [ $retry -ge 360 ]; then
-			kubectl logs $(get_operator_pod) -c operator \
-				| grep -v 'level=info' \
-				| grep -v 'level=debug' \
-				| tail -100
-			echo max retry count $retry reached. something went wrong with operator or kubernetes cluster
-			exit 1
-		fi
-	done
-	echo
-	set -o xtrace
+  local name=$1
+  local target_namespace=${2:-"$namespace"}
+
+  sleep 10
+  set +o xtrace
+  retry=0
+  echo -n $name
+  until [ -n "$(kubectl -n ${target_namespace} get deployment $name -o jsonpath='{.status.replicas}')" \
+    -a "$(kubectl -n ${target_namespace} get deployment $name -o jsonpath='{.status.replicas}')" \
+    == "$(kubectl -n ${target_namespace} get deployment $name -o jsonpath='{.status.readyReplicas}')" ]; do
+    sleep 1
+    echo -n .
+    let retry+=1
+    if [ $retry -ge 360 ]; then
+      kubectl logs $(get_operator_pod) -c operator |
+        grep -v 'level=info' |
+        grep -v 'level=debug' |
+        tail -100
+      echo max retry count $retry reached. something went wrong with operator or kubernetes cluster
+      exit 1
+    fi
+  done
+  echo
+  set -o xtrace
 }
 
 check_auto_tuning() {
-	local RAM_SIZE=$1
-	local RDS_MEM_INSTANCE=12582880
-	local CUSTOM_INNODB_SIZE=$2
-	local CUSTOM_CONNECTIONS=$3
-
-	local INNODB_SIZE=$(run_mysql \
-		'SELECT @@innodb_buffer_pool_size;' \
-		"-h $(get_haproxy_svc "$(get_cluster_name)") -uroot -proot_password")
-	local CONNECTIONS=$(run_mysql \
-		'SELECT @@max_connections;' \
-		"-h $(get_haproxy_svc "$(get_cluster_name)") -uroot -proot_password")
-
-	if [[ -n ${CUSTOM_INNODB_SIZE} ]]; then
-		if [[ ${INNODB_SIZE} != ${CUSTOM_INNODB_SIZE} ]]; then
-			echo "innodb_buffer_pool_size is set to ${INNODB_SIZE}, which does not correlate with ${CUSTOM_INNODB_SIZE} from custom config"
-			exit 1
-		fi
-	else
-		if [[ ${INNODB_SIZE} != $((RAM_SIZE * 50 / 100)) ]]; then
-			echo "innodb_buffer_pool_size is set to ${INNODB_SIZE}, which does not correlate with cr.pxc.limits.memory * 0.5"
-			exit 1
-		fi
-	fi
-
-	if [[ -n ${CUSTOM_CONNECTIONS} ]]; then
-		if [[ ${CONNECTIONS} != ${CUSTOM_CONNECTIONS} ]]; then
-			echo "max_connections is set to ${AUTO_CONNECTIONS}, which does not correlate with ${CUSTOM_CONNECTIONS} from custom config"
-			exit 1
-		fi
-	else
-		if [[ ${CONNECTIONS} != $((RAM_SIZE / RDS_MEM_INSTANCE)) ]]; then
-			echo "max_connections is set to ${CONNECTIONS}, which does not correlate with cr.pxc.limits.memory / ${RDS_MEM_INSTANCE}"
-			exit 1
-		fi
-	fi
+  local RAM_SIZE=$1
+  local RDS_MEM_INSTANCE=12582880
+  local CUSTOM_INNODB_SIZE=$2
+  local CUSTOM_CONNECTIONS=$3
+
+  local INNODB_SIZE=$(run_mysql \
+    'SELECT @@innodb_buffer_pool_size;' \
+    "-h $(get_haproxy_svc "$(get_cluster_name)") -uroot -proot_password")
+  local CONNECTIONS=$(run_mysql \
+    'SELECT @@max_connections;' \
+    "-h $(get_haproxy_svc "$(get_cluster_name)") -uroot -proot_password")
+
+  if [[ -n ${CUSTOM_INNODB_SIZE} ]]; then
+    if [[ ${INNODB_SIZE} != ${CUSTOM_INNODB_SIZE} ]]; then
+      echo "innodb_buffer_pool_size is set to ${INNODB_SIZE}, which does not correlate with ${CUSTOM_INNODB_SIZE} from custom config"
+      exit 1
+    fi
+  else
+    if [[ ${INNODB_SIZE} != $((RAM_SIZE * 50 / 100)) ]]; then
+      echo "innodb_buffer_pool_size is set to ${INNODB_SIZE}, which does not correlate with cr.pxc.limits.memory * 0.5"
+      exit 1
+    fi
+  fi
+
+  if [[ -n ${CUSTOM_CONNECTIONS} ]]; then
+    if [[ ${CONNECTIONS} != ${CUSTOM_CONNECTIONS} ]]; then
+      echo "max_connections is set to ${AUTO_CONNECTIONS}, which does not correlate with ${CUSTOM_CONNECTIONS} from custom config"
+      exit 1
+    fi
+  else
+    if [[ ${CONNECTIONS} != $((RAM_SIZE / RDS_MEM_INSTANCE)) ]]; then
+      echo "max_connections is set to ${CONNECTIONS}, which does not correlate with cr.pxc.limits.memory / ${RDS_MEM_INSTANCE}"
+      exit 1
+    fi
+  fi
 }
 
 get_mysql_router_service() {
-	local cluster=$1
-
-	echo "${cluster}-router"
+  local cluster=$1
+
+  echo "${cluster}-router"
 }
 
 deploy_version_service() {
-	kubectl create configmap -n "${OPERATOR_NS:-$NAMESPACE}" versions \
-		--from-file "${TESTS_CONFIG_DIR}/operator.9.9.9.ps-operator.dep.json" \
-		--from-file "${TESTS_CONFIG_DIR}/operator.9.9.9.ps-operator.json"
-
-	kubectl apply -n "${OPERATOR_NS:-$NAMESPACE}" -f "${TESTS_CONFIG_DIR}/vs.yaml"
-
-	sleep 5
+  kubectl create configmap -n "${OPERATOR_NS:-$NAMESPACE}" versions \
+    --from-file "${TESTS_CONFIG_DIR}/operator.9.9.9.ps-operator.dep.json" \
+    --from-file "${TESTS_CONFIG_DIR}/operator.9.9.9.ps-operator.json"
+
+  kubectl apply -n "${OPERATOR_NS:-$NAMESPACE}" -f "${TESTS_CONFIG_DIR}/vs.yaml"
+
+  sleep 5
 }
 
 deploy_cert_manager() {
-	kubectl create namespace cert-manager || :
-	kubectl label namespace cert-manager certmanager.k8s.io/disable-validation=true || :
-	kubectl apply -f https://github.com/cert-manager/cert-manager/releases/download/v${CERT_MANAGER_VER}/cert-manager.yaml --validate=false || : 2>/dev/null
+  kubectl create namespace cert-manager || :
+  kubectl label namespace cert-manager certmanager.k8s.io/disable-validation=true || :
+  kubectl apply -f https://github.com/cert-manager/cert-manager/releases/download/v${CERT_MANAGER_VER}/cert-manager.yaml --validate=false || : 2>/dev/null
 }
 
 destroy_cert_manager() {
-	kubectl delete -f https://github.com/cert-manager/cert-manager/releases/download/v${CERT_MANAGER_VER}/cert-manager.yaml --validate=false || : 2>/dev/null
-	kubectl delete --grace-period=0 --force=true namespace cert-manager
+  kubectl delete -f https://github.com/cert-manager/cert-manager/releases/download/v${CERT_MANAGER_VER}/cert-manager.yaml --validate=false || : 2>/dev/null
+  kubectl delete --grace-period=0 --force=true namespace cert-manager
 }
 
 get_primary_from_label() {
-	kubectl -n "${NAMESPACE}" get pods -l mysql.percona.com/primary=true -ojsonpath="{.items[0].metadata.name}"
+  kubectl -n "${NAMESPACE}" get pods -l mysql.percona.com/primary=true -ojsonpath="{.items[0].metadata.name}"
 }
 
 get_primary_from_haproxy() {
-	local haproxy_pod=$1
-	local haproxy_pod_ip=$(kubectl -n "${NAMESPACE}" get pods ${haproxy_pod} -o jsonpath="{.status.podIP}")
-
-	run_mysql "SHOW VARIABLES LIKE '%hostname%';" "-h ${haproxy_pod_ip} -P3306 -uroot -proot_password" | awk '{print $2}'
+  local haproxy_pod=$1
+  local haproxy_pod_ip=$(kubectl -n "${NAMESPACE}" get pods ${haproxy_pod} -o jsonpath="{.status.podIP}")
+
+  run_mysql "SHOW VARIABLES LIKE '%hostname%';" "-h ${haproxy_pod_ip} -P3306 -uroot -proot_password" | awk '{print $2}'
 }
 
 get_primary_from_group_replication() {
-	run_mysql "SELECT MEMBER_HOST FROM performance_schema.replication_group_members where MEMBER_ROLE='PRIMARY';" "-h $(get_mysql_router_service $(get_cluster_name)) -P 6446 -uroot -proot_password" | cut -d'.' -f1
+  run_mysql "SELECT MEMBER_HOST FROM performance_schema.replication_group_members where MEMBER_ROLE='PRIMARY';" "-h $(get_mysql_router_service $(get_cluster_name)) -P 6446 -uroot -proot_password" | cut -d'.' -f1
 }
 
 verify_certificate_sans() {
-	local certificate=$1
-	local expected_sans=$2
-	local have=$(mktemp)
-	local want=$(mktemp)
-
-	kubectl -n "${NAMESPACE}" get certificate "${certificate}" -o jsonpath='{.spec.dnsNames}' | jq '.' >"${have}"
-	echo "${expected_sans}" | jq '.' >"${want}"
-
-	diff "${have}" "${want}"
+  local certificate=$1
+  local expected_sans=$2
+  local have=$(mktemp)
+  local want=$(mktemp)
+
+  kubectl -n "${NAMESPACE}" get certificate "${certificate}" -o jsonpath='{.spec.dnsNames}' | jq '.' >"${have}"
+  echo "${expected_sans}" | jq '.' >"${want}"
+
+  diff "${have}" "${want}"
 }
 
 check_passwords_leak() {
-<<<<<<< HEAD
-	local secrets=$(kubectl get secrets -o json | jq -r '.items[].data | to_entries | .[] | select(.key | (endswith(".crt") or endswith(".key") or endswith(".pub") or endswith(".pem") or endswith(".p12")) | not) | .value')
-	local passwords="$(for i in $secrets; do base64 -d <<< $i; echo; done) $secrets"
-	local pods=$(kubectl -n "${NAMESPACE}" get pods -o name | awk -F "/" '{print $2}')
-=======
-	local secrets
-	local passwords
-	local pods
-
-	secrets=$(kubectl get secrets -o json | jq -r '.items[].data | to_entries | .[] | select(.key | (endswith(".crt") or endswith(".key") or endswith(".pub") or endswith(".pem") or endswith(".p12") or test("namespace")) | not) | .value')
-	passwords="$(for i in $secrets; do
-		base64 -d <<<$i
-		echo
-	done) $secrets"
-	pods=$(kubectl -n "${NAMESPACE}" get pods -o name | awk -F "/" '{print $2}')
->>>>>>> 10962362
-
-	collect_logs() {
-		local containers
-		local count
-
-		NS=$1
-		for p in $pods; do
-			local containers=$(kubectl -n "$NS" get pod $p -o jsonpath='{.spec.containers[*].name}')
-			for c in $containers; do
-				kubectl -n "$NS" logs $p -c $c >${TEMP_DIR}/logs_output-$p-$c.txt
-				echo logs saved in: ${TEMP_DIR}/logs_output-$p-$c.txt
-				for pass in $passwords; do
-					local count=$(grep -c --fixed-strings -- "$pass" ${TEMP_DIR}/logs_output-$p-$c.txt || :)
-					if [[ $count != 0 ]]; then
-						echo leaked passwords are found in log ${TEMP_DIR}/logs_output-$p-$c.txt
-						false
-					fi
-				done
-			done
-			echo
-		done
-	}
-
-	collect_logs $NAMESPACE
-	if [ -n "$OPERATOR_NS" ]; then
-		local pods=$(kubectl -n "${OPERATOR_NS}" get pods -o name | awk -F "/" '{print $2}')
-		collect_logs $OPERATOR_NS
-	fi
+  local secrets
+  local passwords
+  local pods
+
+  secrets=$(kubectl get secrets -o json | jq -r '.items[].data | to_entries | .[] | select(.key | (endswith(".crt") or endswith(".key") or endswith(".pub") or endswith(".pem") or endswith(".p12") or test("namespace")) | not) | .value')
+  passwords="$(for i in $secrets; do
+    base64 -d <<<$i
+    echo
+  done) $secrets"
+  pods=$(kubectl -n "${NAMESPACE}" get pods -o name | awk -F "/" '{print $2}')
+
+  collect_logs() {
+    local containers
+    local count
+
+    NS=$1
+    for p in $pods; do
+      local containers=$(kubectl -n "$NS" get pod $p -o jsonpath='{.spec.containers[*].name}')
+      for c in $containers; do
+        kubectl -n "$NS" logs $p -c $c >${TEMP_DIR}/logs_output-$p-$c.txt
+        echo logs saved in: ${TEMP_DIR}/logs_output-$p-$c.txt
+        for pass in $passwords; do
+          local count=$(grep -c --fixed-strings -- "$pass" ${TEMP_DIR}/logs_output-$p-$c.txt || :)
+          if [[ $count != 0 ]]; then
+            echo leaked passwords are found in log ${TEMP_DIR}/logs_output-$p-$c.txt
+            false
+          fi
+        done
+      done
+      echo
+    done
+  }
+
+  collect_logs $NAMESPACE
+  if [ -n "$OPERATOR_NS" ]; then
+    local pods=$(kubectl -n "${OPERATOR_NS}" get pods -o name | awk -F "/" '{print $2}')
+    collect_logs $OPERATOR_NS
+  fi
 }
 
 deploy_chaos_mesh() {
-	destroy_chaos_mesh
-
-	helm repo add chaos-mesh https://charts.chaos-mesh.org
-<<<<<<< HEAD
-	helm install chaos-mesh chaos-mesh/chaos-mesh --namespace=${NAMESPACE} --set chaosDaemon.runtime=containerd --set chaosDaemon.socketPath=/run/containerd/containerd.sock --set dashboard.create=false --version 2.5.1
-=======
-	if [ -n "${MINIKUBE}" ]; then
-		helm install chaos-mesh chaos-mesh/chaos-mesh --namespace=${NAMESPACE} --set chaosDaemon.runtime=docker --set dashboard.create=false --version 2.5.1
-	else
-		helm install chaos-mesh chaos-mesh/chaos-mesh --namespace=${NAMESPACE} --set chaosDaemon.runtime=containerd --set chaosDaemon.socketPath=/run/containerd/containerd.sock --set dashboard.create=false --version 2.5.1
-	fi
->>>>>>> 10962362
-	sleep 10
+  destroy_chaos_mesh
+
+  helm repo add chaos-mesh https://charts.chaos-mesh.org
+  if [ -n "${MINIKUBE}" ]; then
+    helm install chaos-mesh chaos-mesh/chaos-mesh --namespace=${NAMESPACE} --set chaosDaemon.runtime=docker --set dashboard.create=false --version 2.5.1
+  else
+    helm install chaos-mesh chaos-mesh/chaos-mesh --namespace=${NAMESPACE} --set chaosDaemon.runtime=containerd --set chaosDaemon.socketPath=/run/containerd/containerd.sock --set dashboard.create=false --version 2.5.1
+  fi
+  sleep 10
 }
 
 destroy_chaos_mesh() {
-	local chaos_mesh_ns=$(helm list --all-namespaces --filter chaos-mesh | tail -n1 | awk -F' ' '{print $2}' | sed 's/NAMESPACE//')
-
-<<<<<<< HEAD
-	for i in $(kubectl api-resources | grep chaos-mesh | awk '{print $1}'); do timeout 30 kubectl delete ${i} --all --all-namespaces || :; done
-	if [ -n "${chaos_mesh_ns}" ]; then
-		helm uninstall chaos-mesh --namespace ${chaos_mesh_ns} || :
-	fi
-	timeout 30 kubectl delete crd $(kubectl get crd | grep 'chaos-mesh.org' | awk '{print $1}') || :
-	timeout 30 kubectl delete clusterrolebinding $(kubectl get clusterrolebinding | grep 'chaos-mesh' | awk '{print $1}') || :
-	timeout 30 kubectl delete clusterrole $(kubectl get clusterrole | grep 'chaos-mesh' | awk '{print $1}') || :
-	timeout 30 kubectl delete MutatingWebhookConfiguration $(kubectl get MutatingWebhookConfiguration | grep 'chaos-mesh' | awk '{print $1}') || :
-	timeout 30 kubectl delete ValidatingWebhookConfiguration $(kubectl get ValidatingWebhookConfiguration | grep 'chaos-mesh' | awk '{print $1}') || :
-	timeout 30 kubectl delete ValidatingWebhookConfiguration $(kubectl get ValidatingWebhookConfiguration | grep 'validate-auth' | awk '{print $1}') || :
-=======
-	if [ -n "${chaos_mesh_ns}" ]; then
-		helm uninstall --wait --timeout 60s chaos-mesh --namespace ${chaos_mesh_ns} || :
-	fi
-	timeout 30 kubectl delete MutatingWebhookConfiguration $(kubectl get MutatingWebhookConfiguration | grep 'chaos-mesh' | awk '{print $1}') || :
-	timeout 30 kubectl delete ValidatingWebhookConfiguration $(kubectl get ValidatingWebhookConfiguration | grep 'chaos-mesh' | awk '{print $1}') || :
-	timeout 30 kubectl delete ValidatingWebhookConfiguration $(kubectl get ValidatingWebhookConfiguration | grep 'validate-auth' | awk '{print $1}') || :
-	for i in $(kubectl api-resources | grep chaos-mesh | awk '{print $1}'); do
-		kubectl get ${i} --all-namespaces --no-headers -o custom-columns=Kind:.kind,Name:.metadata.name,NAMESPACE:.metadata.namespace \
-			| while read -r line; do
-				local kind=$(echo "$line" | awk '{print $1}')
-				local name=$(echo "$line" | awk '{print $2}')
-				local namespace=$(echo "$line" | awk '{print $3}')
-				kubectl patch $kind $name -n "${namespace}" --type=merge -p '{"metadata":{"finalizers":[]}}' || :
-			done
-		timeout 30 kubectl delete ${i} --all --all-namespaces || :
-	done
-	timeout 30 kubectl delete crd $(kubectl get crd | grep 'chaos-mesh.org' | awk '{print $1}') || :
-	timeout 30 kubectl delete clusterrolebinding $(kubectl get clusterrolebinding | grep 'chaos-mesh' | awk '{print $1}') || :
-	timeout 30 kubectl delete clusterrole $(kubectl get clusterrole | grep 'chaos-mesh' | awk '{print $1}') || :
->>>>>>> 10962362
+  local chaos_mesh_ns=$(helm list --all-namespaces --filter chaos-mesh | tail -n1 | awk -F' ' '{print $2}' | sed 's/NAMESPACE//')
+
+  if [ -n "${chaos_mesh_ns}" ]; then
+    helm uninstall --wait --timeout 60s chaos-mesh --namespace ${chaos_mesh_ns} || :
+  fi
+  timeout 30 kubectl delete MutatingWebhookConfiguration $(kubectl get MutatingWebhookConfiguration | grep 'chaos-mesh' | awk '{print $1}') || :
+  timeout 30 kubectl delete ValidatingWebhookConfiguration $(kubectl get ValidatingWebhookConfiguration | grep 'chaos-mesh' | awk '{print $1}') || :
+  timeout 30 kubectl delete ValidatingWebhookConfiguration $(kubectl get ValidatingWebhookConfiguration | grep 'validate-auth' | awk '{print $1}') || :
+  for i in $(kubectl api-resources | grep chaos-mesh | awk '{print $1}'); do
+    kubectl get ${i} --all-namespaces --no-headers -o custom-columns=Kind:.kind,Name:.metadata.name,NAMESPACE:.metadata.namespace |
+      while read -r line; do
+        local kind=$(echo "$line" | awk '{print $1}')
+        local name=$(echo "$line" | awk '{print $2}')
+        local namespace=$(echo "$line" | awk '{print $3}')
+        kubectl patch $kind $name -n "${namespace}" --type=merge -p '{"metadata":{"finalizers":[]}}' || :
+      done
+    timeout 30 kubectl delete ${i} --all --all-namespaces || :
+  done
+  timeout 30 kubectl delete crd $(kubectl get crd | grep 'chaos-mesh.org' | awk '{print $1}') || :
+  timeout 30 kubectl delete clusterrolebinding $(kubectl get clusterrolebinding | grep 'chaos-mesh' | awk '{print $1}') || :
+  timeout 30 kubectl delete clusterrole $(kubectl get clusterrole | grep 'chaos-mesh' | awk '{print $1}') || :
 }
 
 kill_pods() {
-	local ns=$1
-	local selector=$2
-	local pod_label=$3
-	local label_value=$4
-	local chaos_suffix=$5
-
-	if [ "${selector}" == "pod" ]; then
-		yq eval '
+  local ns=$1
+  local selector=$2
+  local pod_label=$3
+  local label_value=$4
+  local chaos_suffix=$5
+
+  if [ "${selector}" == "pod" ]; then
+    yq eval '
 			.metadata.name = "chaos-pod-kill-'${chaos_suffix}'" |
 			del(.spec.selector.pods.test-namespace) |
-			.spec.selector.pods.'${ns}'[0] = "'${pod_label}'"' ${TESTS_CONFIG_DIR}/chaos-pod-kill.yml \
-			| kubectl apply --namespace ${ns} -f -
-	elif [ "${selector}" == "label" ]; then
-		yq eval '
+			.spec.selector.pods.'${ns}'[0] = "'${pod_label}'"' ${TESTS_CONFIG_DIR}/chaos-pod-kill.yml |
+      kubectl apply --namespace ${ns} -f -
+  elif [ "${selector}" == "label" ]; then
+    yq eval '
 			.metadata.name = "chaos-kill-label-'${chaos_suffix}'" |
 			.spec.mode = "all" |
 			del(.spec.selector.pods) |
-			.spec.selector.labelSelectors."'${pod_label}'" = "'${label_value}'"' ${TESTS_CONFIG_DIR}/chaos-pod-kill.yml \
-			| kubectl apply --namespace ${ns} -f -
-	fi
-	sleep 5
+			.spec.selector.labelSelectors."'${pod_label}'" = "'${label_value}'"' ${TESTS_CONFIG_DIR}/chaos-pod-kill.yml |
+      kubectl apply --namespace ${ns} -f -
+  fi
+  sleep 5
 }
 
 failure_pod() {
-	local ns=$1
-	local pod=$2
-	local chaos_suffix=$3
-
-	yq eval '
+  local ns=$1
+  local pod=$2
+  local chaos_suffix=$3
+
+  yq eval '
         .metadata.name = "chaos-pod-failure-'${chaos_suffix}'" |
         del(.spec.selector.pods.test-namespace) |
-        .spec.selector.pods.'${ns}'[0] = "'${pod}'"' ${TESTS_CONFIG_DIR}/chaos-pod-failure.yml \
-		| kubectl apply --namespace ${ns} -f -
-	sleep 5
+        .spec.selector.pods.'${ns}'[0] = "'${pod}'"' ${TESTS_CONFIG_DIR}/chaos-pod-failure.yml |
+    kubectl apply --namespace ${ns} -f -
+  sleep 5
 }
 
 network_loss() {
-	local ns=$1
-	local pod=$2
-	local chaos_suffix=$3
-
-	yq eval '
+  local ns=$1
+  local pod=$2
+  local chaos_suffix=$3
+
+  yq eval '
         .metadata.name = "chaos-pod-network-loss-'${chaos_suffix}'" |
         del(.spec.selector.pods.test-namespace) |
-        .spec.selector.pods.'${ns}'[0] = "'${pod}'"' ${TESTS_CONFIG_DIR}/chaos-network-loss.yml \
-		| kubectl apply --namespace ${ns} -f -
-	sleep 5
-<<<<<<< HEAD
-=======
+        .spec.selector.pods.'${ns}'[0] = "'${pod}'"' ${TESTS_CONFIG_DIR}/chaos-network-loss.yml |
+    kubectl apply --namespace ${ns} -f -
+  sleep 5
 }
 
 renew_certificate() {
-	certificate="$1"
-
-	local pod_name
-	pod_name=$(kubectl get -n "${NAMESPACE}" pods --selector=name=cmctl -o 'jsonpath={.items[].metadata.name}')
-
-	local revision
-	revision=$(kubectl get -n "${NAMESPACE}" certificate "$certificate" -o 'jsonpath={.status.revision}')
-
-	kubectl exec -n "${NAMESPACE}" "$pod_name" -- /tmp/cmctl renew "$certificate"
-
-	# wait for new revision
-	for i in {1..10}; do
-		local new_revision
-		new_revision=$(kubectl get -n "${NAMESPACE}" certificate "$certificate" -o 'jsonpath={.status.revision}')
-		if [ "$((revision + 1))" == "$new_revision" ]; then
-			break
-		fi
-		sleep 1
-	done
+  certificate="$1"
+
+  local pod_name
+  pod_name=$(kubectl get -n "${NAMESPACE}" pods --selector=name=cmctl -o 'jsonpath={.items[].metadata.name}')
+
+  local revision
+  revision=$(kubectl get -n "${NAMESPACE}" certificate "$certificate" -o 'jsonpath={.status.revision}')
+
+  kubectl exec -n "${NAMESPACE}" "$pod_name" -- /tmp/cmctl renew "$certificate"
+
+  # wait for new revision
+  for i in {1..10}; do
+    local new_revision
+    new_revision=$(kubectl get -n "${NAMESPACE}" certificate "$certificate" -o 'jsonpath={.status.revision}')
+    if [ "$((revision + 1))" == "$new_revision" ]; then
+      break
+    fi
+    sleep 1
+  done
 }
 
 deploy_cmctl() {
-	local service_account="cmctl"
-
-	sed -e "s/percona-server-mysql-operator/$service_account/g" "${DEPLOY_DIR}/rbac.yaml" \
-		| yq '(select(.rules).rules[] | select(contains({"apiGroups": ["cert-manager.io"]}))).resources += "certificates/status"' \
-		| kubectl apply -n "${NAMESPACE}" -f -
-	kubectl apply -n "${NAMESPACE}" -f "${TESTS_CONFIG_DIR}/cmctl.yml"
->>>>>>> 10962362
+  local service_account="cmctl"
+
+  sed -e "s/percona-server-mysql-operator/$service_account/g" "${DEPLOY_DIR}/rbac.yaml" |
+    yq '(select(.rules).rules[] | select(contains({"apiGroups": ["cert-manager.io"]}))).resources += "certificates/status"' |
+    kubectl apply -n "${NAMESPACE}" -f -
+  kubectl apply -n "${NAMESPACE}" -f "${TESTS_CONFIG_DIR}/cmctl.yml"
 }