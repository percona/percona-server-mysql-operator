--- conflicted
+++ resolved
@@ -15,11 +15,8 @@
 
 	apiv2 "github.com/percona/percona-server-mysql-operator/api/v2"
 	"github.com/percona/percona-server-mysql-operator/pkg/k8s"
-<<<<<<< HEAD
 	"github.com/percona/percona-server-mysql-operator/pkg/mysql"
 	"github.com/percona/percona-server-mysql-operator/pkg/replicator"
-=======
->>>>>>> 15908613
 )
 
 func main() {
@@ -95,30 +92,13 @@
 		return nil
 	}
 
-<<<<<<< HEAD
-	podIP, err := getPodIP()
-	if err != nil {
-		return errors.Wrap(err, "get pod IP")
-	}
-
-	log.Printf("Opening connection to %s", podIP)
+	log.Printf("Opening connection to %s", podIp)
 	operatorPass, err := getSecret(apiv2.UserOperator)
-=======
-	log.Printf("Opening connection to %s", podIp)
-	operatorPass, err := getSecret(v2.USERS_SECRET_KEY_OPERATOR)
->>>>>>> 15908613
 	if err != nil {
 		return errors.Wrapf(err, "get %s password", apiv2.UserOperator)
 	}
 
-<<<<<<< HEAD
-	db, err := replicator.NewReplicator(apiv2.UserOperator,
-		operatorPass,
-		podIP,
-		mysql.DefaultAdminPort)
-=======
-	db, err := mysql.NewReplicator("operator", operatorPass, podIp, mysql.DefaultAdminPort)
->>>>>>> 15908613
+	db, err := replicator.NewReplicator("operator", operatorPass, podIp, mysql.DefaultAdminPort)
 	if err != nil {
 		return errors.Wrap(err, "connect to db")
 	}
@@ -198,7 +178,6 @@
 }
 
 func getPodIP(hostname string) (string, error) {
-
 	addrs, err := net.LookupHost(hostname)
 	if err != nil {
 		return "", errors.Wrapf(err, "lookup %s", hostname)
@@ -235,11 +214,7 @@
 	}
 
 	for _, peer := range peers.List() {
-<<<<<<< HEAD
 		db, err := replicator.NewReplicator("operator", operatorPass, peer, mysql.DefaultAdminPort)
-=======
-		db, err := mysql.NewReplicator("operator", operatorPass, peer, mysql.DefaultAdminPort)
->>>>>>> 15908613
 		if err != nil {
 			return "", nil, errors.Wrapf(err, "connect to %s", peer)
 		}
@@ -250,10 +225,6 @@
 			return "", nil, errors.Wrap(err, "check replication status")
 		}
 
-<<<<<<< HEAD
-		if status == replicator.ReplicationStatusActive {
-			replicas.Insert(peer)
-=======
 		replicaHost, err := db.ReportHost()
 		if err != nil {
 			return "", nil, errors.Wrap(err, "get report_host")
@@ -266,8 +237,7 @@
 			replicas.Insert(replicaHost)
 		}
 
-		if status == mysql.ReplicationStatusActive {
->>>>>>> 15908613
+		if status == replicator.ReplicationStatusActive {
 			primary = source
 		}
 	}
@@ -294,14 +264,7 @@
 	}
 
 	for _, replica := range replicas {
-<<<<<<< HEAD
-		db, err := replicator.NewReplicator(apiv2.UserOperator,
-			operatorPass,
-			replica,
-			mysql.DefaultAdminPort)
-=======
-		db, err := mysql.NewReplicator("operator", operatorPass, replica, mysql.DefaultAdminPort)
->>>>>>> 15908613
+		db, err := replicator.NewReplicator("operator", operatorPass, replica, mysql.DefaultAdminPort)
 		if err != nil {
 			continue
 		}
