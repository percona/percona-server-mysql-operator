package main

import (
	"fmt"
	"io/ioutil"
	"log"
	"net"
	"os"
	"path/filepath"
	"strings"
	"time"

	"github.com/pkg/errors"
	"github.com/sjmudd/stopwatch"
	"k8s.io/apimachinery/pkg/util/sets"

	apiv1alpha1 "github.com/percona/percona-server-mysql-operator/api/v1alpha1"
	"github.com/percona/percona-server-mysql-operator/pkg/k8s"
	"github.com/percona/percona-server-mysql-operator/pkg/mysql"
	"github.com/percona/percona-server-mysql-operator/pkg/replicator"
)

func main() {
	f, err := os.OpenFile(filepath.Join(mysql.DataMountPath, "bootstrap.log"), os.O_RDWR|os.O_CREATE|os.O_APPEND, 0666)
	if err != nil {
		log.Fatalf("error opening file: %v", err)
	}
	defer f.Close()
	log.SetOutput(f)

	if err := bootstrap(); err != nil {
		log.Fatalf("bootstrap failed: %v", err)
	}
}

func bootstrap() error {
	timer := stopwatch.NewNamedStopwatch()
	err := timer.AddMany([]string{"clone", "total"})
	if err != nil {
		return errors.Wrap(err, "add timers")
	}
	timer.Start("total")

	defer func() {
		timer.Stop("total")
		log.Printf("bootstrap finished in %f seconds", timer.ElapsedSeconds("total"))
	}()

	svc := os.Getenv("SERVICE_NAME_UNREADY")
	mysqlSvc := os.Getenv("SERVICE_NAME")
	peers, err := lookup(svc)
	if err != nil {
		return errors.Wrap(err, "lookup")
	}
	log.Printf("Peers: %v", peers.List())

	exists, err := lockExists()
	if err != nil {
		return errors.Wrap(err, "lock file check")
	}
	if exists {
		log.Printf("Waiting for bootstrap.lock to be deleted")
		if err = waitLockRemoval(); err != nil {
			return errors.Wrap(err, "wait lock removal")
		}
	}
	primary, replicas, err := getTopology(peers)
	if err != nil {
		return errors.Wrap(err, "select donor")
	}
	log.Printf("Primary: %s Replicas: %v", primary, replicas)

	fqdn, err := getFQDN(mysqlSvc)
	if err != nil {
		return errors.Wrap(err, "get FQDN")
	}
	log.Printf("FQDN: %s", fqdn)

	podHostname, err := os.Hostname()
	if err != nil {
		return errors.Wrap(err, "get hostname")
	}

	podIp, err := getPodIP(podHostname)
	if err != nil {
		return errors.Wrap(err, "get pod IP")
	}
	log.Printf("PodIP: %s", podIp)

	primaryIp, err := getPodIP(primary)
	if err != nil {
		return errors.Wrap(err, "get primary IP")
	}
	log.Printf("PrimaryIP: %s", primaryIp)

	donor, err := selectDonor(fqdn, primary, replicas)
	if err != nil {
		return errors.Wrap(err, "select donor")
	}
	log.Printf("Donor: %s", donor)

	if donor == "" || donor == fqdn || primary == fqdn || primaryIp == podIp {
		return nil
	}

	log.Printf("Opening connection to %s", podIp)
	operatorPass, err := getSecret(apiv1alpha1.UserOperator)
	if err != nil {
		return errors.Wrapf(err, "get %s password", apiv1alpha1.UserOperator)
	}

	db, err := replicator.NewReplicator("operator", operatorPass, podIp, mysql.DefaultAdminPort)
	if err != nil {
		return errors.Wrap(err, "connect to db")
	}
	defer db.Close()

	cloneLock := filepath.Join(mysql.DataMountPath, "clone.lock")
	requireClone, err := isCloneRequired(cloneLock)
	if err != nil {
		return errors.Wrap(err, "check if clone is required")
	}

	log.Printf("Clone required: %t", requireClone)
	if requireClone {
		log.Println("Checking if a clone in progress")
		inProgress, err := db.CloneInProgress()
		if err != nil {
			return errors.Wrap(err, "check if a clone in progress")
		}

		log.Printf("Clone in progress: %t", inProgress)
		if inProgress {
			return nil
		}

		timer.Start("clone")
		log.Printf("Cloning from %s", donor)
		err = db.Clone(donor, "operator", operatorPass, mysql.DefaultAdminPort)
		timer.Stop("clone")
		if err != nil && !errors.Is(err, replicator.ErrRestartAfterClone) {
			return errors.Wrapf(err, "clone from donor %s", donor)
		}

		err = createCloneLock(cloneLock)
		if err != nil {
			return errors.Wrap(err, "create clone lock")
		}

		log.Println("Clone finished. Restarting container...")

		// We return with 1 to restart container
		os.Exit(1)
	}

	if !requireClone {
		if err := deleteCloneLock(cloneLock); err != nil {
			return errors.Wrap(err, "delete clone lock")
		}
	}

	rStatus, _, err := db.ReplicationStatus()
	if err != nil {
		return errors.Wrap(err, "check replication status")
	}

	if rStatus == replicator.ReplicationStatusNotInitiated {
		log.Println("configuring replication")

		replicaPass, err := getSecret(apiv1alpha1.UserReplication)
		if err != nil {
			return errors.Wrapf(err, "get %s password", apiv1alpha1.UserReplication)
		}

		if err := db.StartReplication(primary, replicaPass, mysql.DefaultPort); err != nil {
			return errors.Wrap(err, "start replication")
		}
	}

	if err := db.EnableSuperReadonly(); err != nil {
		return errors.Wrap(err, "enable super read only")
	}

	return nil
}

func getFQDN(svcName string) (string, error) {
	hostname, err := os.Hostname()
	if err != nil {
		return "", errors.Wrap(err, "get hostname")
	}

	namespace, err := k8s.DefaultAPINamespace()
	if err != nil {
		return "", errors.Wrap(err, "get namespace")
	}

	return fmt.Sprintf("%s.%s.%s", hostname, svcName, namespace), nil
}

func getSecret(username apiv1alpha1.SystemUser) (string, error) {
	path := filepath.Join(mysql.CredsMountPath, string(username))
	sBytes, err := ioutil.ReadFile(path)
	if err != nil {
		return "", errors.Wrapf(err, "read %s", path)
	}

	return strings.TrimSpace(string(sBytes)), nil
}

func getPodIP(hostname string) (string, error) {
	addrs, err := net.LookupHost(hostname)
	if err != nil {
		return "", errors.Wrapf(err, "lookup %s", hostname)
	}
	log.Println("lookup", hostname, addrs)

	return addrs[0], nil
}

func lookup(svcName string) (sets.String, error) {
	endpoints := sets.NewString()
	_, srvRecords, err := net.LookupSRV("", "", svcName)
	if err != nil {
		return endpoints, err
	}
	for _, srvRecord := range srvRecords {
		// The SRV records have the pattern $HOSTNAME.$SERVICE.$.NAMESPACE.svc.$CLUSTER_DNS_SUFFIX
		// We only want $HOSTNAME.$SERVICE.$NAMESPACE because in the `selectDonor` function we
		// compare the list generated here with the output of the `getFQDN` function
		srv := strings.Split(srvRecord.Target, ".")
		ep := strings.Join(srv[:3], ".")
		endpoints.Insert(ep)
	}
	return endpoints, nil
}

func getTopology(peers sets.String) (string, []string, error) {
	replicas := sets.NewString()
	primary := ""

	operatorPass, err := getSecret(apiv1alpha1.UserOperator)
	if err != nil {
		return "", nil, errors.Wrapf(err, "get %s password", apiv1alpha1.UserOperator)
	}

	for _, peer := range peers.List() {
		db, err := replicator.NewReplicator("operator", operatorPass, peer, mysql.DefaultAdminPort)
		if err != nil {
			return "", nil, errors.Wrapf(err, "connect to %s", peer)
		}
		defer db.Close()

		status, source, err := db.ReplicationStatus()
		if err != nil {
			return "", nil, errors.Wrap(err, "check replication status")
		}

		replicaHost, err := db.ReportHost()
		if err != nil {
			return "", nil, errors.Wrap(err, "get report_host")
		}
		if replicaHost == "" {
			continue
		}
		replicas.Insert(replicaHost)

		if status == replicator.ReplicationStatusActive {
			primary = source
		}
	}

	if primary == "" && peers.Len() == 1 {
		primary = peers.List()[0]
	} else if primary == "" {
		primary = replicas.List()[0]
	}

	if replicas.Len() > 0 {
		replicas.Delete(primary)
	}

	return primary, replicas.List(), nil
}

func selectDonor(fqdn, primary string, replicas []string) (string, error) {
	donor := ""

	operatorPass, err := getSecret(apiv1alpha1.UserOperator)
	if err != nil {
		return "", errors.Wrapf(err, "get %s password", apiv1alpha1.UserOperator)
	}

	for _, replica := range replicas {
		db, err := replicator.NewReplicator("operator", operatorPass, replica, mysql.DefaultAdminPort)
		if err != nil {
			continue
		}
		db.Close()

		if fqdn != replica {
			donor = replica
			break
		}
	}

	if donor == "" && fqdn != primary {
		donor = primary
	}

	return donor, nil
}

<<<<<<< HEAD
func isCloneRequired(file string) (bool, error) {
	_, err := os.Stat(file)
	if err != nil {
		if os.IsNotExist(err) {
			return true, nil
		}
		return false, errors.Wrapf(err, "stat %s", file)
	}

	return false, nil
}

func createCloneLock(file string) error {
	_, err := os.Create(file)
	return errors.Wrapf(err, "create %s", file)
}

func deleteCloneLock(file string) error {
	err := os.Remove(file)
	return errors.Wrapf(err, "remove %s", file)
=======
func waitLockRemoval() error {
	for {
		exists, err := lockExists()
		if err != nil {
			return err
		}
		time.Sleep(time.Second)
		if !exists {
			return nil
		}
	}
}

func lockExists() (bool, error) {
	_, err := os.Stat("/var/lib/mysql/bootstrap.lock")
	if err != nil {
		if os.IsNotExist(err) {
			return false, nil
		}
		return false, errors.Wrap(err, "os stat")
	}
	return true, nil
>>>>>>> c75d0eb1
}<|MERGE_RESOLUTION|>--- conflicted
+++ resolved
@@ -311,7 +311,6 @@
 	return donor, nil
 }
 
-<<<<<<< HEAD
 func isCloneRequired(file string) (bool, error) {
 	_, err := os.Stat(file)
 	if err != nil {
@@ -332,7 +331,8 @@
 func deleteCloneLock(file string) error {
 	err := os.Remove(file)
 	return errors.Wrapf(err, "remove %s", file)
-=======
+}
+
 func waitLockRemoval() error {
 	for {
 		exists, err := lockExists()
@@ -355,5 +355,4 @@
 		return false, errors.Wrap(err, "os stat")
 	}
 	return true, nil
->>>>>>> c75d0eb1
 }