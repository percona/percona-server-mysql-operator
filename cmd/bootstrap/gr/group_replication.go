package gr

import (
	"bytes"
	"context"
	"encoding/json"
	"fmt"
	"io"
	"log"
	"net/url"
	"os"
	"os/exec"
	"regexp"
	"slices"
	"strings"

	"github.com/go-ini/ini"
	v "github.com/hashicorp/go-version"
	"github.com/pkg/errors"
	"github.com/sjmudd/stopwatch"
	"k8s.io/apimachinery/pkg/util/sets"
	"k8s.io/client-go/util/retry"

	apiv1 "github.com/percona/percona-server-mysql-operator/api/v1"
	"github.com/percona/percona-server-mysql-operator/cmd/bootstrap/utils"
	"github.com/percona/percona-server-mysql-operator/pkg/innodbcluster"
	"github.com/percona/percona-server-mysql-operator/pkg/util"
)

var (
	errRebootClusterFromCompleteOutage   = errors.New("run dba.rebootClusterFromCompleteOutage() to reboot the cluster from complete outage")
	errEmptyGTIDSet                      = errors.New("The target instance has an empty GTID set so it cannot be safely rejoined to the cluster. Please remove it and add it back to the cluster.")
	errInstanceMissingPurgedTransactions = errors.New("The instance is missing transactions that were purged from all cluster members.")
)

var sensitiveRegexp = regexp.MustCompile(":.*@")

type mysqlsh struct {
	clusterName string
	host        string
	version     *v.Version
}

func newShell(host string, version *v.Version) *mysqlsh {
	return &mysqlsh{
		clusterName: os.Getenv("INNODB_CLUSTER_NAME"),
		version:     version,
		host:        host,
	}
}

func (m *mysqlsh) compareVersionWith(ver string) int {
	return m.version.Compare(v.Must(v.NewVersion(ver)))
}

func (m *mysqlsh) getURI() string {
	operatorPass, err := utils.GetSecret(apiv1.UserOperator)
	if err != nil {
		return ""
	}

	return fmt.Sprintf("%s:%s@%s", apiv1.UserOperator, url.QueryEscape(operatorPass), m.host)
}

func (m *mysqlsh) run(ctx context.Context, cmd string) (bytes.Buffer, bytes.Buffer, error) {
	var stdoutb, stderrb bytes.Buffer

	log.Printf("Running %s", sensitiveRegexp.ReplaceAllString(cmd, ":*****@"))

	c := exec.CommandContext(ctx, "mysqlsh", "--no-wizard", "--js", "--uri", m.getURI(), "-e", cmd)

	logWriter := util.NewSensitiveWriter(log.Writer(), sensitiveRegexp)

	c.Stdout = io.MultiWriter(logWriter, &stdoutb)
	c.Stderr = io.MultiWriter(logWriter, &stderrb)

	err := c.Run()

	return stdoutb, stderrb, errors.Wrapf(err, "stderr: %s", stderrb.String())
}

func (m *mysqlsh) clusterStatus(ctx context.Context) (innodbcluster.Status, error) {
	var stdoutb, stderrb bytes.Buffer

	args := []string{"--result-format", "json", "--uri", m.getURI(), "--cluster", "--js", "--", "cluster", "status"}

	c := exec.CommandContext(ctx, "mysqlsh", args...)
	c.Stdout = &stdoutb
	c.Stderr = &stderrb

	status := innodbcluster.Status{}

	if err := c.Run(); err != nil {
		return status, errors.Wrapf(err, "run Cluster.status(), stdout: %s, stderr: %s", stdoutb.String(), stderrb.String())
	}

	if err := json.Unmarshal(stdoutb.Bytes(), &status); err != nil {
		return status, errors.Wrap(err, "unmarshal status")
	}

	return status, nil
}

func (m *mysqlsh) rescanCluster(ctx context.Context) error {
	var cmd string
	if m.compareVersionWith("8.4") >= 0 {
		cmd = fmt.Sprintf("dba.getCluster('%s').rescan({'addUnmanaged': true, 'removeObsolete': true})", m.clusterName)
	} else {
		cmd = fmt.Sprintf("dba.getCluster('%s').rescan({'addInstances': 'auto', 'removeInstances': 'auto'})", m.clusterName)
	}

	if _, _, err := m.run(ctx, cmd); err != nil {
		return errors.Wrap(err, "rescan cluster")
	}

	return nil
}

type SQLResult struct {
	Error string           `json:"error,omitempty"`
	Rows  []map[string]any `json:"rows,omitempty"`
}

func (m *mysqlsh) runSQL(ctx context.Context, sql string) (SQLResult, error) {
	var stdoutb, stderrb bytes.Buffer

	cmd := fmt.Sprintf("session.runSql(`%s`)", sql)
	args := []string{"--uri", m.getURI(), "--js", "--json=raw", "--interactive", "--quiet-start", "2", "-e", cmd}

	c := exec.CommandContext(ctx, "mysqlsh", args...)
	c.Stdout = &stdoutb
	c.Stderr = &stderrb

	var result SQLResult

	if err := c.Run(); err != nil {
		return result, errors.Wrapf(err, "run %s, stdout: %s, stderr: %s", cmd, stdoutb.String(), stderrb.String())
	}

	if err := json.Unmarshal(stdoutb.Bytes(), &result); err != nil {
		return result, errors.Wrapf(err, "unmarshal result %s", stdoutb.String())
	}

	if len(result.Error) > 0 {
		return result, errors.New(result.Error)
	}

	return result, nil
}

func (m *mysqlsh) getGTIDExecuted(ctx context.Context) (string, error) {
	result, err := m.runSQL(ctx, "SELECT @@GTID_EXECUTED")
	if err != nil {
		return "", err
	}

	v, ok := result.Rows[0]["@@GTID_EXECUTED"]
	if !ok {
		return "", errors.Errorf("unexpected output: %+v", result)
	}

	s, ok := v.(string)
	if !ok {
		return "", errors.Errorf("unexpected type: %T", v)
	}

	return s, nil
}

func (m *mysqlsh) getGTIDPurged(ctx context.Context) (string, error) {
	result, err := m.runSQL(ctx, "SELECT @@GTID_PURGED")
	if err != nil {
		return "", err
	}

	v, ok := result.Rows[0]["@@GTID_PURGED"]
	if !ok {
		return "", errors.Errorf("unexpected output: %+v", result)
	}

<<<<<<< HEAD
	s, ok := v.(string)
	if !ok {
		return "", errors.Errorf("unexpected type: %T", v)
	}

	return s, nil
=======
	return v, nil
>>>>>>> 020b888b
}

func (m *mysqlsh) setGroupSeeds(ctx context.Context, seeds string) error {
	sql := fmt.Sprintf("SET PERSIST group_replication_group_seeds = '%s'", seeds)

	_, err := m.runSQL(ctx, sql)
	if err != nil {
		return err
	}

	return nil
}

func updateGroupPeers(ctx context.Context, peers sets.Set[string], version *v.Version) error {
	log.Printf("Updating group seeds in peers: %v", peers.UnsortedList())

	seedList := make([]string, 0)
	for _, peer := range peers.UnsortedList() {
		seedList = append(seedList, fmt.Sprintf("%s:%d", peer, 3306))
	}

	slices.SortFunc(seedList, func(a, b string) int {
		return strings.Compare(a, b)
	})

	for _, peer := range peers.UnsortedList() {
		sh := newShell(peer, version)

		log.Printf("Connected to peer %s", peer)

		tmpSeeds := make([]string, 0)
		for _, seed := range seedList {
			// peer shouldn't have its own host as seed
			if seed == fmt.Sprintf("%s:%d", peer, 3306) {
				continue
			}
			tmpSeeds = append(tmpSeeds, seed)
		}

		seeds := strings.Join(tmpSeeds, ",")
		if seeds == "" {
			log.Printf("seeds are empty")
			continue
		}

		if err := sh.setGroupSeeds(ctx, seeds); err != nil {
			log.Printf("ERROR: failed to set @@group_replication_group_seeds in %s: %s", peer, err)
			continue
		}

		log.Printf("Seeds: %s", seeds)
		log.Printf("Updated group_replication_group_seeds in peer %s", peer)
	}

	return nil
}

func (m *mysqlsh) configureInstance(ctx context.Context) error {
	var cmd string
	if m.compareVersionWith("8.4") >= 0 {
		cmd = fmt.Sprintf("dba.configureInstance('%s')", m.getURI())
	} else {
		cmd = fmt.Sprintf("dba.configureLocalInstance('%s', {'clearReadOnly': true})", m.getURI())
	}

	if _, _, err := m.run(ctx, cmd); err != nil {
		return errors.Wrap(err, "configure instance")
	}

	return nil
}

func (m *mysqlsh) createCluster(ctx context.Context, opts *createClusterOpts) error {
	_, stderr, err := m.run(ctx, fmt.Sprintf("dba.createCluster('%s', %s)", m.clusterName, opts))
	if err != nil {
		if strings.Contains(stderr.String(), "dba.rebootClusterFromCompleteOutage") {
			return errRebootClusterFromCompleteOutage
		}
		return errors.Wrap(err, "create InnoDB cluster")
	}

	return nil
}

func (m *mysqlsh) addInstance(ctx context.Context, instanceDef string, method innodbcluster.RecoveryMethod) error {
	var cmd string

	if m.compareVersionWith("8.4") >= 0 {
		cmd = fmt.Sprintf(
			"dba.getCluster('%s').addInstance('%s', {'recoveryMethod': '%s', 'recoveryProgress': 1})",
			m.clusterName,
			instanceDef,
			method,
		)
	} else {
		cmd = fmt.Sprintf(
			"dba.getCluster('%s').addInstance('%s', {'recoveryMethod': '%s', 'waitRecovery': 2})",
			m.clusterName,
			instanceDef,
			method,
		)
	}

	if _, _, err := m.run(ctx, cmd); err != nil {
		return errors.Wrap(err, "add instance")
	}

	return nil
}

func (m *mysqlsh) rejoinInstance(ctx context.Context, instanceDef string) error {
	_, stderr, err := m.run(ctx, fmt.Sprintf("dba.getCluster('%s').rejoinInstance('%s')", m.clusterName, instanceDef))
	if err != nil {
		if strings.Contains(stderr.String(), "empty GTID set") {
			return errEmptyGTIDSet
		}
		if strings.Contains(stderr.String(), "is missing transactions that were purged from all cluster members") {
			return errInstanceMissingPurgedTransactions
		}
		return errors.Wrap(err, "rejoin instance")
	}

	return nil
}

func (m *mysqlsh) removeInstance(ctx context.Context, instanceDef string, force bool) error {
	_, _, err := m.run(ctx, fmt.Sprintf("dba.getCluster('%s').removeInstance('%s', {'force': %t})", m.clusterName, instanceDef, force))
	if err != nil {
		return errors.Wrap(err, "remove instance")
	}

	return nil
}

func connectToLocal(version *v.Version) (*mysqlsh, error) {
	fqdn, err := utils.GetFQDN(os.Getenv("SERVICE_NAME"))
	if err != nil {
		return nil, errors.Wrap(err, "get FQDN")
	}

	return newShell(fqdn, version), nil
}

func connectToCluster(ctx context.Context, peers sets.Set[string], version *v.Version) (*mysqlsh, error) {
	for _, peer := range sets.List(peers) {
		shell := newShell(peer, version)
		stdout, stderr, err := shell.run(ctx, fmt.Sprintf("dba.getCluster('%s')", shell.clusterName))
		if err != nil {
			log.Printf("Failed get cluster from peer %s, stdout: %s stderr: %s", peer, stdout.String(), stderr.String())
			continue
		}

		return shell, nil
	}

	return nil, errors.New("failed to open connection to cluster")
}

func handleFullClusterCrash(ctx context.Context, version *v.Version) error {
	localShell, err := connectToLocal(version)
	if err != nil {
		return errors.Wrap(err, "connect to local")
	}

	result, err := localShell.getGTIDExecuted(ctx)
	if err != nil {
		return errors.Wrap(err, "get GTID_EXECUTED")
	}

	gtidExecuted := strings.ReplaceAll(result, "\n", "")
	log.Printf("GTID_EXECUTED: %s", gtidExecuted)

	if err := utils.CreateFullClusterCrashFile(gtidExecuted); err != nil {
		return err
	}

	return nil
}

func getMySQLShellVersion(ctx context.Context) (*v.Version, error) {
	re, err := regexp.Compile(`MySQL (\d+\.\d+\.\d+)`)
	if err != nil {
		return nil, err
	}

	var stdoutb, stderrb bytes.Buffer

	c := exec.CommandContext(ctx, "mysqlsh", "--version")
	c.Stdout = &stdoutb
	c.Stderr = &stderrb

	if err := c.Run(); err != nil {
		return nil, errors.Wrapf(err, "run mysqlsh --version (stdout: %s, stderr: %s)", stdoutb.String(), stderrb.String())
	}

	f := re.FindSubmatch(stdoutb.Bytes())
	if len(f) < 1 {
		return nil, errors.Errorf("couldn't extract version information from mysqlsh --version (stdout: %s, stderr: %s)", stdoutb.String(), stderrb.String())
	}

	version, err := v.NewVersion(string(f[1]))
	if err != nil {
		return nil, errors.Wrap(err, "parse version")
	}

	return version, nil
}

func Bootstrap(ctx context.Context) error {
	timer := stopwatch.NewNamedStopwatch()
	err := timer.Add("total")
	if err != nil {
		return errors.Wrap(err, "add timer")
	}
	timer.Start("total")

	defer func() {
		timer.Stop("total")
		log.Printf("bootstrap finished in %f seconds", timer.ElapsedSeconds("total"))
	}()

	log.Println("Starting bootstrap...")

	mysqlshVer, err := getMySQLShellVersion(ctx)
	if err != nil {
		return errors.Wrap(err, "get mysqlsh version")
	}
	log.Println("mysql-shell version:", mysqlshVer)

	localShell, err := connectToLocal(mysqlshVer)
	if err != nil {
		return errors.Wrap(err, "connect to local")
	}

	err = localShell.configureInstance(ctx)
	if err != nil {
		return err
	}
	log.Printf("Instance (%s) configured to join to the InnoDB cluster", localShell.host)

	peers, err := utils.Lookup(os.Getenv("SERVICE_NAME"))
	if err != nil {
		return errors.Wrap(err, "lookup")
	}
	log.Printf("peers: %v", sets.List(peers))

	shell, err := connectToCluster(ctx, peers, mysqlshVer)
	if err != nil {
		log.Printf("Failed to connect to the cluster: %v", err)

		if peers.Len() == 1 {
			var myCnf *ini.Section

			customMyCnf, err := os.Open(customMyCnfPath)
			if err == nil {
				defer customMyCnf.Close() //nolint
				myCnf, err = parseMyCnf(customMyCnf)
				if err != nil {
					return errors.Wrapf(err, "failed to parse %s", customMyCnfPath)
				}
			}

			opts, err := getCreateClusterOpts(myCnf)
			if err != nil {
				return errors.Wrap(err, "get createCluster options")
			}

			log.Printf("Creating InnoDB cluster: %s", localShell.clusterName)
			err = localShell.createCluster(ctx, opts)
			if err != nil {
				if errors.Is(err, errRebootClusterFromCompleteOutage) {
					log.Printf("Cluster already exists, we need to reboot")
					if err := handleFullClusterCrash(ctx, mysqlshVer); err != nil {
						return errors.Wrap(err, "handle full cluster crash")
					}

					// force restart container
					os.Exit(1)
				} else {
					return err
				}
			}

			shell, err = connectToCluster(ctx, peers, mysqlshVer)
			if err != nil {
				return errors.Wrap(err, "connect to the cluster")
			}
		} else {
			log.Printf("Can't connect to any of the peers, we need to reboot")
			if err := handleFullClusterCrash(ctx, mysqlshVer); err != nil {
				return errors.Wrap(err, "handle full cluster crash")
			}

			// force restart container
			os.Exit(1)
		}
	}

	log.Printf("Connected to peer %s", shell.host)

	status, err := shell.clusterStatus(ctx)
	if err != nil {
		return errors.Wrap(err, "get cluster status")
	}

	log.Printf("Cluster status:\n%s", status)

	var primary string
	for _, member := range status.DefaultReplicaSet.Topology {
		if member.MemberRole == innodbcluster.MemberRolePrimary {
			primary = member.Address
			if member.MemberState != innodbcluster.MemberStateOnline {
				log.Printf("Primary (%s) is not ONLINE. Starting full cluster crash recovery...", member.Address)

				if err := handleFullClusterCrash(ctx, mysqlshVer); err != nil {
					return errors.Wrap(err, "handle full cluster crash")
				}

				// force restart container
				os.Exit(1)
			}
		}
	}
	log.Printf("Primary is %s", primary)

	member, ok := status.DefaultReplicaSet.Topology[fmt.Sprintf("%s:%d", localShell.host, 3306)]
	if !ok {
		recoveryMethod, err := getRecoveryMethod(ctx, newShell(primary, mysqlshVer), localShell)
		if err != nil {
			return err
		}

		log.Printf("Adding instance (%s) to InnoDB cluster using %s recovery", localShell.host, recoveryMethod)

		if err := shell.addInstance(ctx, localShell.getURI(), recoveryMethod); err != nil {
			return err
		}

		log.Printf("Added instance (%s) to InnoDB cluster", localShell.host)
	}

	rescanNeeded := false
	if len(member.InstanceErrors) > 0 {
		log.Printf("Instance (%s) has errors:", localShell.host)
		for i, instErr := range member.InstanceErrors {
			log.Printf("Error %d: %s", i, instErr)
			rescanNeeded = rescanNeeded || strings.Contains(instErr, "rescan()")
		}
	}

	switch member.MemberState {
	case innodbcluster.MemberStateOnline:
		log.Printf("Instance (%s) is already in InnoDB Cluster and its state is %s", localShell.host, member.MemberState)
	case innodbcluster.MemberStateMissing:
		log.Printf("Instance (%s) is in InnoDB Cluster but its state is %s", localShell.host, member.MemberState)
		err := shell.rejoinInstance(ctx, localShell.getURI())
		if err != nil {
			if errors.Is(err, errEmptyGTIDSet) || errors.Is(err, errInstanceMissingPurgedTransactions) {
				log.Printf("Removing instance (%s) from cluster", localShell.host)
				err := shell.removeInstance(ctx, localShell.getURI(), true)
				if err != nil {
					return err
				}

				// we deliberately fail the bootstrap after removing instance to add it back
				os.Exit(1)
			}
			return err
		}

		log.Printf("Instance (%s) rejoined to InnoDB cluster", localShell.host)
	case innodbcluster.MemberStateUnreachable:
		log.Printf("Instance (%s) is in InnoDB Cluster but its state is %s", localShell.host, member.MemberState)
		os.Exit(1)
	}

	if err := updateGroupPeers(ctx, peers, mysqlshVer); err != nil {
		return err
	}

	if rescanNeeded {
		err := retry.OnError(retry.DefaultBackoff, func(err error) bool {
			return strings.Contains(err.Error(), "Another operation requiring access to the member is still in progress")
		}, func() error {
			return shell.rescanCluster(ctx)
		})
		if err != nil {
			return err
		}

		log.Println("Cluster rescanned")
	}

	return nil
}<|MERGE_RESOLUTION|>--- conflicted
+++ resolved
@@ -178,16 +178,12 @@
 		return "", errors.Errorf("unexpected output: %+v", result)
 	}
 
-<<<<<<< HEAD
 	s, ok := v.(string)
 	if !ok {
 		return "", errors.Errorf("unexpected type: %T", v)
 	}
 
 	return s, nil
-=======
-	return v, nil
->>>>>>> 020b888b
 }
 
 func (m *mysqlsh) setGroupSeeds(ctx context.Context, seeds string) error {
