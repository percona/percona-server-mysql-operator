package main

import (
	"context"
	"log"
	"os"
	"path/filepath"

	"github.com/pkg/errors"
	"github.com/sjmudd/stopwatch"
	metav1 "k8s.io/apimachinery/pkg/apis/meta/v1"
	"k8s.io/apimachinery/pkg/util/sets"

	apiv1alpha1 "github.com/percona/percona-server-mysql-operator/api/v1alpha1"
	"github.com/percona/percona-server-mysql-operator/pkg/k8s"
	"github.com/percona/percona-server-mysql-operator/pkg/mysql"
	"github.com/percona/percona-server-mysql-operator/pkg/mysql/topology"
	"github.com/percona/percona-server-mysql-operator/pkg/replicator"
)

func bootstrapAsyncReplication(ctx context.Context) error {
	timer := stopwatch.NewNamedStopwatch()
	err := timer.AddMany([]string{"clone", "total"})
	if err != nil {
		return errors.Wrap(err, "add timers")
	}
	timer.Start("total")

	defer func() {
		timer.Stop("total")
		log.Printf("bootstrap finished in %f seconds", timer.ElapsedSeconds("total"))
	}()

	svc := os.Getenv("SERVICE_NAME_UNREADY")
	mysqlSvc := os.Getenv("SERVICE_NAME")
	peers, err := lookup(svc)
	if err != nil {
		return errors.Wrap(err, "lookup")
	}
	log.Printf("Peers: %v", sets.List(peers))

	exists, err := lockExists()
	if err != nil {
		return errors.Wrap(err, "lock file check")
	}
	if exists {
		log.Printf("Waiting for bootstrap.lock to be deleted")
		if err = waitLockRemoval(); err != nil {
			return errors.Wrap(err, "wait lock removal")
		}
	}
<<<<<<< HEAD
=======
	primary, replicas, err := getTopology(ctx, peers)
	if err != nil {
		return errors.Wrap(err, "select donor")
	}
	log.Printf("Primary: %s Replicas: %v", primary, replicas)

>>>>>>> f9866f9b
	fqdn, err := getFQDN(mysqlSvc)
	if err != nil {
		return errors.Wrap(err, "get FQDN")
	}
	log.Printf("FQDN: %s", fqdn)

	primary, replicas, err := getTopology(ctx, fqdn, peers)
	if err != nil {
		return errors.Wrap(err, "get topology")
	}
	log.Printf("Primary: %s Replicas: %v", primary, replicas)

	podHostname, err := os.Hostname()
	if err != nil {
		return errors.Wrap(err, "get hostname")
	}

	podIp, err := getPodIP(podHostname)
	if err != nil {
		return errors.Wrap(err, "get pod IP")
	}
	log.Printf("PodIP: %s", podIp)

<<<<<<< HEAD
	donor, err := selectDonor(fqdn, primary, replicas)
=======
	primaryIp, err := getPodIP(primary)
	if err != nil {
		return errors.Wrap(err, "get primary IP")
	}
	log.Printf("PrimaryIP: %s", primaryIp)

	donor, err := selectDonor(ctx, fqdn, primary, replicas)
>>>>>>> f9866f9b
	if err != nil {
		return errors.Wrap(err, "select donor")
	}
	log.Printf("Donor: %s", donor)

	log.Printf("Opening connection to %s", podIp)
	operatorPass, err := getSecret(apiv1alpha1.UserOperator)
	if err != nil {
		return errors.Wrapf(err, "get %s password", apiv1alpha1.UserOperator)
	}

	db, err := replicator.NewReplicator(ctx, "operator", operatorPass, podIp, mysql.DefaultAdminPort)
	if err != nil {
		return errors.Wrap(err, "connect to db")
	}
	defer db.Close()

	if err := db.StopReplication(ctx); err != nil {
		return err
	}

	switch {
<<<<<<< HEAD
	case primary == fqdn:
		if err := db.ResetReplication(); err != nil {
=======
	case donor == "":
		if err := db.ResetReplication(ctx); err != nil {
>>>>>>> f9866f9b
			return err
		}

		log.Printf("I'm the primary.")
		return nil
<<<<<<< HEAD
	case donor == "":
		if err := db.ResetReplication(); err != nil {
=======
	case donor == fqdn:
		if err := db.ResetReplication(ctx); err != nil {
>>>>>>> f9866f9b
			return err
		}

		log.Printf("Can't find a donor, we're on our own.")
		return nil
<<<<<<< HEAD
	case donor == fqdn:
		if err := db.ResetReplication(); err != nil {
=======
	case primary == fqdn || primaryIp == podIp:
		if err := db.ResetReplication(ctx); err != nil {
>>>>>>> f9866f9b
			return err
		}

		log.Printf("I'm the donor and therefore the primary.")
		return nil
	}

	cloneLock := filepath.Join(mysql.DataMountPath, "clone.lock")
	requireClone, err := isCloneRequired(cloneLock)
	if err != nil {
		return errors.Wrap(err, "check if clone is required")
	}

	log.Printf("Clone required: %t", requireClone)
	if requireClone {
		log.Println("Checking if a clone in progress")
		inProgress, err := db.CloneInProgress(ctx)
		if err != nil {
			return errors.Wrap(err, "check if a clone in progress")
		}

		log.Printf("Clone in progress: %t", inProgress)
		if inProgress {
			return nil
		}

		timer.Start("clone")
		log.Printf("Cloning from %s", donor)
		err = db.Clone(ctx, donor, "operator", operatorPass, mysql.DefaultAdminPort)
		timer.Stop("clone")
		if err != nil && !errors.Is(err, replicator.ErrRestartAfterClone) {
			return errors.Wrapf(err, "clone from donor %s", donor)
		}

		err = createCloneLock(cloneLock)
		if err != nil {
			return errors.Wrap(err, "create clone lock")
		}

		log.Println("Clone finished. Restarting container...")

		// We return with 1 to restart container
		os.Exit(1)
	}

	if !requireClone {
		if err := deleteCloneLock(cloneLock); err != nil {
			return errors.Wrap(err, "delete clone lock")
		}
	}

	rStatus, _, err := db.ReplicationStatus(ctx)
	if err != nil {
		return errors.Wrap(err, "check replication status")
	}

	if rStatus == replicator.ReplicationStatusNotInitiated {
		log.Println("configuring replication")

		replicaPass, err := getSecret(apiv1alpha1.UserReplication)
		if err != nil {
			return errors.Wrapf(err, "get %s password", apiv1alpha1.UserReplication)
		}

		if err := db.StopReplication(ctx); err != nil {
			return errors.Wrap(err, "stop replication")
		}

		if err := db.StartReplication(ctx, primary, replicaPass, mysql.DefaultPort); err != nil {
			return errors.Wrap(err, "start replication")
		}
	}

	if err := db.EnableSuperReadonly(ctx); err != nil {
		return errors.Wrap(err, "enable super read only")
	}

	return nil
}

<<<<<<< HEAD
func getTopology(ctx context.Context, fqdn string, peers sets.Set[string]) (string, []string, error) {
=======
func getTopology(ctx context.Context, peers sets.Set[string]) (string, []string, error) {
	replicas := sets.New[string]()
	primary := ""

>>>>>>> f9866f9b
	operatorPass, err := getSecret(apiv1alpha1.UserOperator)
	if err != nil {
		return "", nil, errors.Wrapf(err, "get %s password", apiv1alpha1.UserOperator)
	}
<<<<<<< HEAD
	ns, err := k8s.DefaultAPINamespace()
	if err != nil {
		return "", nil, errors.Wrap(err, "failed to get namespace")
=======

	for _, peer := range sets.List(peers) {
		db, err := replicator.NewReplicator(ctx, "operator", operatorPass, peer, mysql.DefaultAdminPort)
		if err != nil {
			return "", nil, errors.Wrapf(err, "connect to %s", peer)
		}
		defer db.Close()

		status, source, err := db.ReplicationStatus(ctx)
		if err != nil {
			return "", nil, errors.Wrap(err, "check replication status")
		}

		replicaHost, err := db.ReportHost(ctx)
		if err != nil {
			return "", nil, errors.Wrap(err, "get report_host")
		}
		if replicaHost == "" {
			continue
		}
		replicas.Insert(replicaHost)

		if status == replicator.ReplicationStatusActive {
			primary = source
		}
>>>>>>> f9866f9b
	}
	tm, err := topology.NewTopologyManager(apiv1alpha1.ClusterTypeAsync, &apiv1alpha1.PerconaServerMySQL{
		ObjectMeta: metav1.ObjectMeta{
			Name:      os.Getenv("CLUSTER_NAME"),
			Namespace: ns,
		},
	}, nil, operatorPass, sets.List(peers)...)
	if err != nil {
		return "", nil, errors.Wrap(err, "failed to create topology manager")
	}
	t, err := tm.Get(ctx)
	if err != nil {
		return "", nil, errors.Wrap(err, "failed to get topology")
	}

	// When there are only 2 MySQL pods and one of them is not bootstrapped `GetAsync` returns first replica as a primary
	// There could be a case when this primary is actually a bootstrapping pod
	// To avoid that, we should swap first replica with the primary
	if t.Primary == fqdn && len(t.Replicas) >= 1 {
		t.SetPrimary(t.Replicas[0])
		t.AddReplica(fqdn)
	}

	return t.Primary, t.Replicas, nil
}

func selectDonor(ctx context.Context, fqdn, primary string, replicas []string) (string, error) {
	donor := ""

	operatorPass, err := getSecret(apiv1alpha1.UserOperator)
	if err != nil {
		return "", errors.Wrapf(err, "get %s password", apiv1alpha1.UserOperator)
	}

	for _, replica := range replicas {
		db, err := replicator.NewReplicator(ctx, "operator", operatorPass, replica, mysql.DefaultAdminPort)
		if err != nil {
			continue
		}
		db.Close()

		if fqdn != replica {
			donor = replica
			break
		}
	}

	if donor == "" && fqdn != primary {
		donor = primary
	}

	return donor, nil
}

func isCloneRequired(file string) (bool, error) {
	_, err := os.Stat(file)
	if err != nil {
		if os.IsNotExist(err) {
			return true, nil
		}
		return false, errors.Wrapf(err, "stat %s", file)
	}

	return false, nil
}

func createCloneLock(file string) error {
	_, err := os.Create(file)
	return errors.Wrapf(err, "create %s", file)
}

func deleteCloneLock(file string) error {
	err := os.Remove(file)
	return errors.Wrapf(err, "remove %s", file)
}<|MERGE_RESOLUTION|>--- conflicted
+++ resolved
@@ -49,27 +49,18 @@
 			return errors.Wrap(err, "wait lock removal")
 		}
 	}
-<<<<<<< HEAD
-=======
-	primary, replicas, err := getTopology(ctx, peers)
-	if err != nil {
-		return errors.Wrap(err, "select donor")
+	fqdn, err := getFQDN(mysqlSvc)
+	if err != nil {
+		return errors.Wrap(err, "get FQDN")
+	}
+	log.Printf("FQDN: %s", fqdn)
+
+	primary, replicas, err := getTopology(ctx, fqdn, peers)
+	if err != nil {
+		return errors.Wrap(err, "get topology")
 	}
 	log.Printf("Primary: %s Replicas: %v", primary, replicas)
 
->>>>>>> f9866f9b
-	fqdn, err := getFQDN(mysqlSvc)
-	if err != nil {
-		return errors.Wrap(err, "get FQDN")
-	}
-	log.Printf("FQDN: %s", fqdn)
-
-	primary, replicas, err := getTopology(ctx, fqdn, peers)
-	if err != nil {
-		return errors.Wrap(err, "get topology")
-	}
-	log.Printf("Primary: %s Replicas: %v", primary, replicas)
-
 	podHostname, err := os.Hostname()
 	if err != nil {
 		return errors.Wrap(err, "get hostname")
@@ -81,9 +72,6 @@
 	}
 	log.Printf("PodIP: %s", podIp)
 
-<<<<<<< HEAD
-	donor, err := selectDonor(fqdn, primary, replicas)
-=======
 	primaryIp, err := getPodIP(primary)
 	if err != nil {
 		return errors.Wrap(err, "get primary IP")
@@ -91,7 +79,6 @@
 	log.Printf("PrimaryIP: %s", primaryIp)
 
 	donor, err := selectDonor(ctx, fqdn, primary, replicas)
->>>>>>> f9866f9b
 	if err != nil {
 		return errors.Wrap(err, "select donor")
 	}
@@ -114,37 +101,22 @@
 	}
 
 	switch {
-<<<<<<< HEAD
 	case primary == fqdn:
-		if err := db.ResetReplication(); err != nil {
-=======
+		if err := db.ResetReplication(ctx); err != nil {
+			return err
+		}
+
+		log.Printf("I'm the primary.")
+		return nil
 	case donor == "":
 		if err := db.ResetReplication(ctx); err != nil {
->>>>>>> f9866f9b
 			return err
 		}
 
-		log.Printf("I'm the primary.")
+		log.Printf("Can't find a donor, we're on our own.")
 		return nil
-<<<<<<< HEAD
-	case donor == "":
-		if err := db.ResetReplication(); err != nil {
-=======
 	case donor == fqdn:
 		if err := db.ResetReplication(ctx); err != nil {
->>>>>>> f9866f9b
-			return err
-		}
-
-		log.Printf("Can't find a donor, we're on our own.")
-		return nil
-<<<<<<< HEAD
-	case donor == fqdn:
-		if err := db.ResetReplication(); err != nil {
-=======
-	case primary == fqdn || primaryIp == podIp:
-		if err := db.ResetReplication(ctx); err != nil {
->>>>>>> f9866f9b
 			return err
 		}
 
@@ -225,49 +197,14 @@
 	return nil
 }
 
-<<<<<<< HEAD
 func getTopology(ctx context.Context, fqdn string, peers sets.Set[string]) (string, []string, error) {
-=======
-func getTopology(ctx context.Context, peers sets.Set[string]) (string, []string, error) {
-	replicas := sets.New[string]()
-	primary := ""
-
->>>>>>> f9866f9b
 	operatorPass, err := getSecret(apiv1alpha1.UserOperator)
 	if err != nil {
 		return "", nil, errors.Wrapf(err, "get %s password", apiv1alpha1.UserOperator)
 	}
-<<<<<<< HEAD
 	ns, err := k8s.DefaultAPINamespace()
 	if err != nil {
 		return "", nil, errors.Wrap(err, "failed to get namespace")
-=======
-
-	for _, peer := range sets.List(peers) {
-		db, err := replicator.NewReplicator(ctx, "operator", operatorPass, peer, mysql.DefaultAdminPort)
-		if err != nil {
-			return "", nil, errors.Wrapf(err, "connect to %s", peer)
-		}
-		defer db.Close()
-
-		status, source, err := db.ReplicationStatus(ctx)
-		if err != nil {
-			return "", nil, errors.Wrap(err, "check replication status")
-		}
-
-		replicaHost, err := db.ReportHost(ctx)
-		if err != nil {
-			return "", nil, errors.Wrap(err, "get report_host")
-		}
-		if replicaHost == "" {
-			continue
-		}
-		replicas.Insert(replicaHost)
-
-		if status == replicator.ReplicationStatusActive {
-			primary = source
-		}
->>>>>>> f9866f9b
 	}
 	tm, err := topology.NewTopologyManager(apiv1alpha1.ClusterTypeAsync, &apiv1alpha1.PerconaServerMySQL{
 		ObjectMeta: metav1.ObjectMeta{
