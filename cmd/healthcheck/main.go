package main

import (
	"context"
	"fmt"
	"log"
	"net"
	"os"
	"path/filepath"
	"strings"
	"time"

	"github.com/pkg/errors"

	apiv1alpha1 "github.com/percona/percona-server-mysql-operator/api/v1alpha1"
<<<<<<< HEAD
	database "github.com/percona/percona-server-mysql-operator/cmd/internal/db"
	state "github.com/percona/percona-server-mysql-operator/cmd/internal/naming"
=======
	"github.com/percona/percona-server-mysql-operator/cmd/db"
	database "github.com/percona/percona-server-mysql-operator/cmd/db"
>>>>>>> ed845d8e
	mysqldb "github.com/percona/percona-server-mysql-operator/pkg/db"
	"github.com/percona/percona-server-mysql-operator/pkg/k8s"
	"github.com/percona/percona-server-mysql-operator/pkg/mysql"
	"github.com/percona/percona-server-mysql-operator/pkg/naming"
)

func main() {
	fullClusterCrash, err := fileExists("/var/lib/mysql/full-cluster-crash")
	if err != nil {
		log.Fatalf("check /var/lib/mysql/full-cluster-crash: %s", err)
	}
	if fullClusterCrash {
		os.Exit(0)
	}

	manualRecovery, err := fileExists("/var/lib/mysql/sleep-forever")
	if err != nil {
		log.Fatalf("check /var/lib/mysql/sleep-forever: %s", err)
	}
	if manualRecovery {
		os.Exit(0)
	}

	stateFilePath, ok := os.LookupEnv(naming.EnvMySQLStateFile)
	if !ok {
		log.Fatalln("MYSQL_STATE_FILE env variable is required")
	}
	mysqlState, err := os.ReadFile(stateFilePath)
	if err != nil {
		log.Fatalf("read mysql state: %s", err)
	}

	ctx, cancel := context.WithTimeout(context.Background(), 10*time.Second)
	defer cancel()

	switch os.Args[1] {
	case "readiness":
		if string(mysqlState) != string(state.MySQLReady) {
			log.Println("MySQL state is not ready...")
			os.Exit(1)
		}
		switch os.Getenv("CLUSTER_TYPE") {
		case "async":
			if err := checkReadinessAsync(ctx); err != nil {
				log.Fatalf("readiness check failed: %v", err)
			}
		case "group-replication":
			if err := checkReadinessGR(ctx); err != nil {
				log.Fatalf("readiness check failed: %v", err)
			}
		}
	case "liveness":
		if string(mysqlState) == string(state.MySQLStartup) {
			log.Println("MySQL is starting up, not killing it...")
			os.Exit(0)
		}

		switch os.Getenv("CLUSTER_TYPE") {
		case "async":
			if err := checkLivenessAsync(ctx); err != nil {
				log.Fatalf("liveness check failed: %v", err)
			}
		case "group-replication":
			if err := checkLivenessGR(ctx); err != nil {
				log.Fatalf("liveness check failed: %v", err)
			}
		}
	case "replication":
		if err := checkReplication(ctx); err != nil {
			log.Fatalf("replication check failed: %v", err)
		}
	default:
		log.Fatalf("Usage: %s liveness|readiness|replication", os.Args[0])
	}
}

func checkReadinessAsync(ctx context.Context) error {
	podIP, err := getPodIP()
	if err != nil {
		return errors.Wrap(err, "get pod IP")
	}

	monitorPass, err := getSecret(string(apiv1alpha1.UserMonitor))
	if err != nil {
		return errors.Wrapf(err, "get %s password", apiv1alpha1.UserMonitor)
	}

	params := db.DBParams{
		User: apiv1alpha1.UserMonitor,
		Pass: monitorPass,
		Host: podIP,
	}
	db, err := database.NewDatabase(ctx, params)
	if err != nil {
		return errors.Wrap(err, "connect to db")
	}
	defer db.Close()

	readOnly, err := db.IsReadonly(ctx)
	if err != nil {
		return errors.Wrap(err, "check read only status")
	}

	// if isReplica is true, replication is active
	isReplica, err := db.IsReplica(ctx)
	if err != nil {
		return errors.Wrap(err, "check replica status")
	}

	if isReplica && !readOnly {
		return errors.New("replica is not read only")
	}

	return nil
}

func checkReadinessGR(ctx context.Context) error {
	podIP, err := getPodIP()
	if err != nil {
		return errors.Wrap(err, "get pod IP")
	}

	monitorPass, err := getSecret(string(apiv1alpha1.UserMonitor))
	if err != nil {
		return errors.Wrapf(err, "get %s password", apiv1alpha1.UserMonitor)
	}

	params := db.DBParams{
		User: apiv1alpha1.UserMonitor,
		Pass: monitorPass,
		Host: podIP,
	}
	db, err := database.NewDatabase(ctx, params)
	if err != nil {
		return errors.Wrap(err, "connect to db")
	}
	defer db.Close()

	fqdn, err := getPodFQDN(os.Getenv("SERVICE_NAME"))
	if err != nil {
		return errors.Wrap(err, "get pod hostname")
	}

	state, err := db.GetMemberState(ctx, fqdn)
	if err != nil {
		return errors.Wrap(err, "get member state")
	}

	if state != mysqldb.MemberStateOnline {
		return errors.Errorf("Member state: %s", state)
	}

	return nil
}

func checkLivenessAsync(ctx context.Context) error {
	podIP, err := getPodIP()
	if err != nil {
		return errors.Wrap(err, "get pod IP")
	}

	monitorPass, err := getSecret(string(apiv1alpha1.UserMonitor))
	if err != nil {
		return errors.Wrapf(err, "get %s password", apiv1alpha1.UserMonitor)
	}

	params := db.DBParams{
		User: apiv1alpha1.UserMonitor,
		Pass: monitorPass,
		Host: podIP,
	}
	db, err := database.NewDatabase(ctx, params)
	if err != nil {
		return errors.Wrap(err, "connect to db")
	}
	defer db.Close()

	return db.DumbQuery(ctx)
}

func checkLivenessGR(ctx context.Context) error {
	podIP, err := getPodIP()
	if err != nil {
		return errors.Wrap(err, "get pod IP")
	}

	monitorPass, err := getSecret(string(apiv1alpha1.UserMonitor))
	if err != nil {
		return errors.Wrapf(err, "get %s password", apiv1alpha1.UserMonitor)
	}

	params := db.DBParams{
		User: apiv1alpha1.UserMonitor,
		Pass: monitorPass,
		Host: podIP,
	}
	db, err := database.NewDatabase(ctx, params)
	if err != nil {
		return errors.Wrap(err, "connect to db")
	}
	defer db.Close()

	in, err := db.CheckIfInPrimaryPartition(ctx)
	if err != nil {
		return errors.Wrap(err, "check if member in primary partition")
	}

	log.Printf("in primary partition: %t", in)

	if !in {
		return errors.New("possible split brain!")
	}

	return nil
}

func checkReplication(ctx context.Context) error {
	podIP, err := getPodIP()
	if err != nil {
		return errors.Wrap(err, "get pod IP")
	}

	monitorPass, err := getSecret(string(apiv1alpha1.UserMonitor))
	if err != nil {
		return errors.Wrapf(err, "get %s password", apiv1alpha1.UserMonitor)
	}

	params := db.DBParams{
		User: apiv1alpha1.UserMonitor,
		Pass: monitorPass,
		Host: podIP,
	}
	db, err := database.NewDatabase(ctx, params)
	if err != nil {
		return errors.Wrap(err, "connect to db")
	}
	defer db.Close()

	// if isReplica is true, replication is active
	isReplica, err := db.IsReplica(ctx)
	if err != nil {
		return errors.Wrap(err, "check replica status")
	}

	if !isReplica {
		return errors.New("replication is not active")
	}

	return nil
}

func getSecret(username string) (string, error) {
	path := filepath.Join(mysql.CredsMountPath, username)
	sBytes, err := os.ReadFile(path)
	if err != nil {
		return "", errors.Wrapf(err, "read %s", path)
	}

	return strings.TrimSpace(string(sBytes)), nil
}

func getPodHostname() (string, error) {
	hostname, err := os.Hostname()
	if err != nil {
		return "", errors.Wrap(err, "get hostname")
	}

	return hostname, nil
}

func getPodIP() (string, error) {
	hostname, err := getPodHostname()
	if err != nil {
		return "", err
	}

	addrs, err := net.LookupHost(hostname)
	if err != nil {
		return "", errors.Wrapf(err, "lookup %s", hostname)
	}

	return addrs[0], nil
}

func getPodFQDN(svcName string) (string, error) {
	hostname, err := getPodHostname()
	if err != nil {
		return "", err
	}

	namespace, err := k8s.DefaultAPINamespace()
	if err != nil {
		return "", errors.Wrap(err, "get namespace")
	}

	return fmt.Sprintf("%s.%s.%s", hostname, svcName, namespace), nil
}

func fileExists(name string) (bool, error) {
	_, err := os.Stat(name)
	if err != nil {
		if os.IsNotExist(err) {
			return false, nil
		}
		return false, errors.Wrap(err, "os stat")
	}
	return true, nil
}<|MERGE_RESOLUTION|>--- conflicted
+++ resolved
@@ -13,13 +13,8 @@
 	"github.com/pkg/errors"
 
 	apiv1alpha1 "github.com/percona/percona-server-mysql-operator/api/v1alpha1"
-<<<<<<< HEAD
 	database "github.com/percona/percona-server-mysql-operator/cmd/internal/db"
 	state "github.com/percona/percona-server-mysql-operator/cmd/internal/naming"
-=======
-	"github.com/percona/percona-server-mysql-operator/cmd/db"
-	database "github.com/percona/percona-server-mysql-operator/cmd/db"
->>>>>>> ed845d8e
 	mysqldb "github.com/percona/percona-server-mysql-operator/pkg/db"
 	"github.com/percona/percona-server-mysql-operator/pkg/k8s"
 	"github.com/percona/percona-server-mysql-operator/pkg/mysql"
@@ -107,7 +102,7 @@
 		return errors.Wrapf(err, "get %s password", apiv1alpha1.UserMonitor)
 	}
 
-	params := db.DBParams{
+	params := database.DBParams{
 		User: apiv1alpha1.UserMonitor,
 		Pass: monitorPass,
 		Host: podIP,
@@ -147,7 +142,7 @@
 		return errors.Wrapf(err, "get %s password", apiv1alpha1.UserMonitor)
 	}
 
-	params := db.DBParams{
+	params := database.DBParams{
 		User: apiv1alpha1.UserMonitor,
 		Pass: monitorPass,
 		Host: podIP,
@@ -186,7 +181,7 @@
 		return errors.Wrapf(err, "get %s password", apiv1alpha1.UserMonitor)
 	}
 
-	params := db.DBParams{
+	params := database.DBParams{
 		User: apiv1alpha1.UserMonitor,
 		Pass: monitorPass,
 		Host: podIP,
@@ -211,7 +206,7 @@
 		return errors.Wrapf(err, "get %s password", apiv1alpha1.UserMonitor)
 	}
 
-	params := db.DBParams{
+	params := database.DBParams{
 		User: apiv1alpha1.UserMonitor,
 		Pass: monitorPass,
 		Host: podIP,
@@ -247,7 +242,7 @@
 		return errors.Wrapf(err, "get %s password", apiv1alpha1.UserMonitor)
 	}
 
-	params := db.DBParams{
+	params := database.DBParams{
 		User: apiv1alpha1.UserMonitor,
 		Pass: monitorPass,
 		Host: podIP,
