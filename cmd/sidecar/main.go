--- conflicted
+++ resolved
@@ -21,44 +21,12 @@
 
 	apiv1alpha1 "github.com/percona/percona-server-mysql-operator/api/v1alpha1"
 	"github.com/percona/percona-server-mysql-operator/pkg/mysql"
-<<<<<<< HEAD
-=======
 	xb "github.com/percona/percona-server-mysql-operator/pkg/xtrabackup"
->>>>>>> e08d6af3
 )
 
 var log = logf.Log.WithName("sidecar")
 var sensitiveFlags = regexp.MustCompile("--password=(.*)|--.*-access-key=(.*)|--.*secret-key=(.*)")
 
-<<<<<<< HEAD
-type BackupConf struct {
-	Destination string                        `json:"destination"`
-	Type        apiv1alpha1.BackupStorageType `json:"type"`
-	VerifyTLS   bool                          `json:"verifyTLS,omitempty"`
-	S3          struct {
-		Bucket       string `json:"bucket"`
-		Region       string `json:"region,omitempty"`
-		EndpointURL  string `json:"endpointUrl,omitempty"`
-		StorageClass string `json:"storageClass,omitempty"`
-		AccessKey    string `json:"accessKey,omitempty"`
-		SecretKey    string `json:"secretKey,omitempty"`
-	} `json:"s3,omitempty"`
-	GCS struct {
-		Bucket       string `json:"bucket"`
-		EndpointURL  string `json:"endpointUrl,omitempty"`
-		StorageClass string `json:"storageClass,omitempty"`
-		AccessKey    string `json:"accessKey,omitempty"`
-		SecretKey    string `json:"secretKey,omitempty"`
-	} `json:"gcs,omitempty"`
-	Azure struct {
-		ContainerName  string `json:"containerName"`
-		EndpointURL    string `json:"endpointUrl,omitempty"`
-		StorageClass   string `json:"storageClass,omitempty"`
-		StorageAccount string `json:"storageAccount,omitempty"`
-		AccessKey      string `json:"accessKey,omitempty"`
-	} `json:"azure,omitempty"`
-}
-
 var status Status
 
 type Status struct {
@@ -73,8 +41,6 @@
 	s.isRunning.Store(false)
 }
 
-=======
->>>>>>> e08d6af3
 func main() {
 	opts := zap.Options{Development: true}
 	logf.SetLogger(zap.New(zap.UseFlagOptions(&opts)))
@@ -217,18 +183,13 @@
 	log.Info("Backup deleted successfully", "destination", backupConf.Destination, "storage", backupConf.Type)
 }
 
-<<<<<<< HEAD
-func backupHandler(w http.ResponseWriter, req *http.Request) {
+func createBackupHandler(w http.ResponseWriter, req *http.Request) {
 	if !status.TryRunBackup() {
 		log.Info("backup is already running", "host", req.RemoteAddr)
 		http.Error(w, "backup is already running", http.StatusConflict)
 		return
 	}
 	defer status.DoneBackup()
-	log.Info("TEST", "host", req.RemoteAddr)
-=======
-func createBackupHandler(w http.ResponseWriter, req *http.Request) {
->>>>>>> e08d6af3
 	ns, err := getNamespace()
 	if err != nil {
 		log.Error(err, "failed to detect namespace")
