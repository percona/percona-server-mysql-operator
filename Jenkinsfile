region="us-central1-a"
testUrlPrefix="https://percona-jenkins-artifactory-public.s3.amazonaws.com/cloud-ps-operator"
tests=[]

void createCluster(String CLUSTER_SUFFIX) {
    withCredentials([string(credentialsId: 'GCP_PROJECT_ID', variable: 'GCP_PROJECT'), file(credentialsId: 'gcloud-key-file', variable: 'CLIENT_SECRET_FILE')]) {
        sh """
            NODES_NUM=3
            export KUBECONFIG=/tmp/$CLUSTER_NAME-${CLUSTER_SUFFIX}
            ret_num=0
            while [ \${ret_num} -lt 15 ]; do
                ret_val=0
                gcloud auth activate-service-account --key-file $CLIENT_SECRET_FILE
                gcloud config set project $GCP_PROJECT
                gcloud container clusters list --filter $CLUSTER_NAME-${CLUSTER_SUFFIX} --zone $region --format='csv[no-heading](name)' | xargs gcloud container clusters delete --zone $region --quiet || true
                gcloud container clusters create --zone $region $CLUSTER_NAME-${CLUSTER_SUFFIX} --cluster-version=1.30 --machine-type=c2d-standard-4 --preemptible --disk-size 30 --num-nodes=\$NODES_NUM --network=jenkins-vpc --subnetwork=jenkins-${CLUSTER_SUFFIX} --no-enable-autoupgrade --cluster-ipv4-cidr=/21 --labels delete-cluster-after-hours=6 --enable-ip-alias && \
                kubectl create clusterrolebinding cluster-admin-binding --clusterrole cluster-admin --user jenkins@"$GCP_PROJECT".iam.gserviceaccount.com || ret_val=\$?
                if [ \${ret_val} -eq 0 ]; then break; fi
                ret_num=\$((ret_num + 1))
            done
            if [ \${ret_num} -eq 15 ]; then
                gcloud container clusters list --filter $CLUSTER_NAME-${CLUSTER_SUFFIX} --zone $region --format='csv[no-heading](name)' | xargs gcloud container clusters delete --zone $region --quiet || true
                exit 1
            fi
        """
   }
}

void shutdownCluster(String CLUSTER_SUFFIX) {
    withCredentials([string(credentialsId: 'GCP_PROJECT_ID', variable: 'GCP_PROJECT'), file(credentialsId: 'gcloud-key-file', variable: 'CLIENT_SECRET_FILE')]) {
        sh """
            export KUBECONFIG=/tmp/$CLUSTER_NAME-${CLUSTER_SUFFIX}
            gcloud auth activate-service-account --key-file $CLIENT_SECRET_FILE
            gcloud config set project $GCP_PROJECT
            for namespace in \$(kubectl get namespaces --no-headers | awk '{print \$1}' | grep -vE "^kube-|^openshift" | sed '/-operator/ s/^/1-/' | sort | sed 's/^1-//'); do
                kubectl delete deployments --all -n \$namespace --force --grace-period=0 || true
                kubectl delete sts --all -n \$namespace --force --grace-period=0 || true
                kubectl delete replicasets --all -n \$namespace --force --grace-period=0 || true
                kubectl delete poddisruptionbudget --all -n \$namespace --force --grace-period=0 || true
                kubectl delete services --all -n \$namespace --force --grace-period=0 || true
                kubectl delete pods --all -n \$namespace --force --grace-period=0 || true
            done
            kubectl get svc --all-namespaces || true
            gcloud container clusters delete --zone $region $CLUSTER_NAME-${CLUSTER_SUFFIX}
        """
   }
}

void deleteOldClusters(String FILTER) {
    withCredentials([string(credentialsId: 'GCP_PROJECT_ID', variable: 'GCP_PROJECT'), file(credentialsId: 'gcloud-key-file', variable: 'CLIENT_SECRET_FILE')]) {
        sh """
            if gcloud --version > /dev/null 2>&1; then
                gcloud auth activate-service-account --key-file $CLIENT_SECRET_FILE
                gcloud config set project $GCP_PROJECT
                for GKE_CLUSTER in \$(gcloud container clusters list --format='csv[no-heading](name)' --filter="$FILTER"); do
                    GKE_CLUSTER_STATUS=\$(gcloud container clusters list --format='csv[no-heading](status)' --filter="\$GKE_CLUSTER")
                    retry=0
                    while [ "\$GKE_CLUSTER_STATUS" == "PROVISIONING" ]; do
                        echo "Cluster \$GKE_CLUSTER is being provisioned, waiting before delete."
                        sleep 10
                        GKE_CLUSTER_STATUS=\$(gcloud container clusters list --format='csv[no-heading](status)' --filter="\$GKE_CLUSTER")
                        let retry+=1
                        if [ \$retry -ge 60 ]; then
                            echo "Cluster \$GKE_CLUSTER to delete is being provisioned for too long. Skipping..."
                            break
                        fi
                    done
                    gcloud container clusters delete --async --zone $region --quiet \$GKE_CLUSTER || true
                done
            fi
        """
   }
}

void pushLogFile(String FILE_NAME) {
    def LOG_FILE_PATH="e2e-tests/logs/${FILE_NAME}.log"
    def LOG_FILE_NAME="${FILE_NAME}.log"
    echo "Push logfile $LOG_FILE_NAME file to S3!"
    withCredentials([[$class: 'AmazonWebServicesCredentialsBinding', accessKeyVariable: 'AWS_ACCESS_KEY_ID', credentialsId: 'AMI/OVF', secretKeyVariable: 'AWS_SECRET_ACCESS_KEY']]) {
        sh """
            S3_PATH=s3://percona-jenkins-artifactory-public/\$JOB_NAME/\$(git rev-parse --short HEAD)
            aws s3 ls \$S3_PATH/${LOG_FILE_NAME} || :
            aws s3 cp --content-type text/plain --quiet ${LOG_FILE_PATH} \$S3_PATH/${LOG_FILE_NAME} || :
        """
    }
}

void pushArtifactFile(String FILE_NAME) {
    echo "Push $FILE_NAME file to S3!"

    withCredentials([[$class: 'AmazonWebServicesCredentialsBinding', accessKeyVariable: 'AWS_ACCESS_KEY_ID', credentialsId: 'AMI/OVF', secretKeyVariable: 'AWS_SECRET_ACCESS_KEY']]) {
        sh """
            touch ${FILE_NAME}
            S3_PATH=s3://percona-jenkins-artifactory/\$JOB_NAME/\$(git rev-parse --short HEAD)
            aws s3 ls \$S3_PATH/${FILE_NAME} || :
            aws s3 cp --quiet ${FILE_NAME} \$S3_PATH/${FILE_NAME} || :
        """
    }
}

void initTests() {
    echo "Populating tests into the tests array!"

    def records = readCSV file: 'e2e-tests/run-pr.csv'

    for (int i=0; i<records.size(); i++) {
        tests.add(["name": records[i][0], "cluster": "NA", "result": "skipped", "time": "0"])
    }

    markPassedTests()
}

void markPassedTests() {
    echo "Marking passed tests in the tests map!"

    withCredentials([[$class: 'AmazonWebServicesCredentialsBinding', accessKeyVariable: 'AWS_ACCESS_KEY_ID', credentialsId: 'AMI/OVF', secretKeyVariable: 'AWS_SECRET_ACCESS_KEY']]) {
        sh """
            aws s3 ls "s3://percona-jenkins-artifactory/${JOB_NAME}/${env.GIT_SHORT_COMMIT}/" || :
        """

        for (int i=0; i<tests.size(); i++) {
            def testName = tests[i]["name"]
            def file="${env.GIT_BRANCH}-${env.GIT_SHORT_COMMIT}-$testName"
            def retFileExists = sh(script: "aws s3api head-object --bucket percona-jenkins-artifactory --key ${JOB_NAME}/${env.GIT_SHORT_COMMIT}/${file} >/dev/null 2>&1", returnStatus: true)

            if (retFileExists == 0) {
                tests[i]["result"] = "passed"
            }
        }
    }
}

void printKubernetesStatus(String LOCATION, String CLUSTER_SUFFIX) {
    sh """
        export KUBECONFIG=/tmp/$CLUSTER_NAME-$CLUSTER_SUFFIX
        echo "========== KUBERNETES STATUS $LOCATION TEST =========="
        gcloud container clusters list|grep -E "NAME|$CLUSTER_NAME-$CLUSTER_SUFFIX "
        echo
        kubectl get nodes
        echo
        kubectl top nodes
        echo
        kubectl get pods --all-namespaces
        echo
        kubectl top pod --all-namespaces
        echo
        kubectl get events --field-selector type!=Normal --all-namespaces --sort-by=".lastTimestamp"
        echo "======================================================"
    """
}

TestsReport = '| Test name | Status |\r\n| ------------- | ------------- |'
TestsReportXML = '<testsuite name=\\"PS\\">\n'

void makeReport() {
    def wholeTestAmount=tests.size()
    def startedTestAmount = 0

    for (int i=0; i<tests.size(); i++) {
        def testName = tests[i]["name"]
        def testResult = tests[i]["result"]
        def testTime = tests[i]["time"]
        def testUrl = "${testUrlPrefix}/${env.GIT_BRANCH}/${env.GIT_SHORT_COMMIT}/${testName}.log"

        if (tests[i]["result"] != "skipped") {
            startedTestAmount++
        }
        TestsReport = TestsReport + "\r\n| "+ testName +" | ["+ testResult +"]("+ testUrl +") |"
        TestsReportXML = TestsReportXML + '<testcase name=\\"' + testName + '\\" time=\\"' + testTime + '\\"><'+ testResult +'/></testcase>\n'
    }
    TestsReport = TestsReport + "\r\n| We run $startedTestAmount out of $wholeTestAmount|"
    TestsReportXML = TestsReportXML + '</testsuite>\n'

    sh """
        echo "${TestsReportXML}" > TestsReport.xml
    """
}

void clusterRunner(String cluster) {
    def clusterCreated=0

    for (int i=0; i<tests.size(); i++) {
        if (tests[i]["result"] == "skipped" && currentBuild.nextBuild == null) {
            tests[i]["result"] = "failure"
            tests[i]["cluster"] = cluster
            if (clusterCreated == 0) {
                createCluster(cluster)
                clusterCreated++
            }
            runTest(i)
        }
    }

    if (clusterCreated >= 1) {
        shutdownCluster(cluster)
    }
}

void runTest(Integer TEST_ID) {
    def retryCount = 0
    def testName = tests[TEST_ID]["name"]
    def clusterSuffix = tests[TEST_ID]["cluster"]

    waitUntil {
        def timeStart = new Date().getTime()
        try {
            echo "Test $testName has started on cluster $CLUSTER_NAME-$clusterSuffix !"
            tests[TEST_ID]["result"] = "failure"

            timeout(time: 90, unit: 'MINUTES') {
                sh """
                    if [ ! -d "e2e-tests/logs" ]; then
                        mkdir "e2e-tests/logs"
                    fi
                    export KUBECONFIG=/tmp/$CLUSTER_NAME-$clusterSuffix
                    export PATH="\${KREW_ROOT:-\$HOME/.krew}/bin:\$PATH"
                    set -o pipefail
                    if [ -f ./e2e-tests/kuttl.yaml ]; then
                        kubectl kuttl test --config ./e2e-tests/kuttl.yaml --test "^${testName}\$" |& tee e2e-tests/logs/${testName}.log
                    else
                        chainsaw test "./e2e-tests/tests/${testName}" |& tee e2e-tests/logs/${testName}.log
                    fi
                """
            }
            pushArtifactFile("${env.GIT_BRANCH}-${env.GIT_SHORT_COMMIT}-$testName")
            tests[TEST_ID]["result"] = "passed"
            return true
        }
        catch (exc) {
            printKubernetesStatus("AFTER","$clusterSuffix")
            echo "Test $testName has failed!"
            if (retryCount >= 1 || currentBuild.nextBuild != null) {
                currentBuild.result = 'FAILURE'
                return true
            }
            retryCount++
            return false
        }
        finally {
            def timeStop = new Date().getTime()
            def durationSec = (timeStop - timeStart) / 1000
            tests[TEST_ID]["time"] = durationSec
            pushLogFile("$testName")
            echo "Test $testName has finished!"
        }
    }
}

void prepareNode() {
    sh """
        if [ -f /usr/local/bin/kubectl ]; then
            sudo rm -f /usr/local/bin/kubectl
        fi

<<<<<<< HEAD
        file /usr/local/bin/kubectl
=======
        sudo curl -s -L -o /usr/local/bin/kubectl https://dl.k8s.io/release/\$(curl -L -s https://api.github.com/repos/kubernetes/kubernetes/releases/latest | jq -r .tag_name)/bin/linux/amd64/kubectl && sudo chmod +x /usr/local/bin/kubectl
>>>>>>> 14e3dd90
        kubectl version --client --output=yaml


        curl -fsSL https://get.helm.sh/helm-v3.18.0-linux-amd64.tar.gz | sudo tar -C /usr/local/bin --strip-components 1 -xzf - linux-amd64/helm

        sudo curl -fsSL https://github.com/mikefarah/yq/releases/download/v4.45.4/yq_linux_amd64 -o /usr/local/bin/yq && sudo chmod +x /usr/local/bin/yq
        sudo curl -fsSL https://github.com/jqlang/jq/releases/download/jq-1.7.1/jq-linux64 -o /usr/local/bin/jq && sudo chmod +x /usr/local/bin/jq

        curl -fsSL https://github.com/kubernetes-sigs/krew/releases/latest/download/krew-linux_amd64.tar.gz | tar -xzf -
        ./krew-linux_amd64 install krew
        export PATH="\${KREW_ROOT:-\$HOME/.krew}/bin:\$PATH"

        kubectl krew install assert

        # v0.22.0 kuttl version
        kubectl krew install --manifest-url https://raw.githubusercontent.com/kubernetes-sigs/krew-index/02d5befb2bc9554fdcd8386b8bfbed2732d6802e/plugins/kuttl.yaml
        echo \$(kubectl kuttl --version) is installed

        curl -fsSL https://github.com/kyverno/chainsaw/releases/download/v0.1.7/chainsaw_linux_amd64.tar.gz | sudo tar -C /usr/local/bin -xzf - chainsaw
        echo \$(chainsaw version) is installed

        sudo tee /etc/yum.repos.d/google-cloud-sdk.repo << EOF
[google-cloud-cli]
name=Google Cloud CLI
baseurl=https://packages.cloud.google.com/yum/repos/cloud-sdk-el7-x86_64
enabled=1
gpgcheck=1
repo_gpgcheck=0
gpgkey=https://packages.cloud.google.com/yum/doc/rpm-package-key.gpg
EOF
        sudo yum install -y google-cloud-cli google-cloud-cli-gke-gcloud-auth-plugin

        curl -sL https://github.com/mitchellh/golicense/releases/latest/download/golicense_0.2.0_linux_x86_64.tar.gz | sudo tar -C /usr/local/bin -xzf - golicense
    """
}

boolean isManualBuild() {
    def causes = currentBuild.getBuildCauses('hudson.model.Cause$UserIdCause')
    return !causes.isEmpty()
}

needToRunTests = true
void checkE2EIgnoreFiles() {
    if (isManualBuild()) {
        echo "This is a manual rebuild. Forcing pipeline execution."
        return
    }

    def e2eignoreFile = ".e2eignore"
    if ( ! fileExists(e2eignoreFile) ) {
        echo "No $e2eignoreFile file found. Proceeding with execution."
        return
    }

    def excludedFiles = readFile(e2eignoreFile).split('\n').collect{it.trim()}
    def lastProcessedCommitFile = "last-processed-commit.txt"
    def lastProcessedCommitHash = ""

    def build = currentBuild.previousBuild
    while (build != null) {
        try {
            echo "Checking previous build: #$build.number"
            copyArtifacts(projectName: env.JOB_NAME, selector: specific("$build.number"), filter: lastProcessedCommitFile)
            lastProcessedCommitHash = readFile(lastProcessedCommitFile).trim()
            echo "Last processed commit hash: $lastProcessedCommitHash"
            break
        } catch (Exception e) {
            echo "No $lastProcessedCommitFile found in build $build.number. Checking earlier builds."
        }
        build = build.previousBuild
    }

    if (lastProcessedCommitHash == "") {
        echo "This is the first run. Using merge base as the starting point for the diff."
        changedFiles = sh(script: "git diff --name-only \$(git merge-base HEAD origin/$CHANGE_TARGET)", returnStdout: true).trim().split('\n').findAll{it}
    } else {
        def commitExists = sh(script: "git cat-file -e $lastProcessedCommitHash 2>/dev/null", returnStatus: true) == 0
        if (commitExists) {
            echo "Processing changes since last processed commit: $lastProcessedCommitHash"
            changedFiles = sh(script: "git diff --name-only $lastProcessedCommitHash HEAD", returnStdout: true).trim().split('\n').findAll{it}
        } else {
            echo "Commit hash $lastProcessedCommitHash does not exist in the current repository. Using merge base as the starting point for the diff."
            changedFiles = sh(script: "git diff --name-only \$(git merge-base HEAD origin/$CHANGE_TARGET)", returnStdout: true).trim().split('\n').findAll{it}
        }
    }

    echo "Excluded files: $excludedFiles"
    echo "Changed files: $changedFiles"

    def excludedFilesRegex = excludedFiles.collect{it.replace("**", ".*").replace("*", "[^/]*")}
    needToRunTests = !changedFiles.every{changed -> excludedFilesRegex.any{regex -> changed ==~ regex}}

    if (needToRunTests) {
        echo "Some changed files are outside of the e2eignore list. Proceeding with execution."
    } else {
        if (currentBuild.previousBuild?.result != 'SUCCESS') {
            echo "All changed files are e2eignore files, and previous build was unsuccessful. Propagating previous state."
            currentBuild.result = currentBuild.previousBuild?.result
            error "Skipping execution as non-significant changes detected and previous build was unsuccessful."
        } else {
            echo "All changed files are e2eignore files. Aborting pipeline execution."
        }
    }

    sh """
        echo \$(git rev-parse HEAD) > $lastProcessedCommitFile
    """
    archiveArtifacts "$lastProcessedCommitFile"
}

def isPRJob = false
if (env.CHANGE_URL) {
    isPRJob = true
}

pipeline {
    environment {
        CLOUDSDK_CORE_DISABLE_PROMPTS = 1
        CLEAN_NAMESPACE = 1
        OPERATOR_NS = 'ps-operator'
        GIT_SHORT_COMMIT = sh(script: 'git rev-parse --short HEAD', , returnStdout: true).trim()
        VERSION = "${env.GIT_BRANCH}-${env.GIT_SHORT_COMMIT}"
        CLUSTER_NAME = sh(script: "echo jen-ps-${env.CHANGE_ID}-${GIT_SHORT_COMMIT}-${env.BUILD_NUMBER} | tr '[:upper:]' '[:lower:]'", , returnStdout: true).trim()
        AUTHOR_NAME = sh(script: "echo ${CHANGE_AUTHOR_EMAIL} | awk -F'@' '{print \$1}'", , returnStdout: true).trim()
        ENABLE_LOGGING = "true"
    }
    agent {
        label 'docker-x64-min'
    }
    options {
        disableConcurrentBuilds(abortPrevious: true)
        copyArtifactPermission("$JOB_NAME/PR-*")
    }
    stages {
        stage('Check Ignore Files') {
            when {
                expression {
                    isPRJob
                }
            }
            steps {
                checkE2EIgnoreFiles()
            }
        }
        stage('Prepare') {
            when {
                expression {
                    isPRJob && needToRunTests
                }
            }
            steps {
                initTests()
                prepareNode()
                script {
                    if (AUTHOR_NAME == 'null') {
                        AUTHOR_NAME = sh(script: "git show -s --pretty=%ae | awk -F'@' '{print \$1}'", , returnStdout: true).trim()
                    }
                    for (comment in pullRequest.comments) {
                        println("Author: ${comment.user}, Comment: ${comment.body}")
                        if (comment.user.equals('JNKPercona')) {
                            println("delete comment")
                            comment.delete()
                        }
                    }
                }
                withCredentials([file(credentialsId: 'cloud-secret-file-ps', variable: 'CLOUD_SECRET_FILE')]) {
                    sh '''
                        cp $CLOUD_SECRET_FILE e2e-tests/conf/cloud-secret.yml
                        chmod 600 e2e-tests/conf/cloud-secret.yml
                    '''
                }
                stash includes: "**", name: "sourceFILES"
                deleteOldClusters("jen-ps-$CHANGE_ID")
            }
        }
        stage('Build docker image') {
            when {
                expression {
                    isPRJob && needToRunTests
                }
            }
            steps {
                withCredentials([usernamePassword(credentialsId: 'hub.docker.com', passwordVariable: 'PASS', usernameVariable: 'USER')]) {
                    sh '''
                        DOCKER_TAG=perconalab/percona-server-mysql-operator:$VERSION
                        docker_tag_file='results/docker/TAG'
                        mkdir -p $(dirname ${docker_tag_file})
                        echo ${DOCKER_TAG} > "${docker_tag_file}"
                            sg docker -c "
                                docker login -u '${USER}' -p '${PASS}'
                                export RELEASE=0
                                export IMAGE=\$DOCKER_TAG
                                ./e2e-tests/build
                                docker logout
                            "
                        sudo rm -rf build
                    '''
                }
                stash includes: 'results/docker/TAG', name: 'IMAGE'
                archiveArtifacts 'results/docker/TAG'
            }
        }
        stage('GoLicenseDetector test') {
            when {
                expression {
                    isPRJob && needToRunTests
                }
            }
            steps {
                sh """
                    mkdir -p $WORKSPACE/src/github.com/percona
                    ln -s $WORKSPACE $WORKSPACE/src/github.com/percona/percona-server-mysql-operator
                    sg docker -c "
                        docker run \
                            --rm \
                            -v $WORKSPACE/src/github.com/percona/percona-server-mysql-operator:/go/src/github.com/percona/percona-server-mysql-operator \
                            -w /go/src/github.com/percona/percona-server-mysql-operator \
                            -e GOFLAGS='-buildvcs=false' \
                            -e GO111MODULE=on \
                            golang:1.24 sh -c '
                                go install github.com/google/go-licenses@latest;
                                /go/bin/go-licenses csv github.com/percona/percona-server-mysql-operator/cmd/manager \
                                    | cut -d , -f 3 \
                                    | sort -u \
                                    > go-licenses-new || :
                            '
                    "
                    diff -u e2e-tests/license/compare/go-licenses go-licenses-new
                """
            }
        }
        stage('GoLicense test') {
            when {
                expression {
                    isPRJob && needToRunTests
                }
            }
            steps {
                sh '''
                    mkdir -p $WORKSPACE/src/github.com/percona
                    ln -s $WORKSPACE $WORKSPACE/src/github.com/percona/percona-server-mysql-operator
                    sg docker -c "
                        docker run \
                            --rm \
                            -v $WORKSPACE/src/github.com/percona/percona-server-mysql-operator:/go/src/github.com/percona/percona-server-mysql-operator \
                            -w /go/src/github.com/percona/percona-server-mysql-operator \
                            -e GOFLAGS='-buildvcs=false' \
                            -e GO111MODULE=on \
                            golang:1.24 sh -c 'go build -v -o percona-server-mysql-operator github.com/percona/percona-server-mysql-operator/cmd/manager'
                    "
                '''

                withCredentials([string(credentialsId: 'GITHUB_API_TOKEN', variable: 'GITHUB_TOKEN')]) {
                    sh """
                        golicense -plain percona-server-mysql-operator \
                            | grep -v 'license not found' \
                            | sed -r 's/^[^ ]+[ ]+//' \
                            | sort \
                            | uniq \
                            > golicense-new || true
                        diff -u e2e-tests/license/compare/golicense golicense-new
                    """
                }
            }
        }
        stage('Run tests for operator') {
            when {
                expression {
                    isPRJob && needToRunTests
                }
            }
            options {
                timeout(time: 3, unit: 'HOURS')
            }
            parallel {
                stage('cluster1') {
                    when {
                        expression {
                            isPRJob && needToRunTests
                        }
                    }
                    agent {
                        label 'docker-x64-min'
                    }
                    steps {
                        prepareNode()
                        unstash "sourceFILES"
                        clusterRunner('cluster1')
                    }
                }
                stage('cluster2') {
                    when {
                        expression {
                            isPRJob && needToRunTests
                        }
                    }
                    agent {
                        label 'docker-x64-min'
                    }
                    steps {
                        prepareNode()
                        unstash "sourceFILES"
                        clusterRunner('cluster2')
                    }
                }
                stage('cluster3') {
                    when {
                        expression {
                            isPRJob && needToRunTests
                        }
                    }
                    agent {
                        label 'docker-x64-min'
                    }
                    steps {
                        prepareNode()
                        unstash "sourceFILES"
                        clusterRunner('cluster3')
                    }
                }
                stage('cluster4') {
                    when {
                        expression {
                            isPRJob && needToRunTests
                        }
                    }
                    agent {
                        label 'docker-x64-min'
                    }
                    steps {
                        prepareNode()
                        unstash "sourceFILES"
                        clusterRunner('cluster4')
                    }
                }
                stage('cluster5') {
                    when {
                        expression {
                            isPRJob && needToRunTests
                        }
                    }
                    agent {
                        label 'docker-x64-min'
                    }
                    steps {
                        prepareNode()
                        unstash "sourceFILES"
                        clusterRunner('cluster5')
                    }
                }
                stage('cluster6') {
                    when {
                        expression {
                            isPRJob && needToRunTests
                        }
                    }
                    agent {
                        label 'docker-x64-min'
                    }
                    steps {
                        prepareNode()
                        unstash "sourceFILES"
                        clusterRunner('cluster6')
                    }
                }
                stage('cluster7') {
                    when {
                        expression {
                            isPRJob && needToRunTests
                        }
                    }
                    agent {
                        label 'docker-x64-min'
                    }
                    steps {
                        prepareNode()
                        unstash "sourceFILES"
                        clusterRunner('cluster7')
                    }
                }
                stage('cluster8') {
                    when {
                        expression {
                            isPRJob && needToRunTests
                        }
                    }
                    agent {
                        label 'docker-x64-min'
                    }
                    steps {
                        prepareNode()
                        unstash "sourceFILES"
                        clusterRunner('cluster8')
                    }
                }
                stage('cluster9') {
                    when {
                        expression {
                            isPRJob && needToRunTests
                        }
                    }
                    agent {
                        label 'docker-x64-min'
                    }
                    steps {
                        prepareNode()
                        unstash "sourceFILES"
                        clusterRunner('cluster9')
                    }
                }
                stage('cluster10') {
                    when {
                        expression {
                            isPRJob && needToRunTests
                        }
                    }
                    agent {
                        label 'docker-x64-min'
                    }
                    steps {
                        prepareNode()
                        unstash "sourceFILES"
                        clusterRunner('cluster10')
                    }
                }
                stage('cluster11') {
                    when {
                        expression {
                            isPRJob && needToRunTests
                        }
                    }
                    agent {
                        label 'docker-x64-min'
                    }
                    steps {
                        prepareNode()
                        unstash "sourceFILES"
                        clusterRunner('cluster11')
                    }
                }
            }
        }
    }
    post {
        always {
            script {
                echo "CLUSTER ASSIGNMENTS\n" + tests.toString().replace("], ","]\n").replace("]]","]").replaceFirst("\\[","")

                if (currentBuild.result != null && currentBuild.result != 'SUCCESS' && currentBuild.nextBuild == null) {
                    try {
                        slackSend channel: "@${AUTHOR_NAME}", color: '#FF0000', message: "[${JOB_NAME}]: build ${currentBuild.result}, ${BUILD_URL} owner: @${AUTHOR_NAME}"
                    }
                    catch (exc) {
                        slackSend channel: '#cloud-dev-ci', color: '#FF0000', message: "[${JOB_NAME}]: build ${currentBuild.result}, ${BUILD_URL} owner: @${AUTHOR_NAME}"
                    }
                }
                if (needToRunTests) {
                    if (isPRJob && currentBuild.nextBuild == null) {
                        for (comment in pullRequest.comments) {
                            println("Author: ${comment.user}, Comment: ${comment.body}")
                            if (comment.user.equals('JNKPercona')) {
                                println("delete comment")
                                comment.delete()
                            }
                        }
                        makeReport()
                        step([$class: 'JUnitResultArchiver', testResults: '*.xml', healthScaleFactor: 1.0])
                        archiveArtifacts '*.xml'

                        unstash 'IMAGE'
                        def IMAGE = sh(returnStdout: true, script: "cat results/docker/TAG").trim()
                        TestsReport = TestsReport + "\r\n\r\ncommit: ${env.CHANGE_URL}/commits/${env.GIT_COMMIT}\r\nimage: `${IMAGE}`\r\n"
                        pullRequest.comment(TestsReport)
                    }
                    deleteOldClusters("$CLUSTER_NAME")
                    sh """
                        sudo docker system prune --volumes -af
                    """
                }
                deleteDir()
            }
        }
    }
}<|MERGE_RESOLUTION|>--- conflicted
+++ resolved
@@ -252,11 +252,8 @@
             sudo rm -f /usr/local/bin/kubectl
         fi
 
-<<<<<<< HEAD
+        sudo curl -s -L -o /usr/local/bin/kubectl https://dl.k8s.io/release/\$(curl -L -s https://api.github.com/repos/kubernetes/kubernetes/releases/latest | jq -r .tag_name)/bin/linux/amd64/kubectl && sudo chmod +x /usr/local/bin/kubectl
         file /usr/local/bin/kubectl
-=======
-        sudo curl -s -L -o /usr/local/bin/kubectl https://dl.k8s.io/release/\$(curl -L -s https://api.github.com/repos/kubernetes/kubernetes/releases/latest | jq -r .tag_name)/bin/linux/amd64/kubectl && sudo chmod +x /usr/local/bin/kubectl
->>>>>>> 14e3dd90
         kubectl version --client --output=yaml
 
 
