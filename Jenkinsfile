GKERegion='us-central1-a'

void CreateCluster(String CLUSTER_SUFFIX, String SUBNETWORK = CLUSTER_SUFFIX) {
    withCredentials([string(credentialsId: 'GCP_PROJECT_ID', variable: 'GCP_PROJECT'), file(credentialsId: 'gcloud-key-file', variable: 'CLIENT_SECRET_FILE')]) {
        sh """
            NODES_NUM=3
            export KUBECONFIG=/tmp/$CLUSTER_NAME-${CLUSTER_SUFFIX}
            export USE_GKE_GCLOUD_AUTH_PLUGIN=True
            source $HOME/google-cloud-sdk/path.bash.inc
            gcloud auth activate-service-account --key-file $CLIENT_SECRET_FILE
            gcloud config set project $GCP_PROJECT
            gcloud container clusters list --filter $CLUSTER_NAME-${CLUSTER_SUFFIX} --zone $GKERegion --format='csv[no-heading](name)' | xargs gcloud container clusters delete --zone $GKERegion --quiet || true
            gcloud container clusters create --zone $GKERegion $CLUSTER_NAME-${CLUSTER_SUFFIX} --cluster-version=1.21 --machine-type=n1-standard-4 --preemptible --num-nodes=\$NODES_NUM --network=jenkins-ps-vpc --subnetwork=jenkins-ps-${SUBNETWORK} --no-enable-autoupgrade
            kubectl create clusterrolebinding cluster-admin-binding --clusterrole cluster-admin --user jenkins@"$GCP_PROJECT".iam.gserviceaccount.com
        """
   }
}

void ShutdownCluster(String CLUSTER_SUFFIX) {
    withCredentials([string(credentialsId: 'GCP_PROJECT_ID', variable: 'GCP_PROJECT'), file(credentialsId: 'gcloud-key-file', variable: 'CLIENT_SECRET_FILE')]) {
        sh """
            export KUBECONFIG=/tmp/$CLUSTER_NAME-${CLUSTER_SUFFIX}
            export USE_GKE_GCLOUD_AUTH_PLUGIN=True
            source $HOME/google-cloud-sdk/path.bash.inc
            gcloud auth activate-service-account --key-file $CLIENT_SECRET_FILE
            gcloud config set project $GCP_PROJECT
            gcloud container clusters delete --zone $GKERegion $CLUSTER_NAME-${CLUSTER_SUFFIX}
        """
   }
}

void pushLogFile(String FILE_NAME) {
    LOG_FILE_PATH="e2e-tests/logs/${FILE_NAME}.log"
    LOG_FILE_NAME="${FILE_NAME}.log"
    echo "Push logfile $LOG_FILE_NAME file to S3!"
    withCredentials([[$class: 'AmazonWebServicesCredentialsBinding', accessKeyVariable: 'AWS_ACCESS_KEY_ID', credentialsId: 'AMI/OVF', secretKeyVariable: 'AWS_SECRET_ACCESS_KEY']]) {
        sh """
            S3_PATH=s3://percona-jenkins-artifactory-public/\$JOB_NAME/\$(git rev-parse --short HEAD)
            aws s3 ls \$S3_PATH/${LOG_FILE_NAME} || :
            aws s3 cp --content-type text/plain --quiet ${LOG_FILE_PATH} \$S3_PATH/${LOG_FILE_NAME} || :
        """
    }
}

void pushArtifactFile(String FILE_NAME) {
    echo "Push $FILE_NAME file to S3!"

    withCredentials([[$class: 'AmazonWebServicesCredentialsBinding', accessKeyVariable: 'AWS_ACCESS_KEY_ID', credentialsId: 'AMI/OVF', secretKeyVariable: 'AWS_SECRET_ACCESS_KEY']]) {
        sh """
            touch ${FILE_NAME}
            S3_PATH=s3://percona-jenkins-artifactory/\$JOB_NAME/\$(git rev-parse --short HEAD)
            aws s3 ls \$S3_PATH/${FILE_NAME} || :
            aws s3 cp --quiet ${FILE_NAME} \$S3_PATH/${FILE_NAME} || :
        """
    }
}

void popArtifactFile(String FILE_NAME) {
    echo "Try to get $FILE_NAME file from S3!"

    withCredentials([[$class: 'AmazonWebServicesCredentialsBinding', accessKeyVariable: 'AWS_ACCESS_KEY_ID', credentialsId: 'AMI/OVF', secretKeyVariable: 'AWS_SECRET_ACCESS_KEY']]) {
        sh """
            S3_PATH=s3://percona-jenkins-artifactory/\$JOB_NAME/\$(git rev-parse --short HEAD)
            aws s3 cp --quiet \$S3_PATH/${FILE_NAME} ${FILE_NAME} || :
        """
    }
}

TestsReport = '| Test name  | Status |\r\n| ------------- | ------------- |'
testsReportMap  = [:]
testsResultsMap = [:]

void makeReport() {
    def wholeTestAmount=sh(script: 'ls e2e-tests/tests| wc -l', , returnStdout: true).trim()
    def startedTestAmount = testsReportMap.size()
    for ( test in testsReportMap ) {
        TestsReport = TestsReport + "\r\n| ${test.key} | ${test.value} |"
    }
    TestsReport = TestsReport + "\r\n| We run $startedTestAmount out of $wholeTestAmount|"
}

void setTestsresults() {
    testsResultsMap.each { file ->
        pushArtifactFile("${file.key}")
    }
}

void runTest(String TEST_NAME, String CLUSTER_SUFFIX) {
    def retryCount = 0
    waitUntil {
        def testUrl = "https://percona-jenkins-artifactory-public.s3.amazonaws.com/cloud-ps-operator/${env.GIT_BRANCH}/${env.GIT_SHORT_COMMIT}/${TEST_NAME}.log"
        try {
            echo "The $TEST_NAME test was started!"
            testsReportMap[TEST_NAME] = "[failed]($testUrl)"

            def FILE_NAME = "${env.GIT_BRANCH}-${env.GIT_SHORT_COMMIT}-$TEST_NAME"
            popArtifactFile("$FILE_NAME")

            timeout(time: 90, unit: 'MINUTES') {
                sh """
                    if [ -f "$FILE_NAME" ]; then
                        echo "Skipping $TEST_NAME test because it passed in previous run."
                    else
                        if [ ! -d "e2e-tests/logs" ]; then
                       		mkdir "e2e-tests/logs"
                        fi
                        export KUBECONFIG=/tmp/$CLUSTER_NAME-${CLUSTER_SUFFIX}
                        export PATH="$HOME/.krew/bin:$PATH"
                        source $HOME/google-cloud-sdk/path.bash.inc
                        set -o pipefail
                        time kubectl kuttl test --config ./e2e-tests/kuttl.yaml --test "^${TEST_NAME}\$" |& tee e2e-tests/logs/${TEST_NAME}.log
                    fi
                """
            }
            pushArtifactFile("$FILE_NAME")
            testsReportMap[TEST_NAME] = "[passed]($testUrl)"
            testsResultsMap["$FILE_NAME"] = 'passed'
            return true
        }
        catch (exc) {
            echo "The $TEST_NAME test was failed!"
            if (retryCount >= 2) {
                currentBuild.result = 'FAILURE'
                return true
            }
            retryCount++
            return false
        }
        finally {
            pushLogFile(TEST_NAME)
            echo "The $TEST_NAME test was finished!"
        }
    }
}

void prepareNode() {
    sh '''
        sudo yum install -y https://repo.percona.com/yum/percona-release-latest.noarch.rpm || true
        sudo percona-release enable-only tools
        sudo yum install -y percona-xtrabackup-80 jq | true
    '''

    sh '''
        if [ ! -d $HOME/google-cloud-sdk/bin ]; then
            rm -rf $HOME/google-cloud-sdk
            curl https://sdk.cloud.google.com | bash
        fi
        source $HOME/google-cloud-sdk/path.bash.inc
        gcloud components install alpha
        gcloud components install kubectl
        curl -fsSL https://raw.githubusercontent.com/helm/helm/master/scripts/get-helm-3 | bash
        curl -s -L https://github.com/openshift/origin/releases/download/v3.11.0/openshift-origin-client-tools-v3.11.0-0cbc58b-linux-64bit.tar.gz \
            | sudo tar -C /usr/local/bin --strip-components 1 --wildcards -zxvpf - '*/oc'
        curl -s -L https://github.com/mitchellh/golicense/releases/latest/download/golicense_0.2.0_linux_x86_64.tar.gz \
            | sudo tar -C /usr/local/bin --wildcards -zxvpf -
        sudo sh -c "curl -s -L https://github.com/mikefarah/yq/releases/download/v4.14.2/yq_linux_amd64 > /usr/local/bin/yq"
        sudo chmod +x /usr/local/bin/yq
        cd "$(mktemp -d)"
        OS="$(uname | tr '[:upper:]' '[:lower:]')"
        ARCH="$(uname -m | sed -e 's/x86_64/amd64/')"
        KREW="krew-${OS}_${ARCH}"
        curl -fsSLO "https://github.com/kubernetes-sigs/krew/releases/download/v0.4.3/${KREW}.tar.gz"
        tar zxvf "${KREW}.tar.gz"
        ./"${KREW}" install krew
        rm -f "${KREW}.tar.gz"
        export PATH="${KREW_ROOT:-$HOME/.krew}/bin:$PATH"
        kubectl krew install kuttl
    '''
}

def skipBranchBuilds = true
if ( env.CHANGE_URL ) {
    skipBranchBuilds = false
}

pipeline {
    environment {
        CLOUDSDK_CORE_DISABLE_PROMPTS = 1
        CLEAN_NAMESPACE = 1
        OPERATOR_NS = 'ps-operator'
        GIT_SHORT_COMMIT = sh(script: 'git rev-parse --short HEAD', , returnStdout: true).trim()
        VERSION = "${env.GIT_BRANCH}-${env.GIT_SHORT_COMMIT}"
        CLUSTER_NAME = sh(script: "echo jenkins-pso-${GIT_SHORT_COMMIT} | tr '[:upper:]' '[:lower:]'", , returnStdout: true).trim()
        AUTHOR_NAME  = sh(script: "echo ${CHANGE_AUTHOR_EMAIL} | awk -F'@' '{print \$1}'", , returnStdout: true).trim()
    }
    agent {
        label 'docker'
    }
    stages {
        stage('Prepare') {
            when {
                expression {
                    !skipBranchBuilds
                }
            }
            steps {
                prepareNode()
                script {
                    if ( AUTHOR_NAME == 'null' )  {
                        AUTHOR_NAME = sh(script: "git show -s --pretty=%ae | awk -F'@' '{print \$1}'", , returnStdout: true).trim()
                    }
                    for (comment in pullRequest.comments) {
                        println("Author: ${comment.user}, Comment: ${comment.body}")
                        if (comment.user.equals('JNKPercona')) {
                            println("delete comment")
                            comment.delete()
                        }
                    }
                }
                withCredentials([file(credentialsId: 'cloud-secret-file-ps', variable: 'CLOUD_SECRET_FILE')]) {
                    sh '''
                        cp $CLOUD_SECRET_FILE e2e-tests/conf/cloud-secret.yml
                        chmod 600 e2e-tests/conf/cloud-secret.yml
                    '''
                }
                stash includes: "**", name: "sourceFILES"
            }
        }
        stage('Build docker image') {
            when {
                expression {
                    !skipBranchBuilds
                }
            }
            steps {
                withCredentials([usernamePassword(credentialsId: 'hub.docker.com', passwordVariable: 'PASS', usernameVariable: 'USER')]) {
                    sh '''
                        DOCKER_TAG=perconalab/percona-server-mysql-operator:$VERSION
                        docker_tag_file='./results/docker/TAG'
                        mkdir -p $(dirname ${docker_tag_file})
                        echo ${DOCKER_TAG} > "${docker_tag_file}"
                            sg docker -c "
                                docker login -u '${USER}' -p '${PASS}'
                                export RELEASE=0
                                export IMAGE=\$DOCKER_TAG
                                ./e2e-tests/build
                                docker logout
                            "
                        sudo rm -rf ./build
                    '''
                }
                stash includes: 'results/docker/TAG', name: 'IMAGE'
                archiveArtifacts 'results/docker/TAG'
            }
        }
        stage('Check licenses') {
            when {
                expression {
                    !skipBranchBuilds
                }
            }
            parallel {
                stage('GoLicenseDetector test') {
                    steps {
                        sh """
                            mkdir -p $WORKSPACE/src/github.com/percona
                            ln -s $WORKSPACE $WORKSPACE/src/github.com/percona/percona-server-mysql-operator
                            sg docker -c "
                                docker run \
                                    --rm \
                                    -v $WORKSPACE/src/github.com/percona/percona-server-mysql-operator:/go/src/github.com/percona/percona-server-mysql-operator \
                                    -w /go/src/github.com/percona/percona-server-mysql-operator \
                                    -e GO111MODULE=on \
                                    golang:1.17 sh -c '
                                        go install github.com/google/go-licenses@latest;
                                        /go/bin/go-licenses csv github.com/percona/percona-server-mysql-operator/cmd/manager \
                                            | cut -d , -f 3 \
                                            | sort -u \
                                            > go-licenses-new || :
                                    '
                            "
                            diff -u ./e2e-tests/license/compare/go-licenses go-licenses-new
                        """
                    }
                }
                stage('GoLicense test') {
                    steps {
                        sh '''
                            mkdir -p $WORKSPACE/src/github.com/percona
                            ln -s $WORKSPACE $WORKSPACE/src/github.com/percona/percona-server-mysql-operator
                            sg docker -c "
                                docker run \
                                    --rm \
                                    -v $WORKSPACE/src/github.com/percona/percona-server-mysql-operator:/go/src/github.com/percona/percona-server-mysql-operator \
                                    -w /go/src/github.com/percona/percona-server-mysql-operator \
                                    -e GO111MODULE=on \
                                    golang:1.19 sh -c 'go build -v -o percona-server-mysql-operator github.com/percona/percona-server-mysql-operator/cmd/manager'
                            "
                        '''

                        withCredentials([string(credentialsId: 'GITHUB_API_TOKEN', variable: 'GITHUB_TOKEN')]) {
                            sh """
                                golicense -plain ./percona-server-mysql-operator \
                                    | grep -v 'license not found' \
                                    | sed -r 's/^[^ ]+[ ]+//' \
                                    | sort \
                                    | uniq \
                                    > golicense-new || true
                                diff -u ./e2e-tests/license/compare/golicense golicense-new
                            """
                        }
                    }
                }
            }
        }
        stage('Run E2E tests') {
            parallel {
                stage('E2E Cluster1') {
                    when {
                        expression {
                            !skipBranchBuilds
                        }
                    }
                    agent {
                        label 'docker'
                    }
                    steps {
                        prepareNode()
                        unstash "sourceFILES"
                        CreateCluster('cluster1')
                        runTest('auto-config', 'cluster1')
                        runTest('config', 'cluster1')
                        ShutdownCluster('cluster1')
                    }
                }
                stage('E2E Cluster2') {
                    when {
                        expression {
                            !skipBranchBuilds
                        }
                    }
                    agent {
                        label 'docker'
                    }
                    steps {
                        prepareNode()
                        unstash "sourceFILES"
                        CreateCluster('cluster2')
                        runTest('demand-backup', 'cluster2')
                        runTest('scaling', 'cluster2')
                        runTest('users', 'cluster2')
                        ShutdownCluster('cluster2')
                    }
                }
                stage('E2E Cluster3') {
                    when {
                        expression {
                            !skipBranchBuilds
                        }
                    }
                    agent {
                        label 'docker'
                    }
                    steps {
                        prepareNode()
                        unstash "sourceFILES"
                        CreateCluster('cluster3')
                        runTest('init-deploy', 'cluster3')
                        runTest('gr-init-deploy', 'cluster3')
                        runTest('monitoring', 'cluster3')
                        runTest('semi-sync', 'cluster3')
                        runTest('service-per-pod', 'cluster3')
                        runTest('sidecars', 'cluster3')
                        runTest('limits', 'cluster3')
<<<<<<< HEAD
                        runTest('version-service', 'cluster3')
=======
                        runTest('tls-cert-manager', 'cluster3')
>>>>>>> c0424d40
                        ShutdownCluster('cluster3')
                    }
                }
            }
        }
    }
    post {
        always {
            script {
                setTestsresults()
                if (currentBuild.result != null && currentBuild.result != 'SUCCESS') {
                    try {
                        slackSend channel: "@${AUTHOR_NAME}", color: '#FF0000', message: "[${JOB_NAME}]: build ${currentBuild.result}, ${BUILD_URL} owner: @${AUTHOR_NAME}"
                    }
                    catch (exc) {
                        slackSend channel: '#cloud-dev-ci', color: '#FF0000', message: "[${JOB_NAME}]: build ${currentBuild.result}, ${BUILD_URL} owner: @${AUTHOR_NAME}"
                    }
                }
                if (env.CHANGE_URL) {
                    for (comment in pullRequest.comments) {
                        println("Author: ${comment.user}, Comment: ${comment.body}")
                        if (comment.user.equals('JNKPercona')) {
                            println("delete comment")
                            comment.delete()
                        }
                    }
                    makeReport()
                    unstash 'IMAGE'
                    def IMAGE = sh(returnStdout: true, script: "cat results/docker/TAG").trim()
                    TestsReport = TestsReport + "\r\n\r\ncommit: ${env.CHANGE_URL}/commits/${env.GIT_COMMIT}\r\nimage: `${IMAGE}`\r\n"
                    pullRequest.comment(TestsReport)
                }
            }
            withCredentials([string(credentialsId: 'GCP_PROJECT_ID', variable: 'GCP_PROJECT'), file(credentialsId: 'gcloud-key-file', variable: 'CLIENT_SECRET_FILE')]) {
                sh """
                    if [ -f $HOME/google-cloud-sdk/path.bash.inc ]; then
                        source $HOME/google-cloud-sdk/path.bash.inc
                        gcloud auth activate-service-account --key-file \$CLIENT_SECRET_FILE
                        gcloud config set project \$GCP_PROJECT
                        gcloud container clusters list --format='csv[no-heading](name)' --filter $CLUSTER_NAME | xargs gcloud container clusters delete --zone $GKERegion --quiet || true
                    fi
                    sudo docker system prune -fa
                    sudo rm -rf ./*
                    sudo rm -rf $HOME/google-cloud-sdk
                """
            }
            deleteDir()
        }
    }
}<|MERGE_RESOLUTION|>--- conflicted
+++ resolved
@@ -362,11 +362,8 @@
                         runTest('service-per-pod', 'cluster3')
                         runTest('sidecars', 'cluster3')
                         runTest('limits', 'cluster3')
-<<<<<<< HEAD
                         runTest('version-service', 'cluster3')
-=======
                         runTest('tls-cert-manager', 'cluster3')
->>>>>>> c0424d40
                         ShutdownCluster('cluster3')
                     }
                 }
