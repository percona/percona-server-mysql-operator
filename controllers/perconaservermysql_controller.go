/*
Copyright 2021.

Licensed under the Apache License, Version 2.0 (the "License");
you may not use this file except in compliance with the License.
You may obtain a copy of the License at

    http://www.apache.org/licenses/LICENSE-2.0

Unless required by applicable law or agreed to in writing, software
distributed under the License is distributed on an "AS IS" BASIS,
WITHOUT WARRANTIES OR CONDITIONS OF ANY KIND, either express or implied.
See the License for the specific language governing permissions and
limitations under the License.
*/

package controllers

import (
	"bytes"
	"context"
	"crypto/md5"
	"encoding/json"
	"fmt"
	"reflect"
	"strconv"
	"time"

	"k8s.io/apimachinery/pkg/api/resource"

	"github.com/pkg/errors"
	"golang.org/x/sync/errgroup"
	appsv1 "k8s.io/api/apps/v1"
	corev1 "k8s.io/api/core/v1"
	k8serrors "k8s.io/apimachinery/pkg/api/errors"
	metav1 "k8s.io/apimachinery/pkg/apis/meta/v1"
	"k8s.io/apimachinery/pkg/runtime"
	"k8s.io/apimachinery/pkg/types"
	k8sretry "k8s.io/client-go/util/retry"
	k8sexec "k8s.io/utils/exec"
	ctrl "sigs.k8s.io/controller-runtime"
	"sigs.k8s.io/controller-runtime/pkg/client"
	"sigs.k8s.io/controller-runtime/pkg/log"

	apiv1alpha1 "github.com/percona/percona-server-mysql-operator/api/v1alpha1"
	"github.com/percona/percona-server-mysql-operator/pkg/innodbcluster"
	"github.com/percona/percona-server-mysql-operator/pkg/k8s"
	"github.com/percona/percona-server-mysql-operator/pkg/mysql"
	"github.com/percona/percona-server-mysql-operator/pkg/mysqlsh"
	"github.com/percona/percona-server-mysql-operator/pkg/orchestrator"
	"github.com/percona/percona-server-mysql-operator/pkg/platform"
	"github.com/percona/percona-server-mysql-operator/pkg/replicator"
	"github.com/percona/percona-server-mysql-operator/pkg/router"
	"github.com/percona/percona-server-mysql-operator/pkg/secret"
	"github.com/percona/percona-server-mysql-operator/pkg/users"
	"github.com/percona/percona-server-mysql-operator/pkg/util"
)

// PerconaServerMySQLReconciler reconciles a PerconaServerMySQL object
type PerconaServerMySQLReconciler struct {
	client.Client
	Scheme        *runtime.Scheme
	ServerVersion *platform.ServerVersion
}

//+kubebuilder:rbac:groups=ps.percona.com,resources=perconaservermysqls;perconaservermysqls/status;perconaservermysqls/finalizers,verbs=get;list;watch;create;update;patch;delete
//+kubebuilder:rbac:groups="",resources=pods;configmaps;services;secrets,verbs=get;list;watch;create;update;patch;delete
//+kubebuilder:rbac:groups=apps,resources=statefulsets;deployments,verbs=get;list;watch;create;update;patch;delete

// SetupWithManager sets up the controller with the Manager.
func (r *PerconaServerMySQLReconciler) SetupWithManager(mgr ctrl.Manager) error {
	return ctrl.NewControllerManagedBy(mgr).
		For(&apiv1alpha1.PerconaServerMySQL{}).
		Complete(r)
}

// Reconcile is part of the main kubernetes reconciliation loop which aims to
// move the current state of the cluster closer to the desired state.
// TODO(user): Modify the Reconcile function to compare the state specified by
// the PerconaServerMySQL object against the actual cluster state, and then
// perform operations to make the cluster state reflect the state specified by
// the user.
//
// For more details, check Reconcile and its Result here:
// - https://pkg.go.dev/sigs.k8s.io/controller-runtime@v0.9.2/pkg/reconcile
func (r *PerconaServerMySQLReconciler) Reconcile(
	ctx context.Context,
	req ctrl.Request,
) (ctrl.Result, error) {
	l := log.FromContext(ctx).WithName("PerconaServerMySQL")

	rr := ctrl.Result{RequeueAfter: 5 * time.Second}

	cr, err := r.getCRWithDefaults(ctx, req.NamespacedName)
	if err != nil {
		if k8serrors.IsNotFound(err) {
			return ctrl.Result{}, nil
		}

		return rr, errors.Wrap(err, "get CR")
	}

	defer func() {
		if err := r.reconcileCRStatus(ctx, cr); err != nil {
			l.Error(err, "failed to update status")
		}
	}()

	if err := r.doReconcile(ctx, cr); err != nil {
		return rr, errors.Wrap(err, "reconcile")
	}

	return rr, nil
}

func (r *PerconaServerMySQLReconciler) doReconcile(
	ctx context.Context,
	cr *apiv1alpha1.PerconaServerMySQL,
) error {
	if err := r.ensureUserSecrets(ctx, cr); err != nil {
		return errors.Wrap(err, "users secret")
	}
	if err := r.reconcileUsers(ctx, cr); err != nil {
		return errors.Wrap(err, "users")
	}
	if err := r.ensureTLSSecret(ctx, cr); err != nil {
		return errors.Wrap(err, "TLS secret")
	}
	if err := r.reconcileServices(ctx, cr); err != nil {
		return errors.Wrap(err, "services")
	}
	if err := r.reconcileDatabase(ctx, cr); err != nil {
		return errors.Wrap(err, "database")
	}
	if err := r.reconcileOrchestrator(ctx, cr); err != nil {
		return errors.Wrap(err, "orchestrator")
	}
	if err := r.reconcileReplication(ctx, cr); err != nil {
		return errors.Wrap(err, "replication")
	}
	if err := r.reconcileMySQLRouter(ctx, cr); err != nil {
		return errors.Wrap(err, "MySQL router")
	}
	if err := r.cleanupOutdated(ctx, cr); err != nil {
		return errors.Wrap(err, "cleanup outdated")
	}

	return nil
}

func (r *PerconaServerMySQLReconciler) getCRWithDefaults(
	ctx context.Context,
	nn types.NamespacedName,
) (*apiv1alpha1.PerconaServerMySQL, error) {
	cr := &apiv1alpha1.PerconaServerMySQL{}
	if err := r.Client.Get(ctx, nn, cr); err != nil {
		return nil, errors.Wrapf(err, "get %v", nn.String())
	}
	if err := cr.CheckNSetDefaults(r.ServerVersion); err != nil {
		return nil, errors.Wrapf(err, "check and set defaults for %v", nn.String())
	}

	return cr, nil
}

func (r *PerconaServerMySQLReconciler) ensureUserSecrets(
	ctx context.Context,
	cr *apiv1alpha1.PerconaServerMySQL,
) error {
	nn := types.NamespacedName{
		Namespace: cr.Namespace,
		Name:      cr.Spec.SecretsName,
	}

	exists, err := k8s.ObjectExists(ctx, r.Client, nn, &corev1.Secret{})
	if err != nil {
		return errors.Wrap(err, "check if secret exists")
	} else if exists {
		return nil
	}

	secret, err := secret.GeneratePasswordsSecret(cr.Spec.SecretsName, cr.Namespace)
	if err != nil {
		return errors.Wrap(err, "generate passwords")
	}

	if err := k8s.EnsureObject(ctx, r.Client, cr, secret, r.Scheme); err != nil {
		return errors.Wrapf(err, "create secret %s", cr.Spec.SecretsName)
	}

	return nil
}

func (r *PerconaServerMySQLReconciler) reconcileUsers(ctx context.Context, cr *apiv1alpha1.PerconaServerMySQL) error {
	l := log.FromContext(ctx).WithName("reconcileUsers")

	secret := &corev1.Secret{}
	nn := types.NamespacedName{Name: cr.Spec.SecretsName, Namespace: cr.Namespace}
	if err := r.Client.Get(ctx, nn, secret); err != nil {
		if k8serrors.IsNotFound(err) {
			return nil
		}
		return errors.Wrapf(err, "get Secret/%s", nn.Name)
	}

	internalSecret := &corev1.Secret{}
	nn.Name = cr.InternalSecretName()
	err := r.Client.Get(ctx, nn, internalSecret)
	if err != nil && !k8serrors.IsNotFound(err) {
		return errors.Wrapf(err, "get Secret/%s", nn.Name)
	}

	// Internal secret is not found
	if k8serrors.IsNotFound(err) {
		secret.DeepCopyInto(internalSecret)
		internalSecret.ObjectMeta = metav1.ObjectMeta{
			Name:      cr.InternalSecretName(),
			Namespace: cr.Namespace,
		}

		if err := r.Client.Create(ctx, internalSecret); err != nil {
			return errors.Wrapf(err, "create Secret/%s", internalSecret.Name)
		}

		return nil
	}

	hash, err := k8s.ObjectHash(secret)
	if err != nil {
		return errors.Wrapf(err, "get secret/%s hash", secret.Name)
	}

	internalHash, err := k8s.ObjectHash(internalSecret)
	if err != nil {
		return errors.Wrapf(err, "get secret/%s hash", internalSecret.Name)
	}

	if hash == internalHash {
		l.V(1).Info("Secret data is up to date")
		return nil
	}

	if cr.Status.MySQL.State != apiv1alpha1.StateReady {
		l.Info("MySQL is not ready")
		return nil
	}

	var (
		restartMySQL        bool
		restartReplication  bool
		restartOrchestrator bool
	)
	updatedUsers := make([]mysql.User, 0)
	for user, pass := range secret.Data {
		if bytes.Equal(pass, internalSecret.Data[user]) {
			l.V(1).Info("User password is up to date", "user", user)
			continue
		}

		mysqlUser := mysql.User{
			Username: apiv1alpha1.SystemUser(user),
			Password: string(pass),
			Hosts:    []string{"%"},
		}

		switch mysqlUser.Username {
		case apiv1alpha1.UserMonitor:
			restartMySQL = cr.PMMEnabled()
		case apiv1alpha1.UserPMMServer:
			restartMySQL = cr.PMMEnabled()
			continue // PMM server user credentials are not stored in db
		case apiv1alpha1.UserReplication:
			restartReplication = true
		case apiv1alpha1.UserOrchestrator:
			restartOrchestrator = true && cr.Spec.MySQL.IsAsync()
		case apiv1alpha1.UserRoot:
			mysqlUser.Hosts = append(mysqlUser.Hosts, "localhost")
		case apiv1alpha1.UserClusterCheck, apiv1alpha1.UserXtraBackup:
			mysqlUser.Hosts = []string{"localhost"}
		}

		l.V(1).Info("User password changed", "user", user)

		updatedUsers = append(updatedUsers, mysqlUser)
	}

	operatorPass, err := k8s.UserPassword(ctx, r.Client, cr, apiv1alpha1.UserOperator)
	if err != nil {
		return errors.Wrap(err, "get operator password")
	}

	primaryHost, err := r.getPrimaryHost(ctx, cr)
	if err != nil {
		return errors.Wrap(err, "get primary host")
	}
	l.V(1).Info("Got primary host", "primary", primaryHost)

	um, err := users.NewManager(apiv1alpha1.UserOperator, operatorPass, primaryHost, mysql.DefaultAdminPort)
	if err != nil {
		return errors.Wrap(err, "init user manager")
	}
	defer um.Close()

	if restartReplication {
		if cr.Spec.MySQL.IsAsync() {
			if err := r.stopAsyncReplication(ctx, cr); err != nil {
				return errors.Wrap(err, "stop async replication")
			}
		}
	}

	if err := um.UpdateUserPasswords(updatedUsers); err != nil {
		return errors.Wrapf(err, "update passwords")
	}

	if restartReplication {
		var updatedReplicaPass string
		for _, user := range updatedUsers {
			if user.Username == apiv1alpha1.UserReplication {
				updatedReplicaPass = user.Password
				break
			}
		}

		if cr.Spec.MySQL.IsAsync() {
			if err := r.startAsyncReplication(ctx, cr, updatedReplicaPass); err != nil {
				return errors.Wrap(err, "start async replication")
			}
		}

		if cr.Spec.MySQL.IsGR() {
			if err := r.restartGroupReplication(ctx, cr, updatedReplicaPass); err != nil {
				return errors.Wrap(err, "restart group replication")
			}
		}
	}

	if restartOrchestrator {
		l.Info("Orchestrator password updated. Restarting orchestrator.")

		sts := &appsv1.StatefulSet{}
		if err := r.Client.Get(ctx, orchestrator.NamespacedName(cr), sts); err != nil {
			return errors.Wrap(err, "get Orchestrator statefulset")
		}
		if err := k8s.RolloutRestart(ctx, r.Client, sts, apiv1alpha1.AnnotationSecretHash, hash); err != nil {
			return errors.Wrap(err, "restart orchestrator")
		}
	}

	if restartMySQL {
		l.Info("Monitor user password updated. Restarting MySQL.")

		sts := &appsv1.StatefulSet{}
		if err := r.Client.Get(ctx, mysql.NamespacedName(cr), sts); err != nil {
			return errors.Wrap(err, "get MySQL statefulset")
		}
		if err := k8s.RolloutRestart(ctx, r.Client, sts, apiv1alpha1.AnnotationSecretHash, hash); err != nil {
			return errors.Wrap(err, "restart MySQL")
		}
	}

	if cr.Status.State != apiv1alpha1.StateReady {
		l.Info("Waiting cluster to be ready")
		return nil
	}

	primaryHost, err = r.getPrimaryHost(ctx, cr)
	if err != nil {
		return errors.Wrap(err, "get primary host")
	}
	l.V(1).Info("Got primary host", "primary", primaryHost)

	um, err = users.NewManager(apiv1alpha1.UserOperator, operatorPass, primaryHost, mysql.DefaultAdminPort)
	if err != nil {
		return errors.Wrap(err, "init user manager")
	}
	defer um.Close()

	if err := um.DiscardOldPasswords(updatedUsers); err != nil {
		return errors.Wrap(err, "discard old passwords")
	}

	l.Info("Discarded old user passwords")

	internalSecret.Data = secret.Data
	if err := r.Client.Update(ctx, internalSecret); err != nil {
		return errors.Wrapf(err, "update Secret/%s", internalSecret.Name)
	}

	l.Info("Updated internal secret", "secretName", cr.InternalSecretName())

	return nil
}

func (r *PerconaServerMySQLReconciler) ensureTLSSecret(
	ctx context.Context,
	cr *apiv1alpha1.PerconaServerMySQL,
) error {
	nn := types.NamespacedName{
		Name:      cr.Spec.SSLSecretName,
		Namespace: cr.Namespace,
	}

	if ok, err := k8s.ObjectExists(ctx, r.Client, nn, &corev1.Secret{}); err != nil {
		return errors.Wrap(err, "check existence")
	} else if ok {
		return nil
	}

	secret, err := secret.GenerateCertsSecret(ctx, cr)
	if err != nil {
		return errors.Wrap(err, "create SSL manually")
	}

	if err := k8s.EnsureObject(ctx, r.Client, cr, secret, r.Scheme); err != nil {
		return errors.Wrap(err, "create secret")
	}

	return nil
}

func (r *PerconaServerMySQLReconciler) reconcileDatabase(
	ctx context.Context,
	cr *apiv1alpha1.PerconaServerMySQL,
) error {
	configHash, err := r.reconcileMySQLConfiguration(ctx, cr)
	if err != nil {
		return errors.Wrap(err, "reconcile MySQL config")
	}

	if err = r.reconcileMySQLAutoConfig(ctx, cr); err != nil {
		return errors.Wrap(err, "reconcile MySQL auto-config")
	}

	initImage, err := k8s.InitImage(ctx, r.Client)
	if err != nil {
		return errors.Wrap(err, "get init image")
	}

	if err := k8s.EnsureObjectWithHash(ctx, r.Client, cr, mysql.StatefulSet(cr, initImage, configHash), r.Scheme); err != nil {
		return errors.Wrap(err, "reconcile sts")
	}

	return nil
}

type Exposer interface {
	Exposed() bool
	Name(index string) string
	Size() int32
	Labels() map[string]string
	Service(name string) *corev1.Service
}

func (r *PerconaServerMySQLReconciler) reconcileServicePerPod(ctx context.Context, cr *apiv1alpha1.PerconaServerMySQL, exposer Exposer) error {
	_ = log.FromContext(ctx).WithName("reconcileServicePerPod")

	if !exposer.Exposed() {
		return nil
	}

	size := int(exposer.Size())
	svcNames := make(map[string]struct{}, size)
	for i := 0; i < size; i++ {
		svcName := exposer.Name(strconv.Itoa(i))
		svc := exposer.Service(svcName)
		svcNames[svc.Name] = struct{}{}

		if err := k8s.EnsureObjectWithHash(ctx, r.Client, cr, svc, r.Scheme); err != nil {
			return errors.Wrapf(err, "reconcile svc for pod %s", svc.Name)
		}
	}

	return nil
}

func (r *PerconaServerMySQLReconciler) reconcileMySQLServices(ctx context.Context, cr *apiv1alpha1.PerconaServerMySQL) error {
	_ = log.FromContext(ctx).WithName("reconcileMySQLServices")

	if cr.Spec.MySQL.ClusterType != apiv1alpha1.ClusterTypeGR {
		if err := k8s.EnsureObjectWithHash(ctx, r.Client, cr, mysql.PrimaryService(cr), r.Scheme); err != nil {
			return errors.Wrap(err, "reconcile primary svc")
		}
	}

	if err := k8s.EnsureObjectWithHash(ctx, r.Client, cr, mysql.UnreadyService(cr), r.Scheme); err != nil {
		return errors.Wrap(err, "reconcile unready svc")
	}

	if err := k8s.EnsureObjectWithHash(ctx, r.Client, cr, mysql.HeadlessService(cr), r.Scheme); err != nil {
		return errors.Wrap(err, "reconcile headless svc")
	}

	exposer := mysql.Exposer(*cr)
	if err := r.reconcileServicePerPod(ctx, cr, &exposer); err != nil {
		return errors.Wrap(err, "reconcile service per pod")
	}

	return nil
}
func (r *PerconaServerMySQLReconciler) reconcileMySQLAutoConfig(ctx context.Context, cr *apiv1alpha1.PerconaServerMySQL) error {
	l := log.FromContext(ctx).WithName("reconcileMySQLAutoConfig")
	var memory *resource.Quantity
	var err error

	if res := cr.Spec.MySQL.Resources; res.Size() > 0 {
		if _, ok := res.Requests[corev1.ResourceMemory]; ok {
			memory = res.Requests.Memory()
		}
		if _, ok := res.Limits[corev1.ResourceMemory]; ok {
			memory = res.Limits.Memory()
		}
	}

	nn := types.NamespacedName{
		Name:      mysql.AutoConfigMapName(cr),
		Namespace: cr.Namespace,
	}
	currentConfigMap := new(corev1.ConfigMap)
	if err = r.Client.Get(ctx, nn, currentConfigMap); client.IgnoreNotFound(err) != nil {
		return errors.Wrapf(err, "get ConfigMap/%s", nn.Name)
	}
	if memory == nil {
		exists := true
		if k8serrors.IsNotFound(err) {
			exists = false
		}

		if !exists || !metav1.IsControlledBy(currentConfigMap, cr) {
			return nil
		}

		if err := r.Client.Delete(ctx, currentConfigMap); err != nil {
			return errors.Wrapf(err, "delete ConfigMaps/%s", currentConfigMap.Name)
		}

		l.Info("ConfigMap deleted", "name", currentConfigMap.Name)

		return nil
	}
	autotuneParams, err := mysql.GetAutoTuneParams(cr, memory)
	if err != nil {
		return err
	}
	configMap := k8s.ConfigMap(mysql.AutoConfigMapName(cr), cr.Namespace, mysql.CustomConfigKey, autotuneParams)
	if !reflect.DeepEqual(currentConfigMap.Data, configMap.Data) {
		if err := k8s.EnsureObject(ctx, r.Client, cr, configMap, r.Scheme); err != nil {
			return errors.Wrapf(err, "ensure ConfigMap/%s", configMap.Name)
		}
		l.Info("ConfigMap updated", "name", configMap.Name, "data", configMap.Data)
	}
	return nil
}

func (r *PerconaServerMySQLReconciler) reconcileMySQLConfiguration(
	ctx context.Context,
	cr *apiv1alpha1.PerconaServerMySQL,
) (string, error) {
	l := log.FromContext(ctx).WithName("reconcileMySQLConfiguration")

	cmName := mysql.ConfigMapName(cr)
	nn := types.NamespacedName{Name: cmName, Namespace: cr.Namespace}

	currCm := &corev1.ConfigMap{}
	if err := r.Client.Get(ctx, nn, currCm); err != nil && !k8serrors.IsNotFound(err) {
		return "", errors.Wrapf(err, "get ConfigMap/%s", cmName)
	}

	// Cleanup if user removed the configuration from CR
	if cr.Spec.MySQL.Configuration == "" {
		exists, err := k8s.ObjectExists(ctx, r.Client, nn, currCm)
		if err != nil {
			return "", errors.Wrapf(err, "check if ConfigMap/%s exists", cmName)
		}

		if !exists || !metav1.IsControlledBy(currCm, cr) {
			return "", nil
		}

		if err := r.Client.Delete(ctx, currCm); err != nil {
			return "", errors.Wrapf(err, "delete ConfigMaps/%s", cmName)
		}

		l.Info("ConfigMap deleted", "name", cmName)

		return "", nil
	}

	cm := k8s.ConfigMap(cmName, cr.Namespace, mysql.CustomConfigKey, cr.Spec.MySQL.Configuration)
	if !reflect.DeepEqual(currCm.Data, cm.Data) {
		if err := k8s.EnsureObject(ctx, r.Client, cr, cm, r.Scheme); err != nil {
			return "", errors.Wrapf(err, "ensure ConfigMap/%s", cmName)
		}

		l.Info("ConfigMap updated", "name", cmName, "data", cm.Data)
	}

	d := struct{ Data map[string]string }{Data: cm.Data}
	data, err := json.Marshal(d)
	if err != nil {
		return "", errors.Wrap(err, "marshal configmap data to json")
	}

	return fmt.Sprintf("%x", md5.Sum(data)), nil
}

func (r *PerconaServerMySQLReconciler) reconcileOrchestrator(ctx context.Context, cr *apiv1alpha1.PerconaServerMySQL) error {
	l := log.FromContext(ctx).WithName("reconcileOrchestrator")

	if cr.Spec.MySQL.ClusterType == apiv1alpha1.ClusterTypeGR {
		return nil
	}

	cm := &corev1.ConfigMap{}
	err := r.Client.Get(ctx, orchestrator.NamespacedName(cr), cm)
	if client.IgnoreNotFound(err) != nil {
		return errors.Wrap(err, "get config map")
	}

	existingNodes := make([]string, 0)
	if !k8serrors.IsNotFound(err) {
		cfg, ok := cm.Data[orchestrator.ConfigFileName]
		if !ok {
			return errors.Errorf("key %s not found in ConfigMap", orchestrator.ConfigFileName)
		}

		config := make(map[string]interface{}, 0)
		if err := json.Unmarshal([]byte(cfg), &config); err != nil {
			return errors.Wrap(err, "unmarshal ConfigMap data to json")
		}

		nodes, ok := config["RaftNodes"].([]interface{})
		if !ok {
			return errors.New("key RaftNodes not found in ConfigMap")
		}

		for _, v := range nodes {
			existingNodes = append(existingNodes, v.(string))
		}
	}

	cmData, err := orchestrator.ConfigMapData(cr)
	if err != nil {
		return errors.Wrap(err, "get ConfigMap data")
	}

	if err := k8s.EnsureObjectWithHash(ctx, r.Client, cr, orchestrator.ConfigMap(cr, cmData), r.Scheme); err != nil {
		return errors.Wrap(err, "reconcile ConfigMap")
	}

	if err := k8s.EnsureObjectWithHash(ctx, r.Client, cr, orchestrator.StatefulSet(cr), r.Scheme); err != nil {
		return errors.Wrap(err, "reconcile StatefulSet")
	}

	raftNodes := orchestrator.RaftNodes(cr)
	if len(existingNodes) == 0 || len(existingNodes) == len(raftNodes) {
		return nil
	}

	orcHost := orchestrator.APIHost(cr)
	g, gCtx := errgroup.WithContext(context.Background())

	if len(raftNodes) > len(existingNodes) {
		newPeers := util.Difference(raftNodes, existingNodes)

		for _, peer := range newPeers {
			p := peer
			g.Go(func() error {
				return orchestrator.AddPeer(gCtx, orcHost, p)
			})
		}

		l.Error(g.Wait(), "Orchestrator add peers", "peers", newPeers)
	} else {
		oldPeers := util.Difference(existingNodes, raftNodes)

		for _, peer := range oldPeers {
			p := peer
			g.Go(func() error {
				return orchestrator.RemovePeer(gCtx, orcHost, p)
			})
		}

		l.Error(g.Wait(), "Orchestrator remove peers", "peers", oldPeers)
	}

	return nil
}

func (r *PerconaServerMySQLReconciler) reconcileOrchestratorServices(ctx context.Context, cr *apiv1alpha1.PerconaServerMySQL) error {
	if err := k8s.EnsureObjectWithHash(ctx, r.Client, cr, orchestrator.Service(cr), r.Scheme); err != nil {
		return errors.Wrap(err, "reconcile Service")
	}

	exposer := orchestrator.Exposer(*cr)
	if err := r.reconcileServicePerPod(ctx, cr, &exposer); err != nil {
		return errors.Wrap(err, "reconcile service per pod")
	}

	return nil
}

func (r *PerconaServerMySQLReconciler) reconcileServices(ctx context.Context, cr *apiv1alpha1.PerconaServerMySQL) error {
	if err := r.reconcileMySQLServices(ctx, cr); err != nil {
		return errors.Wrap(err, "reconcile MySQL services")
	}

	if cr.Spec.MySQL.IsAsync() {
		if err := r.reconcileOrchestratorServices(ctx, cr); err != nil {
			return errors.Wrap(err, "reconcile Orchestrator services")
		}
	}

	if cr.Spec.MySQL.IsGR() {
		if err := k8s.EnsureObjectWithHash(ctx, r.Client, cr, router.Service(cr), r.Scheme); err != nil {
			return errors.Wrap(err, "reconcile router svc")
		}
	}

	return nil
}

func (r *PerconaServerMySQLReconciler) reconcileReplication(ctx context.Context, cr *apiv1alpha1.PerconaServerMySQL) error {
	l := log.FromContext(ctx).WithName("reconcileReplication")

	if err := r.reconcileGroupReplication(ctx, cr); err != nil {
		return errors.Wrap(err, "reconcile group replication")
	}

	if cr.Spec.MySQL.ClusterType == apiv1alpha1.ClusterTypeGR {
		return nil
	}

	sts := &appsv1.StatefulSet{}
	if err := r.Get(ctx, client.ObjectKeyFromObject(orchestrator.StatefulSet(cr)), sts); err != nil {
		return client.IgnoreNotFound(err)
	}

	if sts.Status.ReadyReplicas == 0 {
		l.Info("orchestrator is not ready. skip", "ready", sts.Status.ReadyReplicas)
		return nil
	}

	if err := reconcileReplicationPrimaryPod(ctx, r.Client, cr); err != nil {
		return errors.Wrap(err, "reconcile primary pod")
	}
	if err := reconcileReplicationSemiSync(ctx, r.Client, cr); err != nil {
		return errors.Wrap(err, "reconcile semi-sync")
	}

	return nil
}

func (r *PerconaServerMySQLReconciler) reconcileGroupReplication(ctx context.Context, cr *apiv1alpha1.PerconaServerMySQL) error {
	l := log.FromContext(ctx).WithName("reconcileGroupReplication")

	if cr.Spec.MySQL.ClusterType != apiv1alpha1.ClusterTypeGR {
		return nil
	}

	firstPod := &corev1.Pod{}
	err := r.Client.Get(ctx, types.NamespacedName{Namespace: cr.Namespace, Name: mysql.PodName(cr, 0)}, firstPod)
	if err != nil {
		if k8serrors.IsNotFound(err) {
			return nil
		}

		return errors.Wrap(err, "get first MySQL pod")
	}

	if !k8s.IsPodReady(*firstPod) {
		l.V(1).Info("Waiting first pod to be ready")
		return nil
	}

	operatorPass, err := k8s.UserPassword(ctx, r.Client, cr, apiv1alpha1.UserOperator)
	if err != nil {
		return errors.Wrap(err, "get operator password")
	}

	replicaPass, err := k8s.UserPassword(ctx, r.Client, cr, apiv1alpha1.UserReplication)
	if err != nil {
		return errors.Wrap(err, "get replication password")
	}

	db, err := replicator.NewReplicator(apiv1alpha1.UserOperator, operatorPass, mysql.FQDN(cr, 0), mysql.DefaultAdminPort)
	if err != nil {
		return errors.Wrapf(err, "connect to %s", firstPod.Name)
	}
	defer db.Close()

	asyncReplicationStatus, _, err := db.ReplicationStatus()
	if err != nil {
		return errors.Wrapf(err, "get async replication status of %s", firstPod.Name)
	}
	if asyncReplicationStatus == replicator.ReplicationStatusActive {
		l.Info("Replication threads are running. Stopping them before starting group replication", "pod", firstPod.Name)
		if err := db.StopReplication(); err != nil {
			return err
		}
	}

	firstPodFQDN := fmt.Sprintf("%s.%s.%s", firstPod.Name, mysql.ServiceName(cr), cr.Namespace)
	firstPodUri := fmt.Sprintf("%s:%s@%s", apiv1alpha1.UserOperator, operatorPass, firstPodFQDN)

	mState, err := db.GetMemberState(firstPodFQDN)
	if err != nil {
		return errors.Wrapf(err, "get member state of %s from performance_schema", firstPod.Name)
	}

	if mState == replicator.MemberStateOffline {
		err := db.StartGroupReplication(replicaPass)
		if err != nil && !errors.Is(err, replicator.ErrGroupReplicationNotReady) {
			return errors.Wrapf(err, "start group replication on %s", firstPod.Name)
		}

		if errors.Is(err, replicator.ErrGroupReplicationNotReady) {
			l.V(1).Info("Group replication is not configured yet", "pod", firstPod.Name)
		} else {
			l.V(1).Info("Started group replication", "pod", firstPod.Name)
		}
	}

	mysh := mysqlsh.New(k8sexec.New(), firstPodUri)

	clusterExists := mysh.DoesClusterExist(ctx, cr.InnoDBClusterName())
	state := innodbcluster.MemberStateOffline
	// it's not possible to run Cluster.status() on a standalone MySQL node
	if clusterExists {
		instance := fmt.Sprintf("%s:%d", firstPodFQDN, mysql.DefaultPort)
		state, err = mysh.MemberState(ctx, cr.InnoDBClusterName(), instance)
		if err != nil {
			return errors.Wrapf(err, "get member state of %s", firstPod.Name)
		}
	}

	l.V(1).Info("Member state", "pod", firstPod.Name, "state", state)
	if state == innodbcluster.MemberStateOffline {
		if err := mysh.ConfigureInstance(ctx, firstPodUri); err != nil {
			return err
		}
		l.Info("Configured instance", "instance", firstPod.Name)
	}

	if !clusterExists {
		if err := mysh.CreateCluster(ctx, cr.InnoDBClusterName(), firstPod.Status.PodIP); err != nil {
			return err
		}
		l.Info("Created InnoDB Cluster", "cluster", cr.InnoDBClusterName())
	}

	if state == innodbcluster.MemberStateMissing {
		if err := mysh.RejoinInstance(ctx, cr.InnoDBClusterName(), firstPodFQDN); err != nil {
			return errors.Wrapf(err, "rejoin instance %s", firstPod.Name)
		}
		l.Info("Instance rejoined", "pod", firstPod.Name)
	}

	if state != innodbcluster.MemberStateOnline {
		l.V(1).Info("Waiting member to be ONLINE", "pod", firstPod.Name)
		return nil
	}

	pods, err := k8s.PodsByLabels(ctx, r.Client, mysql.MatchLabels(cr))
	if err != nil {
		return errors.Wrap(err, "get MySQL pods")
	}

	for _, pod := range pods {
		if pod.Name == firstPod.Name {
			continue
		}
		if !k8s.IsPodReady(pod) {
			l.V(1).Info("Waiting for pod to be ready", "pod", pod.Name)
			continue
		}

		podFQDN := fmt.Sprintf("%s.%s.%s", pod.Name, mysql.ServiceName(cr), cr.Namespace)
		db, err := replicator.NewReplicator(apiv1alpha1.UserOperator, operatorPass, podFQDN, mysql.DefaultAdminPort)
		if err != nil {
			return errors.Wrapf(err, "connect to %s", pod.Name)
		}
		defer db.Close()

		asyncReplicationStatus, _, err := db.ReplicationStatus()
		if err != nil {
			return errors.Wrapf(err, "get async replication status of %s", pod.Name)
		}
		if asyncReplicationStatus == replicator.ReplicationStatusActive {
			l.Info("Replication threads are running. Stopping them before starting group replication", "pod", pod.Name)
			if err := db.StopReplication(); err != nil {
				return err
			}
		}

		mState, err := db.GetMemberState(podFQDN)
		if err != nil {
			return errors.Wrapf(err, "get member state of %s from performance_schema", pod.Name)
		}

		if mState == replicator.MemberStateOffline {
			err := db.StartGroupReplication(replicaPass)
			if err != nil && !errors.Is(err, replicator.ErrGroupReplicationNotReady) {
				return errors.Wrapf(err, "start group replication on %s", firstPod.Name)
			}

			if errors.Is(err, replicator.ErrGroupReplicationNotReady) {
				l.V(1).Info("Group replication is not configured yet", "pod", pod.Name)
			} else {
				l.V(1).Info("Started group replication", "pod", pod.Name)
			}
		}

		instance := fmt.Sprintf("%s:%d", podFQDN, mysql.DefaultPort)
		state, err := mysh.MemberState(ctx, cr.InnoDBClusterName(), instance)
		if err != nil && !errors.Is(err, innodbcluster.ErrMemberNotFound) {
			return errors.Wrapf(err, "get member state of %s", pod.Name)
		}

		if errors.Is(err, innodbcluster.ErrMemberNotFound) {
			podUri := fmt.Sprintf("%s:%s@%s", apiv1alpha1.UserOperator, operatorPass, podFQDN)
			if err := mysh.ConfigureInstance(ctx, podUri); err != nil {
				return errors.Wrapf(err, "configure instance %s", pod.Name)
			}
			l.Info("Configured instance", "pod", pod.Name)

			if err := mysh.AddInstance(ctx, cr.InnoDBClusterName(), podUri, pod.Status.PodIP); err != nil {
				return errors.Wrapf(err, "add instance %s", pod.Name)
			}
			l.Info("Added instance to the cluster", "cluster", cr.Name, "pod", pod.Name)
		}

		l.V(1).Info("Member state", "pod", pod.Name, "state", state)
		if state == innodbcluster.MemberStateMissing {
			if err := mysh.RejoinInstance(ctx, cr.InnoDBClusterName(), podFQDN); err != nil {
				return errors.Wrapf(err, "rejoin instance %s", pod.Name)
			}
			l.Info("Instance rejoined", "pod", pod.Name)
			continue
		}
	}

	podNames := make(map[string]struct{})
	for i := 0; i < int(cr.Spec.MySQL.Size); i++ {
		podNames[fmt.Sprintf("%s:%d", mysql.FQDN(cr, i), mysql.DefaultPort)] = struct{}{}
	}

	topology, err := mysh.Topology(ctx, cr.Name)
	if err != nil {
		return errors.Wrap(err, "get cluster topology")
	}

	for instance := range topology {
		_, ok := podNames[instance]
		if !ok {
			if err := mysh.RemoveInstance(ctx, cr.InnoDBClusterName(), instance); err != nil {
				return errors.Wrap(err, "remove instance")
			}
			l.Info("Instance removed from cluster", "instance", instance)
		}
	}

	return nil
}

func reconcileReplicationPrimaryPod(
	ctx context.Context,
	cl client.Client,
	cr *apiv1alpha1.PerconaServerMySQL,
) error {
	l := log.FromContext(ctx).WithName("reconcileReplicationPrimaryPod")

	pods, err := k8s.PodsByLabels(ctx, cl, mysql.MatchLabels(cr))
	if err != nil {
		return errors.Wrap(err, "get MySQL pod list")
	}
	l.V(1).Info(fmt.Sprintf("got %v pods", len(pods)))

	host := orchestrator.APIHost(cr)
	primary, err := orchestrator.ClusterPrimary(ctx, host, cr.ClusterHint())
	if err != nil {
		return errors.Wrap(err, "get cluster primary")
	}
	primaryAlias := primary.Alias
	l.V(1).Info(fmt.Sprintf("got cluster primary alias: %v", primaryAlias), "data", primary)

	for i := range pods {
		pod := pods[i].DeepCopy()
		if pod.GetLabels()[apiv1alpha1.MySQLPrimaryLabel] == "true" {
			if pod.Name == primaryAlias {
				l.Info(fmt.Sprintf("primary %v is not changed. skip", primaryAlias))
				return nil
			}

			k8s.RemoveLabel(pod, apiv1alpha1.MySQLPrimaryLabel)
			if err := cl.Patch(ctx, pod, client.StrategicMergeFrom(&pods[i])); err != nil {
				return errors.Wrapf(err, "remove label from old primary pod: %v/%v",
					pod.GetNamespace(), pod.GetName())
			}

			l.Info(fmt.Sprintf("removed label from old primary pod: %v/%v",
				pod.GetNamespace(), pod.GetName()))
			break
		}
	}

	for i := range pods {
		pod := pods[i].DeepCopy()
		if pod.Name == primaryAlias {
			k8s.AddLabel(pod, apiv1alpha1.MySQLPrimaryLabel, "true")
			if err := cl.Patch(ctx, pod, client.StrategicMergeFrom(&pods[i])); err != nil {
				return errors.Wrapf(err, "add label to new primary pod %v/%v",
					pod.GetNamespace(), pod.GetName())
			}

			l.Info(fmt.Sprintf("added label to new primary pod: %v/%v",
				pod.GetNamespace(), pod.GetName()))

			break
		}
	}

	return nil
}

func reconcileReplicationSemiSync(
	ctx context.Context,
	cl client.Reader,
	cr *apiv1alpha1.PerconaServerMySQL,
) error {
	l := log.FromContext(ctx).WithName("reconcileReplicationSemiSync")

	primary, err := getPrimaryFromOrchestrator(ctx, cr)
	if err != nil {
		return errors.Wrap(err, "get primary")
	}
	primaryHost := primary.Key.Hostname

	l.V(1).Info(fmt.Sprintf("use primary host: %v", primaryHost), "clusterPrimary", primary)

	operatorPass, err := k8s.UserPassword(ctx, cl, cr, apiv1alpha1.UserOperator)
	if err != nil {
		return errors.Wrap(err, "get operator password")
	}

	db, err := replicator.NewReplicator(apiv1alpha1.UserOperator,
		operatorPass,
		primaryHost,
		mysql.DefaultAdminPort)
	if err != nil {
		return errors.Wrapf(err, "connect to %v", primaryHost)
	}
	defer db.Close()

	if err := db.SetSemiSyncSource(cr.MySQLSpec().SizeSemiSync.IntValue() > 0); err != nil {
		return errors.Wrapf(err, "set semi-sync source on %#v", primaryHost)
	}
	l.Info(fmt.Sprintf("set semi-sync source on %v", primaryHost))

	if err := db.SetSemiSyncSize(cr.MySQLSpec().SizeSemiSync.IntValue()); err != nil {
		return errors.Wrapf(err, "set semi-sync size on %v", primaryHost)
	}
	l.Info(fmt.Sprintf("set semi-sync size on %v", primaryHost))

	return nil
}

func (r *PerconaServerMySQLReconciler) cleanupOutdatedServices(ctx context.Context, exposer Exposer) error {
	l := log.FromContext(ctx).WithName("cleanupOutdatedServices")

	size := int(exposer.Size())
	svcNames := make(map[string]struct{}, size)
	for i := 0; i < size; i++ {
		svcName := exposer.Name(strconv.Itoa(i))
		svc := exposer.Service(svcName)
		svcNames[svc.Name] = struct{}{}

		if !exposer.Exposed() {
			if err := r.Client.Delete(ctx, svc); err != nil && !k8serrors.IsNotFound(err) {
				return errors.Wrapf(err, "delete svc for pod %s", svc.Name)
			}
		}
	}

	svcLabels := exposer.Labels()
	svcLabels[apiv1alpha1.ExposedLabel] = "true"
	services, err := k8s.ServicesByLabels(ctx, r.Client, svcLabels)
	if err != nil {
		return errors.Wrap(err, "get exposed services")
	}

	for _, svc := range services {
		if _, ok := svcNames[svc.Name]; ok {
			continue
		}

		l.Info("Deleting outdated service", "service", svc.Name)
		if err := r.Client.Delete(ctx, &svc); err != nil && !k8serrors.IsNotFound(err) {
			return errors.Wrapf(err, "delete Service/%s", svc.Name)
		}
	}

	return nil
}

func (r *PerconaServerMySQLReconciler) reconcileMySQLRouter(ctx context.Context, cr *apiv1alpha1.PerconaServerMySQL) error {
	l := log.FromContext(ctx).WithName("reconcileMySQLRouter")

	if cr.Spec.MySQL.ClusterType != apiv1alpha1.ClusterTypeGR {
		return nil
	}

	operatorPass, err := k8s.UserPassword(ctx, r.Client, cr, apiv1alpha1.UserOperator)
	if err != nil {
		return errors.Wrap(err, "get operator password")
	}

	firstPodUri := mysql.PodName(cr, 0) + "." + mysql.ServiceName(cr) + "." + cr.Namespace
	mysh := mysqlsh.New(k8sexec.New(), fmt.Sprintf("%s:%s@%s", apiv1alpha1.UserOperator, operatorPass, firstPodUri))
	if !mysh.DoesClusterExist(ctx, cr.InnoDBClusterName()) {
		l.V(1).Info("Waiting for InnoDB Cluster", "cluster", cr.Name)
		return nil
	}

	if err := k8s.EnsureObjectWithHash(ctx, r.Client, cr, router.Deployment(cr), r.Scheme); err != nil {
		return errors.Wrap(err, "reconcile Deployment")
	}

	return nil
}

func (r *PerconaServerMySQLReconciler) cleanupOutdated(ctx context.Context, cr *apiv1alpha1.PerconaServerMySQL) error {
	mysqlExposer := mysql.Exposer(*cr)
	if err := r.cleanupOutdatedServices(ctx, &mysqlExposer); err != nil {
		return errors.Wrap(err, "cleanup MySQL services")
	}

	orcExposer := orchestrator.Exposer(*cr)
	if err := r.cleanupOutdatedServices(ctx, &orcExposer); err != nil {
		return errors.Wrap(err, "cleanup Orchestrator services")
	}

	return nil
}

func (r *PerconaServerMySQLReconciler) isGRReady(ctx context.Context, cr *apiv1alpha1.PerconaServerMySQL) (bool, error) {
	operatorPass, err := k8s.UserPassword(ctx, r.Client, cr, apiv1alpha1.UserOperator)
	if err != nil {
		return false, errors.Wrap(err, "get operator password")
	}

	firstPodUri := mysql.PodName(cr, 0) + "." + mysql.ServiceName(cr) + "." + cr.Namespace
	mysh := mysqlsh.New(k8sexec.New(), fmt.Sprintf("%s:%s@%s", apiv1alpha1.UserOperator, operatorPass, firstPodUri))
	if !mysh.DoesClusterExist(ctx, cr.InnoDBClusterName()) {
		return false, nil
	}

	status, err := mysh.ClusterStatus(ctx, cr.InnoDBClusterName())
	if err != nil {
		return false, errors.Wrap(err, "get cluster status")
	}

	return status.DefaultReplicaSet.Status == innodbcluster.ClusterStatusOK, nil
}

func (r *PerconaServerMySQLReconciler) reconcileCRStatus(ctx context.Context, cr *apiv1alpha1.PerconaServerMySQL) error {
	l := log.FromContext(ctx).WithName("reconcileCRStatus")

	mysqlStatus, err := appStatus(ctx, r.Client, cr.MySQLSpec().Size, mysql.MatchLabels(cr))
	if err != nil {
		return errors.Wrap(err, "get MySQL status")
	}

	if mysqlStatus.State == apiv1alpha1.StateReady && cr.Spec.MySQL.IsGR() {
		ready, err := r.isGRReady(ctx, cr)
		if err != nil {
			return errors.Wrap(err, "check if GR ready")
		}
		if !ready {
			mysqlStatus.State = apiv1alpha1.StateInitializing
		}
	}
	cr.Status.MySQL = mysqlStatus

	orcStatus := apiv1alpha1.StatefulAppStatus{}
	if cr.Spec.MySQL.IsAsync() {
		orcStatus, err = appStatus(ctx, r.Client, cr.OrchestratorSpec().Size, orchestrator.MatchLabels(cr))
		if err != nil {
			return errors.Wrap(err, "get Orchestrator status")
		}
	}
	cr.Status.Orchestrator = orcStatus

	routerStatus := apiv1alpha1.StatefulAppStatus{}
	if cr.Spec.MySQL.IsGR() {
		routerStatus, err = appStatus(ctx, r.Client, cr.Spec.Router.Size, router.MatchLabels(cr))
		if err != nil {
			return errors.Wrap(err, "get Router status")
		}
	}
	cr.Status.Router = routerStatus

	cr.Status.State = apiv1alpha1.StateInitializing
	if cr.Spec.MySQL.IsAsync() && cr.Status.MySQL.State == cr.Status.Orchestrator.State {
		cr.Status.State = cr.Status.MySQL.State
	} else if cr.Spec.MySQL.IsGR() && cr.Status.MySQL.State == cr.Status.Router.State {
		cr.Status.State = cr.Status.MySQL.State
	}

	cr.Status.Host, err = appHost(ctx, r.Client, cr)
	if err != nil {
		return errors.Wrap(err, "get app host")
	}

<<<<<<< HEAD
	orcHost := orchestrator.APIHost(cr)
	replStatus, err := orchestrator.GetReplicationStatus(ctx, orcHost, cr.Name)
	if err != nil {
		return errors.Wrap(err, "get replication status")
	}
	if replStatus.Code == "ERROR" {
		cr.Status.MySQL.State = apiv1alpha1.StateReplicationError
=======
	loadBalancersReady, err := r.allLoadBalancersReady(ctx, cr)
	if err != nil {
		return errors.Wrap(err, "check load balancers")
	}
	if !loadBalancersReady {
		cr.Status.State = apiv1alpha1.StateInitializing
>>>>>>> 2d7b21ca
	}

	l.V(1).Info(
		"Writing CR status",
		"mysql", cr.Status.MySQL,
		"orchestrator", cr.Status.Orchestrator,
		"router", cr.Status.Router,
		"host", cr.Status.Host,
		"state", cr.Status.State,
	)

	nn := types.NamespacedName{Name: cr.Name, Namespace: cr.Namespace}
	return writeStatus(ctx, r.Client, nn, cr.Status)
}

func (r *PerconaServerMySQLReconciler) allLoadBalancersReady(ctx context.Context, cr *apiv1alpha1.PerconaServerMySQL) (bool, error) {
	opts := &client.ListOptions{Namespace: cr.Namespace}
	svcList := &corev1.ServiceList{}
	if err := r.Client.List(ctx, svcList, opts); err != nil {
		return false, errors.Wrap(err, "list services")
	}
	for _, svc := range svcList.Items {
		if svc.Spec.Type != corev1.ServiceTypeLoadBalancer {
			continue
		}
		if svc.Status.LoadBalancer.Ingress == nil {
			return false, nil
		}
	}
	return true, nil
}

func appHost(ctx context.Context, cl client.Reader, cr *apiv1alpha1.PerconaServerMySQL) (string, error) {
	var serviceName string
	if cr.Spec.MySQL.IsGR() {
		serviceName = router.ServiceName(cr)
		if cr.Spec.Router.Expose.Type != corev1.ServiceTypeLoadBalancer {
			return serviceName + "." + cr.GetNamespace(), nil
		}
	}

	if cr.Spec.MySQL.IsAsync() {
		serviceName = mysql.PrimaryServiceName(cr)
		if cr.Spec.MySQL.PrimaryServiceType != corev1.ServiceTypeLoadBalancer {
			return serviceName + "." + cr.GetNamespace(), nil
		}
	}

	svc := &corev1.Service{}
	err := cl.Get(ctx, types.NamespacedName{Namespace: cr.Namespace, Name: serviceName}, svc)
	if err != nil {
		return "", errors.Wrapf(err, "get %s service", serviceName)
	}

	var host string
	for _, i := range svc.Status.LoadBalancer.Ingress {
		host = i.IP
		if len(i.Hostname) > 0 {
			host = i.Hostname
		}
	}

	return host, nil
}

func appStatus(
	ctx context.Context,
	cl client.Reader,
	size int32,
	labels map[string]string,
) (apiv1alpha1.StatefulAppStatus, error) {
	status := apiv1alpha1.StatefulAppStatus{
		Size:  size,
		State: apiv1alpha1.StateInitializing,
	}

	pods, err := k8s.PodsByLabels(ctx, cl, labels)
	if err != nil {
		return status, errors.Wrap(err, "get pod list")
	}

	for i := range pods {
		if k8s.IsPodReady(pods[i]) {
			status.Ready++
		}
	}

	if status.Ready == status.Size {
		status.State = apiv1alpha1.StateReady
	}

	return status, nil
}

func writeStatus(
	ctx context.Context,
	cl client.Client,
	nn types.NamespacedName,
	status apiv1alpha1.PerconaServerMySQLStatus,
) error {
	return k8sretry.RetryOnConflict(k8sretry.DefaultRetry, func() error {
		cr := &apiv1alpha1.PerconaServerMySQL{}
		if err := cl.Get(ctx, nn, cr); err != nil {
			return errors.Wrapf(err, "get %v", nn.String())
		}

		cr.Status = status
		if err := cl.Status().Update(ctx, cr); err != nil {
			return errors.Wrapf(err, "update %v", nn.String())
		}

		return nil
	})
}

func getPrimaryFromOrchestrator(ctx context.Context, cr *apiv1alpha1.PerconaServerMySQL) (*orchestrator.Instance, error) {
	orcHost := orchestrator.APIHost(cr)
	primary, err := orchestrator.ClusterPrimary(ctx, orcHost, cr.ClusterHint())
	if err != nil {
		return nil, errors.Wrap(err, "get cluster primary")
	}

	if primary.Key.Hostname == "" {
		primary.Key.Hostname = fmt.Sprintf("%s.%s.%s", primary.Alias, mysql.ServiceName(cr), cr.Namespace)
	}

	return primary, nil
}

func (r *PerconaServerMySQLReconciler) getPrimaryFromGR(ctx context.Context, cr *apiv1alpha1.PerconaServerMySQL) (string, error) {
	operatorPass, err := k8s.UserPassword(ctx, r.Client, cr, apiv1alpha1.UserOperator)
	if err != nil {
		return "", errors.Wrap(err, "get operator password")
	}

	fqdn := mysql.FQDN(cr, 0)
	db, err := replicator.NewReplicator(apiv1alpha1.UserOperator, operatorPass, fqdn, mysql.DefaultAdminPort)
	if err != nil {
		return "", errors.Wrapf(err, "open connection to %s", fqdn)
	}

	return db.GetGroupReplicationPrimary()
}

func (r *PerconaServerMySQLReconciler) getPrimaryHost(ctx context.Context, cr *apiv1alpha1.PerconaServerMySQL) (string, error) {
	l := log.FromContext(ctx).WithName("getPrimaryHost")

	if cr.Spec.MySQL.IsGR() {
		return r.getPrimaryFromGR(ctx, cr)
	}

	primary, err := getPrimaryFromOrchestrator(ctx, cr)
	if err != nil {
		return "", errors.Wrap(err, "get cluster primary")
	}
	l.V(1).Info("Cluster primary from orchestrator", "primary", primary)

	return primary.Key.Hostname, nil
}

func (r *PerconaServerMySQLReconciler) stopAsyncReplication(ctx context.Context, cr *apiv1alpha1.PerconaServerMySQL) error {
	l := log.FromContext(ctx).WithName("stopAsyncReplication")

	orcHost := orchestrator.APIHost(cr)
	primary, err := getPrimaryFromOrchestrator(ctx, cr)
	if err != nil {
		return errors.Wrap(err, "get cluster primary")
	}

	operatorPass, err := k8s.UserPassword(ctx, r.Client, cr, apiv1alpha1.UserOperator)
	if err != nil {
		return errors.Wrap(err, "get operator password")
	}

	db, err := replicator.NewReplicator(apiv1alpha1.UserOperator, operatorPass, primary.Key.Hostname, mysql.DefaultAdminPort)
	if err != nil {
		return errors.Wrap(err, "open connection to primary")
	}

	// We're disabling semi-sync replication on primary to avoid LockedSemiSyncMaster.
	if err := db.SetSemiSyncSource(false); err != nil {
		return errors.Wrap(err, "set semi_sync wait count")
	}

	g, gCtx := errgroup.WithContext(context.Background())
	for _, replica := range primary.Replicas {
		hostname := replica.Hostname
		port := replica.Port
		g.Go(func() error {
			repDb, err := replicator.NewReplicator(apiv1alpha1.UserOperator, operatorPass, hostname, port)
			if err != nil {
				return errors.Wrapf(err, "connect to replica %s", hostname)
			}

			if err := orchestrator.StopReplication(gCtx, orcHost, hostname, port); err != nil {
				return errors.Wrapf(err, "stop replica %s", hostname)
			}

			status, _, err := repDb.ReplicationStatus()
			if err != nil {
				return errors.Wrapf(err, "get replication status of %s", hostname)
			}

			for status == replicator.ReplicationStatusActive {
				time.Sleep(250 * time.Millisecond)
				status, _, err = repDb.ReplicationStatus()
				if err != nil {
					return errors.Wrapf(err, "get replication status of %s", hostname)
				}
			}

			l.V(1).Info("Stopped replication on replica", "hostname", hostname, "port", port)

			return nil
		})
	}

	return errors.Wrap(g.Wait(), "stop replication on replicas")
}

func (r *PerconaServerMySQLReconciler) startAsyncReplication(ctx context.Context, cr *apiv1alpha1.PerconaServerMySQL, replicaPass string) error {
	l := log.FromContext(ctx).WithName("startAsyncReplication")

	orcHost := orchestrator.APIHost(cr)
	primary, err := getPrimaryFromOrchestrator(ctx, cr)
	if err != nil {
		return errors.Wrap(err, "get cluster primary")
	}

	operatorPass, err := k8s.UserPassword(ctx, r.Client, cr, apiv1alpha1.UserOperator)
	if err != nil {
		return errors.Wrap(err, "get operator password")
	}

	g, gCtx := errgroup.WithContext(context.Background())
	for _, replica := range primary.Replicas {
		hostname := replica.Hostname
		port := replica.Port
		g.Go(func() error {
			db, err := replicator.NewReplicator(
				apiv1alpha1.UserOperator,
				operatorPass,
				hostname,
				mysql.DefaultAdminPort,
			)
			if err != nil {
				return errors.Wrapf(err, "get db connection to %s", hostname)
			}
			defer db.Close()

			l.V(1).Info("Change replication source", "primary", primary.Key.Hostname, "replica", hostname)
			if err := db.ChangeReplicationSource(primary.Key.Hostname, replicaPass, primary.Key.Port); err != nil {
				return errors.Wrapf(err, "change replication source on %s", hostname)
			}

			if err := orchestrator.StartReplication(gCtx, orcHost, hostname, port); err != nil {
				return errors.Wrapf(err, "start replication on %s", hostname)
			}

			l.V(1).Info("Started replication on replica", "hostname", hostname, "port", port)

			return nil
		})
	}

	return errors.Wrap(g.Wait(), "start replication on replicas")
}

func (r *PerconaServerMySQLReconciler) restartGroupReplication(ctx context.Context, cr *apiv1alpha1.PerconaServerMySQL, replicaPass string) error {
	l := log.FromContext(ctx).WithName("restartGroupReplication")

	operatorPass, err := k8s.UserPassword(ctx, r.Client, cr, apiv1alpha1.UserOperator)
	if err != nil {
		return errors.Wrap(err, "get operator password")
	}

	hostname := mysql.FQDN(cr, 0)
	db, err := replicator.NewReplicator(apiv1alpha1.UserOperator, operatorPass, hostname, mysql.DefaultAdminPort)
	if err != nil {
		return errors.Wrapf(err, "get db connection to %s", hostname)
	}
	defer db.Close()

	replicas, err := db.GetGroupReplicationReplicas()
	if err != nil {
		return errors.Wrap(err, "get replicas")
	}

	for _, host := range replicas {
		db, err := replicator.NewReplicator(apiv1alpha1.UserOperator, operatorPass, host, mysql.DefaultAdminPort)
		if err != nil {
			return errors.Wrapf(err, "get db connection to %s", hostname)
		}
		defer db.Close()

		if err := db.StopGroupReplication(); err != nil {
			return errors.Wrapf(err, "stop group replication on %s", host)
		}
		l.V(1).Info("Stopped group replication", "hostname", host)

		if err := db.ChangeGroupReplicationPassword(replicaPass); err != nil {
			return errors.Wrapf(err, "change group replication password on %s", host)
		}
		l.V(1).Info("Changed group replication password", "hostname", host)

		if err := db.StartGroupReplication(replicaPass); err != nil {
			return errors.Wrapf(err, "start group replication on %s", host)
		}
		l.V(1).Info("Started group replication", "hostname", host)
	}

	primary, err := db.GetGroupReplicationPrimary()
	if err != nil {
		return errors.Wrap(err, "get primary member")
	}

	db, err = replicator.NewReplicator(apiv1alpha1.UserOperator, operatorPass, primary, mysql.DefaultAdminPort)
	if err != nil {
		return errors.Wrapf(err, "get db connection to %s", hostname)
	}
	defer db.Close()

	if err := db.StopGroupReplication(); err != nil {
		return errors.Wrapf(err, "stop group replication on %s", primary)
	}
	l.V(1).Info("Stopped group replication", "hostname", primary)

	if err := db.ChangeGroupReplicationPassword(replicaPass); err != nil {
		return errors.Wrapf(err, "change group replication password on %s", primary)
	}
	l.V(1).Info("Changed group replication password", "hostname", primary)

	if err := db.StartGroupReplication(replicaPass); err != nil {
		return errors.Wrapf(err, "start group replication on %s", primary)
	}
	l.V(1).Info("Started group replication", "hostname", primary)

	return nil
}<|MERGE_RESOLUTION|>--- conflicted
+++ resolved
@@ -1212,7 +1212,14 @@
 		return errors.Wrap(err, "get app host")
 	}
 
-<<<<<<< HEAD
+	loadBalancersReady, err := r.allLoadBalancersReady(ctx, cr)
+	if err != nil {
+		return errors.Wrap(err, "check load balancers")
+	}
+	if !loadBalancersReady {
+		cr.Status.State = apiv1alpha1.StateInitializing
+	}
+
 	orcHost := orchestrator.APIHost(cr)
 	replStatus, err := orchestrator.GetReplicationStatus(ctx, orcHost, cr.Name)
 	if err != nil {
@@ -1220,14 +1227,6 @@
 	}
 	if replStatus.Code == "ERROR" {
 		cr.Status.MySQL.State = apiv1alpha1.StateReplicationError
-=======
-	loadBalancersReady, err := r.allLoadBalancersReady(ctx, cr)
-	if err != nil {
-		return errors.Wrap(err, "check load balancers")
-	}
-	if !loadBalancersReady {
-		cr.Status.State = apiv1alpha1.StateInitializing
->>>>>>> 2d7b21ca
 	}
 
 	l.V(1).Info(
