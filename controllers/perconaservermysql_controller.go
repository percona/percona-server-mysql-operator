--- conflicted
+++ resolved
@@ -1175,20 +1175,15 @@
 }
 
 func appHost(ctx context.Context, cl client.Reader, cr *apiv1alpha1.PerconaServerMySQL) (string, error) {
-<<<<<<< HEAD
+
 	var serviceName string
 	if cr.Spec.MySQL.ClusterType == apiv1alpha1.ClusterTypeGR {
 		serviceName = router.ServiceName(cr)
 	} else {
 		serviceName := mysql.PrimaryServiceName(cr)
-		if cr.Spec.MySQL.Expose.Enabled && cr.Spec.MySQL.Expose.Type != corev1.ServiceTypeLoadBalancer {
+		if cr.Spec.MySQL.PrimaryServiceType != corev1.ServiceTypeLoadBalancer {
 			return serviceName + "." + cr.GetNamespace(), nil
 		}
-=======
-	serviceName := mysql.PrimaryServiceName(cr)
-	if cr.MySQLSpec().PrimaryServiceType != corev1.ServiceTypeLoadBalancer {
-		return serviceName + "." + cr.GetNamespace(), nil
->>>>>>> d511db6b
 	}
 
 	svc := &corev1.Service{}
