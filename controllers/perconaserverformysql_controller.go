--- conflicted
+++ resolved
@@ -21,11 +21,8 @@
 	"crypto/md5"
 	"encoding/json"
 	"fmt"
-<<<<<<< HEAD
 	"reflect"
-=======
 	"strconv"
->>>>>>> 8132fd5d
 	"time"
 
 	"github.com/pkg/errors"
@@ -210,12 +207,7 @@
 		return errors.Wrap(err, "get init image")
 	}
 
-<<<<<<< HEAD
-	err = k8s.EnsureObjectWithHash(ctx, r.Client, cr, mysql.StatefulSet(cr, initImage, configHash), r.Scheme)
-	if err != nil {
-=======
-	if err := k8s.EnsureObjectWithHash(ctx, r.Client, cr, mysql.StatefulSet(cr, initImage), r.Scheme); err != nil {
->>>>>>> 8132fd5d
+	if err := k8s.EnsureObjectWithHash(ctx, r.Client, cr, mysql.StatefulSet(cr, initImage, configHash), r.Scheme); err != nil {
 		return errors.Wrap(err, "reconcile sts")
 	}
 
