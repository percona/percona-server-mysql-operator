--- conflicted
+++ resolved
@@ -309,41 +309,29 @@
 }
 
 func (r *PerconaServerMySQLBackupReconciler) getBackupSources(ctx context.Context, cluster *apiv1alpha1.PerconaServerMySQL) ([]string, error) {
-	l := log.FromContext(ctx).WithName("getBackupSource")
+	l := log.FromContext(ctx).WithName("getBackupSources")
 
 	operatorPass, err := k8s.UserPassword(ctx, r.Client, cluster, apiv1alpha1.UserOperator)
 	if err != nil {
-<<<<<<< HEAD
-		return "", errors.Wrap(err, "get operator password")
-	}
+		return nil, errors.Wrap(err, "get operator password")
+	}
+
 	top, err := topology.Get(ctx, cluster, operatorPass)
 	if err != nil {
-		return "", errors.Wrap(err, "get topology")
-	}
-
-	var src string
+		return nil, errors.Wrap(err, "get topology")
+	}
+
+	var sources []string
 	if len(top.Replicas) < 1 {
-		src = top.Primary
-		l.Info("no replicas found, using primary as the backup source", "source", src)
+		sources = append(sources, top.Primary)
+		l.Info("no replicas found, using primary as the backup source", "primary", top.Primary)
 	} else {
-		src = top.Replicas[0]
-=======
-		return nil, errors.Wrap(err, "get primary")
-	}
-
-	var src []string
-	if len(primary.Replicas) < 1 {
-		src = append(src, primary.Key.Hostname)
-		l.Info("no replicas found, using primary as the backup source", "source", src)
-	} else {
-		for _, replica := range primary.Replicas {
-			src = append(src, replica.Hostname)
-		}
->>>>>>> 531fe621
-		l.Info("using replica as the backup source", "source", src)
-	}
-
-	return src, nil
+		for _, replica := range top.Replicas {
+			sources = append(sources, replica)
+		}
+	}
+
+	return sources, nil
 }
 
 func (r *PerconaServerMySQLBackupReconciler) checkFinalizers(ctx context.Context,
