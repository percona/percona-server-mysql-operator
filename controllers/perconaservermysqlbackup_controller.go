--- conflicted
+++ resolved
@@ -230,15 +230,11 @@
 			return rr, errors.Errorf("storage type %s is not supported", storage.Type)
 		}
 
-<<<<<<< HEAD
-		src, err := r.getBackupSources(ctx, cluster)
-=======
 		status.Image = cluster.Spec.Backup.Image
 		status.SSLSecretName = cluster.Spec.SSLSecretName
 		status.Storage = storage
 
-		src, err := r.getBackupSource(ctx, cluster)
->>>>>>> e08d6af3
+		src, err := r.getBackupSources(ctx, cluster)
 		if err != nil {
 			return rr, errors.Wrap(err, "get backup source node")
 		}
