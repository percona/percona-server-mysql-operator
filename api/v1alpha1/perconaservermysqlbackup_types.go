/*
Copyright 2021.

Licensed under the Apache License, Version 2.0 (the "License");
you may not use this file except in compliance with the License.
You may obtain a copy of the License at

    http://www.apache.org/licenses/LICENSE-2.0

Unless required by applicable law or agreed to in writing, software
distributed under the License is distributed on an "AS IS" BASIS,
WITHOUT WARRANTIES OR CONDITIONS OF ANY KIND, either express or implied.
See the License for the specific language governing permissions and
limitations under the License.
*/

package v1alpha1

import (
	"path"
	"strings"

	metav1 "k8s.io/apimachinery/pkg/apis/meta/v1"

	"github.com/percona/percona-server-mysql-operator/pkg/naming"
)

// PerconaServerMySQLBackupSpec defines the desired state of PerconaServerMySQLBackup
type PerconaServerMySQLBackupSpec struct {
<<<<<<< HEAD
	SourceHost  string `json:"sourceHost,omitempty"`
	ClusterName string `json:"clusterName"`
	StorageName string `json:"storageName"`
=======
	ClusterName      string                  `json:"clusterName"`
	StorageName      string                  `json:"storageName"`
	ContainerOptions *BackupContainerOptions `json:"containerOptions,omitempty"`
>>>>>>> b2c201b3
}

type BackupState string

const (
	BackupNew       BackupState = ""
	BackupStarting  BackupState = "Starting"
	BackupRunning   BackupState = "Running"
	BackupFailed    BackupState = "Failed"
	BackupError     BackupState = "Error"
	BackupSucceeded BackupState = "Succeeded"
)

// PerconaServerMySQLBackupStatus defines the observed state of PerconaServerMySQLBackup
type PerconaServerMySQLBackupStatus struct {
	State       BackupState        `json:"state,omitempty"`
	StateDesc   string             `json:"stateDescription,omitempty"`
	Destination BackupDestination  `json:"destination,omitempty"`
	Storage     *BackupStorageSpec `json:"storage,omitempty"`
	CompletedAt *metav1.Time       `json:"completed,omitempty"`
	Image       string             `json:"image,omitempty"`
}

const (
	AzureBlobStoragePrefix string = ""
	AwsBlobStoragePrefix   string = "s3://"
	GCSStoragePrefix       string = "gs://"
)

type BackupDestination string

func (dest *BackupDestination) set(value string) {
	if dest == nil {
		return
	}
	*dest = BackupDestination(value)
}

func (dest *BackupDestination) SetGCSDestination(bucket, backupName string) {
	dest.set(GCSStoragePrefix + bucket + "/" + backupName)
}

func (dest *BackupDestination) SetS3Destination(bucket, backupName string) {
	dest.set(AwsBlobStoragePrefix + bucket + "/" + backupName)
}

func (dest *BackupDestination) SetAzureDestination(container, backupName string) {
	dest.set(AzureBlobStoragePrefix + container + "/" + backupName)
}

func (dest *BackupDestination) String() string {
	if dest == nil {
		return ""
	}
	return string(*dest)
}

func (dest *BackupDestination) StorageTypePrefix() string {
	for _, p := range []string{AwsBlobStoragePrefix, GCSStoragePrefix} {
		if strings.HasPrefix(dest.String(), p) {
			return p
		}
	}
	return AzureBlobStoragePrefix
}

func (dest *BackupDestination) BucketAndPrefix() (string, string) {
	d := strings.TrimPrefix(dest.String(), dest.StorageTypePrefix())
	bucket, left, _ := strings.Cut(d, "/")

	spl := strings.Split(left, "/")
	prefix := ""
	if len(spl) > 1 {
		prefix = path.Join(spl[:len(spl)-1]...)
		prefix = strings.TrimSuffix(prefix, "/")
		prefix += "/"
	}
	return bucket, prefix
}

func (dest *BackupDestination) PathWithoutBucket() string {
	_, prefix := dest.BucketAndPrefix()
	return path.Join(prefix, dest.BackupName())
}

func (dest *BackupDestination) BackupName() string {
	bucket, prefix := dest.BucketAndPrefix()
	backupName := strings.TrimPrefix(dest.String(), dest.StorageTypePrefix()+path.Join(bucket, prefix))
	backupName = strings.TrimPrefix(backupName, "/")
	return backupName
}

// +kubebuilder:object:root=true
// +kubebuilder:subresource:status
// +kubebuilder:printcolumn:name="Storage",type=string,JSONPath=".spec.storageName"
// +kubebuilder:printcolumn:name="Destination",type=string,JSONPath=".status.destination"
// +kubebuilder:printcolumn:name="State",type=string,JSONPath=".status.state"
// +kubebuilder:printcolumn:name="Completed",type="date",JSONPath=".status.completed"
// +kubebuilder:printcolumn:name="Age",type="date",JSONPath=".metadata.creationTimestamp"
// +kubebuilder:resource:scope=Namespaced
// +kubebuilder:resource:shortName=ps-backup;ps-backups
// PerconaServerMySQLBackup is the Schema for the perconaservermysqlbackups API
type PerconaServerMySQLBackup struct {
	metav1.TypeMeta   `json:",inline"`
	metav1.ObjectMeta `json:"metadata,omitempty"`

	Spec   PerconaServerMySQLBackupSpec   `json:"spec,omitempty"`
	Status PerconaServerMySQLBackupStatus `json:"status,omitempty"`
}

//+kubebuilder:object:root=true

// PerconaServerMySQLBackupList contains a list of PerconaServerMySQLBackup
type PerconaServerMySQLBackupList struct {
	metav1.TypeMeta `json:",inline"`
	metav1.ListMeta `json:"metadata,omitempty"`
	Items           []PerconaServerMySQLBackup `json:"items"`
}

// Initializes the scheme with PerconaServerMySQLBackup types.
func init() {
	SchemeBuilder.Register(&PerconaServerMySQLBackup{}, &PerconaServerMySQLBackupList{})
}

// Labels returns a standardized set of labels for the PerconaServerMySQLBackup custom resource.
func (cr *PerconaServerMySQLBackup) Labels(name, component string) map[string]string {
	return naming.Labels(name, cr.Name, "percona-server-backup", component)
}

// Hash returns FNV hash of the PerconaServerMySQLBackup UID
func (cr *PerconaServerMySQLBackup) Hash() string {
	hash := FNVHash([]byte(string(cr.UID)))

	// We use only first 7 digits to give a space for pod number which is
	// appended to all server ids. If we don't do this, it can cause a
	// int32 overflow.
	// P.S max value is 4294967295
	if len(hash) > 7 {
		hash = hash[:7]
	}

	return hash
}<|MERGE_RESOLUTION|>--- conflicted
+++ resolved
@@ -27,15 +27,10 @@
 
 // PerconaServerMySQLBackupSpec defines the desired state of PerconaServerMySQLBackup
 type PerconaServerMySQLBackupSpec struct {
-<<<<<<< HEAD
-	SourceHost  string `json:"sourceHost,omitempty"`
-	ClusterName string `json:"clusterName"`
-	StorageName string `json:"storageName"`
-=======
+	SourceHost       string                  `json:"sourceHost,omitempty"`
 	ClusterName      string                  `json:"clusterName"`
 	StorageName      string                  `json:"storageName"`
 	ContainerOptions *BackupContainerOptions `json:"containerOptions,omitempty"`
->>>>>>> b2c201b3
 }
 
 type BackupState string
