/*
Copyright 2021.

Licensed under the Apache License, Version 2.0 (the "License");
you may not use this file except in compliance with the License.
You may obtain a copy of the License at

    http://www.apache.org/licenses/LICENSE-2.0

Unless required by applicable law or agreed to in writing, software
distributed under the License is distributed on an "AS IS" BASIS,
WITHOUT WARRANTIES OR CONDITIONS OF ANY KIND, either express or implied.
See the License for the specific language governing permissions and
limitations under the License.
*/

package v1alpha1

import (
	"context"
	"fmt"
	"hash/fnv"
	"path"
	"regexp"
	"strings"

	cmmeta "github.com/cert-manager/cert-manager/pkg/apis/meta/v1"
	"github.com/pkg/errors"
	"github.com/robfig/cron/v3"
	"golang.org/x/text/cases"
	"golang.org/x/text/language"
	appsv1 "k8s.io/api/apps/v1"
	corev1 "k8s.io/api/core/v1"
	metav1 "k8s.io/apimachinery/pkg/apis/meta/v1"
	"k8s.io/apimachinery/pkg/util/intstr"
	"sigs.k8s.io/controller-runtime/pkg/client"

	"github.com/percona/percona-server-mysql-operator/pkg/naming"
	"github.com/percona/percona-server-mysql-operator/pkg/platform"
	"github.com/percona/percona-server-mysql-operator/pkg/version"
)

// EDIT THIS FILE!  THIS IS SCAFFOLDING FOR YOU TO OWN!
// NOTE: json tags are required.  Any new fields you add must have json tags for the fields to be serialized.

// PerconaServerMySQLSpec defines the desired state of PerconaServerMySQL
type PerconaServerMySQLSpec struct {
	CRVersion         string                               `json:"crVersion,omitempty"`
	Pause             bool                                 `json:"pause,omitempty"`
	SecretsName       string                               `json:"secretsName,omitempty"`
	SSLSecretName     string                               `json:"sslSecretName,omitempty"`
	Unsafe            UnsafeFlags                          `json:"unsafeFlags,omitempty"`
	InitImage         string                               `json:"initImage,omitempty"`
	IgnoreAnnotations []string                             `json:"ignoreAnnotations,omitempty"`
	IgnoreLabels      []string                             `json:"ignoreLabels,omitempty"`
	MySQL             MySQLSpec                            `json:"mysql,omitempty"`
	Orchestrator      OrchestratorSpec                     `json:"orchestrator,omitempty"`
	PMM               *PMMSpec                             `json:"pmm,omitempty"`
	Backup            *BackupSpec                          `json:"backup,omitempty"`
	Proxy             ProxySpec                            `json:"proxy,omitempty"`
	TLS               *TLSSpec                             `json:"tls,omitempty"`
	Toolkit           *ToolkitSpec                         `json:"toolkit,omitempty"`
	UpgradeOptions    UpgradeOptions                       `json:"upgradeOptions,omitempty"`
	UpdateStrategy    appsv1.StatefulSetUpdateStrategyType `json:"updateStrategy,omitempty"`
}

type UnsafeFlags struct {
	// MySQLSize allows to set MySQL size to a value less than the minimum safe size or higher than the maximum safe size.
	MySQLSize bool `json:"mysqlSize,omitempty"`

	// Proxy allows to disable proxy.
	Proxy bool `json:"proxy,omitempty"`
	// ProxySize allows to set proxy (HAProxy / Router) size to a value less than the minimum safe size.
	ProxySize bool `json:"proxySize,omitempty"`

	// Orchestrator allows to disable Orchestrator.
	Orchestrator bool `json:"orchestrator,omitempty"`
	// OrchestratorSize allows to set Orchestrator size to a value less than the minimum safe size.
	OrchestratorSize bool `json:"orchestratorSize,omitempty"`
}

type TLSSpec struct {
	SANs       []string                `json:"SANs,omitempty"`
	IssuerConf *cmmeta.ObjectReference `json:"issuerConf,omitempty"`
}

type ClusterType string

const (
	ClusterTypeGR    ClusterType = "group-replication"
	ClusterTypeAsync ClusterType = "async"
	MinSafeProxySize             = 2
	MinSafeGRSize                = 3
	MaxSafeGRSize                = 9
	MinSafeAsyncSize             = 2
)

// Checks if the provided ClusterType is valid.
func (t ClusterType) isValid() bool {
	switch ClusterType(t) {
	case ClusterTypeGR, ClusterTypeAsync:
		return true
	}

	return false
}

type MySQLSpec struct {
	ClusterType  ClusterType            `json:"clusterType,omitempty"`
	Expose       ServiceExposeTogglable `json:"expose,omitempty"`
	AutoRecovery bool                   `json:"autoRecovery,omitempty"`

	Sidecars       []corev1.Container `json:"sidecars,omitempty"`
	SidecarVolumes []corev1.Volume    `json:"sidecarVolumes,omitempty"`
	SidecarPVCs    []SidecarPVC       `json:"sidecarPVCs,omitempty"`

	PodSpec `json:",inline"`
}

// Checks if the MySQL cluster type is asynchronous.
func (m MySQLSpec) IsAsync() bool {
	return m.ClusterType == ClusterTypeAsync
}

// Checks if the MySQL cluster type is Group Replication (GR).
func (m MySQLSpec) IsGR() bool {
	return m.ClusterType == ClusterTypeGR
}

type SidecarPVC struct {
	Name string `json:"name"`

	Spec corev1.PersistentVolumeClaimSpec `json:"spec"`
}

type OrchestratorSpec struct {
	Enabled bool          `json:"enabled,omitempty"`
	Expose  ServiceExpose `json:"expose,omitempty"`

	PodSpec `json:",inline"`
}

type ContainerSpec struct {
	Image            string                        `json:"image"`
	ImagePullPolicy  corev1.PullPolicy             `json:"imagePullPolicy,omitempty"`
	ImagePullSecrets []corev1.LocalObjectReference `json:"imagePullSecrets,omitempty"`
	Resources        corev1.ResourceRequirements   `json:"resources,omitempty"`

	StartupProbe   corev1.Probe `json:"startupProbe,omitempty"`
	ReadinessProbe corev1.Probe `json:"readinessProbe,omitempty"`
	LivenessProbe  corev1.Probe `json:"livenessProbe,omitempty"`

	ContainerSecurityContext *corev1.SecurityContext `json:"containerSecurityContext,omitempty"`

	Env     []corev1.EnvVar        `json:"env,omitempty"`
	EnvFrom []corev1.EnvFromSource `json:"envFrom,omitempty"`
}

type PodSpec struct {
	Size        int32             `json:"size,omitempty"`
	Annotations map[string]string `json:"annotations,omitempty"`
	Labels      map[string]string `json:"labels,omitempty"`
	VolumeSpec  *VolumeSpec       `json:"volumeSpec,omitempty"`
	InitImage   string            `json:"initImage,omitempty"`

	Affinity                      *PodAffinity                      `json:"affinity,omitempty"`
	TopologySpreadConstraints     []corev1.TopologySpreadConstraint `json:"topologySpreadConstraints,omitempty"`
	NodeSelector                  map[string]string                 `json:"nodeSelector,omitempty"`
	Tolerations                   []corev1.Toleration               `json:"tolerations,omitempty"`
	PriorityClassName             string                            `json:"priorityClassName,omitempty"`
	TerminationGracePeriodSeconds *int64                            `json:"gracePeriod,omitempty"`
	SchedulerName                 string                            `json:"schedulerName,omitempty"`
	RuntimeClassName              *string                           `json:"runtimeClassName,omitempty"`

	PodSecurityContext *corev1.PodSecurityContext `json:"podSecurityContext,omitempty"`
	ServiceAccountName string                     `json:"serviceAccountName,omitempty"`

	Configuration string `json:"configuration,omitempty"`

	ContainerSpec `json:",inline"`
}

// Retrieves the initialization image for the pod.
func (s *PodSpec) GetInitImage() string {
	return s.InitImage
}

type PMMSpec struct {
	Enabled                  bool                        `json:"enabled,omitempty"`
	Image                    string                      `json:"image"`
	ServerHost               string                      `json:"serverHost,omitempty"`
	ServerUser               string                      `json:"serverUser,omitempty"`
	Resources                corev1.ResourceRequirements `json:"resources,omitempty"`
	ContainerSecurityContext *corev1.SecurityContext     `json:"containerSecurityContext,omitempty"`
	ImagePullPolicy          corev1.PullPolicy           `json:"imagePullPolicy,omitempty"`
	RuntimeClassName         *string                     `json:"runtimeClassName,omitempty"`
}

type BackupSpec struct {
	Enabled                  bool                          `json:"enabled,omitempty"`
	Image                    string                        `json:"image"`
	InitImage                string                        `json:"initImage,omitempty"`
	ImagePullSecrets         []corev1.LocalObjectReference `json:"imagePullSecrets,omitempty"`
	ImagePullPolicy          corev1.PullPolicy             `json:"imagePullPolicy,omitempty"`
	ServiceAccountName       string                        `json:"serviceAccountName,omitempty"`
	ContainerSecurityContext *corev1.SecurityContext       `json:"containerSecurityContext,omitempty"`
	Resources                corev1.ResourceRequirements   `json:"resources,omitempty"`
	Storages                 map[string]*BackupStorageSpec `json:"storages,omitempty"`
	BackoffLimit             *int32                        `json:"backoffLimit,omitempty"`
<<<<<<< HEAD
	PiTR                     PiTRSpec                      `json:"pitr,omitempty"`
=======
	Schedule                 []BackupSchedule              `json:"schedule,omitempty"`
}

type BackupSchedule struct {
	// +kubebuilder:validation:Required
	Name string `json:"name,omitempty"`
	// +kubebuilder:validation:Required
	Schedule string `json:"schedule,omitempty"`
	Keep     int    `json:"keep,omitempty"`
	// +kubebuilder:validation:Required
	StorageName string `json:"storageName,omitempty"`
>>>>>>> fdc21380
}

// Retrieves the initialization image for the backup.
func (s *BackupSpec) GetInitImage() string {
	return s.InitImage
}

type BackupStorageType string

const (
	BackupStorageFilesystem BackupStorageType = "filesystem"
	BackupStorageS3         BackupStorageType = "s3"
	BackupStorageGCS        BackupStorageType = "gcs"
	BackupStorageAzure      BackupStorageType = "azure"
)

type BackupStorageSpec struct {
	Type                      BackupStorageType                 `json:"type"`
	Volume                    *VolumeSpec                       `json:"volumeSpec,omitempty"`
	S3                        *BackupStorageS3Spec              `json:"s3,omitempty"`
	GCS                       *BackupStorageGCSSpec             `json:"gcs,omitempty"`
	Azure                     *BackupStorageAzureSpec           `json:"azure,omitempty"`
	NodeSelector              map[string]string                 `json:"nodeSelector,omitempty"`
	Resources                 corev1.ResourceRequirements       `json:"resources,omitempty"`
	Affinity                  *corev1.Affinity                  `json:"affinity,omitempty"`
	TopologySpreadConstraints []corev1.TopologySpreadConstraint `json:"topologySpreadConstraints,omitempty"`
	Tolerations               []corev1.Toleration               `json:"tolerations,omitempty"`
	Annotations               map[string]string                 `json:"annotations,omitempty"`
	Labels                    map[string]string                 `json:"labels,omitempty"`
	SchedulerName             string                            `json:"schedulerName,omitempty"`
	PriorityClassName         string                            `json:"priorityClassName,omitempty"`
	PodSecurityContext        *corev1.PodSecurityContext        `json:"podSecurityContext,omitempty"`
	ContainerSecurityContext  *corev1.SecurityContext           `json:"containerSecurityContext,omitempty"`
	RuntimeClassName          *string                           `json:"runtimeClassName,omitempty"`
	VerifyTLS                 *bool                             `json:"verifyTLS,omitempty"`
}

type BackupStorageS3Spec struct {
	Bucket            BucketWithPrefix `json:"bucket"`
	Prefix            string           `json:"prefix,omitempty"`
	CredentialsSecret string           `json:"credentialsSecret"`
	Region            string           `json:"region,omitempty"`
	EndpointURL       string           `json:"endpointUrl,omitempty"`
	StorageClass      string           `json:"storageClass,omitempty"`
}

// BucketAndPrefix returns bucket name and backup prefix from Bucket concatenated with Prefix.
// BackupStorageS3Spec.Bucket can contain backup path in format `<bucket-name>/<backup-prefix>`.
func (b *BackupStorageS3Spec) BucketAndPrefix() (string, string) {
	bucket := b.Bucket.bucket()
	prefix := b.Bucket.prefix()
	if b.Prefix != "" {
		prefix = path.Join(prefix, b.Prefix)
	}
	if prefix != "" {
		prefix = strings.TrimSuffix(prefix, "/")
		prefix += "/"
	}

	return bucket, prefix
}

// BucketWithPrefix contains a bucket name with or without a prefix in a format <bucket>/<prefix>
type BucketWithPrefix string

// Extracts the bucket name from a combined bucket with prefix string.
func (b BucketWithPrefix) bucket() string {
	bucket, _, _ := strings.Cut(string(b), "/")
	return bucket
}

// Extracts the prefix from a combined bucket with prefix string.
func (b BucketWithPrefix) prefix() string {
	_, prefix, _ := strings.Cut(string(b), "/")
	return prefix
}

type BackupStorageGCSSpec struct {
	Bucket            BucketWithPrefix `json:"bucket"`
	Prefix            string           `json:"prefix,omitempty"`
	CredentialsSecret string           `json:"credentialsSecret"`
	EndpointURL       string           `json:"endpointUrl,omitempty"`

	// STANDARD, NEARLINE, COLDLINE, ARCHIVE
	StorageClass string `json:"storageClass,omitempty"`
}

// BucketAndPrefix returns bucket name and backup prefix from Bucket concatenated with Prefix.
// BackupStorageGCSSpec.Bucket can contain backup path in format `<bucket-name>/<backup-prefix>`.
func (b *BackupStorageGCSSpec) BucketAndPrefix() (string, string) {
	bucket := b.Bucket.bucket()
	prefix := b.Bucket.prefix()
	if b.Prefix != "" {
		prefix = path.Join(prefix, b.Prefix)
	}
	if prefix != "" {
		prefix = strings.TrimSuffix(prefix, "/")
		prefix += "/"
	}

	return bucket, prefix
}

type BackupStorageAzureSpec struct {
	// A container name is a valid DNS name that conforms to the Azure naming rules.
	ContainerName BucketWithPrefix `json:"containerName"`

	// A prefix is a sub-folder to the backups inside the container
	Prefix string `json:"prefix,omitempty"`

	// A generated key that can be used to authorize access to data in your account using the Shared Key authorization.
	CredentialsSecret string `json:"credentialsSecret"`

	// The endpoint allows clients to securely access data
	EndpointURL string `json:"endpointUrl,omitempty"`

	// Hot (Frequently accessed or modified data), Cool (Infrequently accessed or modified data), Archive (Rarely accessed or modified data)
	StorageClass string `json:"storageClass,omitempty"`
}

// ContainerAndPrefix returns container name from ContainerName and backup prefix from ContainerName concatenated with Prefix.
// BackupStorageAzureSpec.ContainerName can contain backup path in format `<container-name>/<backup-prefix>`.
func (b *BackupStorageAzureSpec) ContainerAndPrefix() (string, string) {
	container := b.ContainerName.bucket()
	prefix := b.ContainerName.prefix()
	if b.Prefix != "" {
		prefix = path.Join(prefix, b.Prefix)
	}
	if prefix != "" {
		prefix = strings.TrimSuffix(prefix, "/")
		prefix += "/"
	}

	return container, prefix
}

type PiTRSpec struct {
	Enabled bool `json:"enabled,omitempty"`

	BinlogServer BinlogServerSpec `json:"binlogServer,omitempty"`
}

type BinlogServerStorageSpec struct {
	S3 *BackupStorageS3Spec `json:"s3,omitempty"`
}

type BinlogServerSpec struct {
	Storage BinlogServerStorageSpec `json:"storage"`

	// The number of seconds the MySQL client library will wait to establish a connection with a remote host
	ConnectTimeout int32 `json:"connectTimeout,omitempty"`
	// The number of seconds the MySQL client library will wait to read data from a remote server.
	ReadTimeout int32 `json:"readTimeout,omitempty"`
	// The number of seconds the MySQL client library will wait to write data to a remote server.
	WriteTimeout int32 `json:"writeTimeout,omitempty"`

	// Specifies the server ID that the utility will be using when connecting to a remote MySQL server
	ServerID int32 `json:"serverId,omitempty"`
	// The number of seconds the utility will spend in disconnected mode between reconnection attempts.
	IdleTime int32 `json:"idleTime,omitempty"`

	PodSpec `json:",inline"`
}

type ProxySpec struct {
	Router  *MySQLRouterSpec `json:"router,omitempty"`
	HAProxy *HAProxySpec     `json:"haproxy,omitempty"`
}

type MySQLRouterSpec struct {
	Enabled bool `json:"enabled,omitempty"`

	Expose ServiceExpose `json:"expose,omitempty"`

	PodSpec `json:",inline"`
}

type ToolkitSpec struct {
	ContainerSpec `json:",inline"`
}

type HAProxySpec struct {
	Enabled bool `json:"enabled,omitempty"`

	Expose ServiceExpose `json:"expose,omitempty"`

	PodSpec `json:",inline"`
}

type PodDisruptionBudgetSpec struct {
	MinAvailable   *intstr.IntOrString `json:"minAvailable,omitempty"`
	MaxUnavailable *intstr.IntOrString `json:"maxUnavailable,omitempty"`
}

type PodAffinity struct {
	TopologyKey *string          `json:"antiAffinityTopologyKey,omitempty"`
	Advanced    *corev1.Affinity `json:"advanced,omitempty"`
}

type VolumeSpec struct {
	// EmptyDir to use as data volume for mysql. EmptyDir represents a temporary
	// directory that shares a pod's lifetime.
	// +optional
	EmptyDir *corev1.EmptyDirVolumeSource `json:"emptyDir,omitempty"`

	// HostPath to use as data volume for mysql. HostPath represents a
	// pre-existing file or directory on the host machine that is directly
	// exposed to the container.
	// +optional
	HostPath *corev1.HostPathVolumeSource `json:"hostPath,omitempty"`

	// PersistentVolumeClaim to specify PVC spec for the volume for mysql data.
	// It has the highest level of precedence, followed by HostPath and
	// EmptyDir. And represents the PVC specification.
	// +optional
	PersistentVolumeClaim *corev1.PersistentVolumeClaimSpec `json:"persistentVolumeClaim,omitempty"`
}

type ServiceExpose struct {
	Type                     corev1.ServiceType                       `json:"type,omitempty"`
	LoadBalancerIP           string                                   `json:"loadBalancerIP,omitempty"`
	LoadBalancerSourceRanges []string                                 `json:"loadBalancerSourceRanges,omitempty"`
	Annotations              map[string]string                        `json:"annotations,omitempty"`
	Labels                   map[string]string                        `json:"labels,omitempty"`
	InternalTrafficPolicy    *corev1.ServiceInternalTrafficPolicyType `json:"internalTrafficPolicy,omitempty"`
	ExternalTrafficPolicy    corev1.ServiceExternalTrafficPolicyType  `json:"externalTrafficPolicy,omitempty"`
}

// Determines if both annotations and labels of the service expose are empty.
func (e *ServiceExpose) SaveOldMeta() bool {
	return len(e.Annotations) == 0 && len(e.Labels) == 0
}

type ServiceExposeTogglable struct {
	Enabled bool `json:"enabled,omitempty"`

	ServiceExpose `json:",inline"`
}

type StatefulAppState string

func (s StatefulAppState) String() string {
	return cases.Title(language.English).String(string(s))
}

const (
	StateInitializing StatefulAppState = "initializing"
	StateStopping     StatefulAppState = "stopping"
	StatePaused       StatefulAppState = "paused"
	StateReady        StatefulAppState = "ready"
	StateError        StatefulAppState = "error"
)

type StatefulAppStatus struct {
	Size    int32            `json:"size,omitempty"`
	Ready   int32            `json:"ready,omitempty"`
	State   StatefulAppState `json:"state,omitempty"`
	Version string           `json:"version,omitempty"`
}

// PerconaServerMySQLStatus defines the observed state of PerconaServerMySQL
type PerconaServerMySQLStatus struct { // INSERT ADDITIONAL STATUS FIELD - define observed state of cluster
	// Important: Run "make" to regenerate code after modifying this file
	MySQL          StatefulAppStatus  `json:"mysql,omitempty"`
	Orchestrator   StatefulAppStatus  `json:"orchestrator,omitempty"`
	HAProxy        StatefulAppStatus  `json:"haproxy,omitempty"`
	Router         StatefulAppStatus  `json:"router,omitempty"`
	State          StatefulAppState   `json:"state,omitempty"`
	BackupVersion  string             `json:"backupVersion,omitempty"`
	PMMVersion     string             `json:"pmmVersion,omitempty"`
	ToolkitVersion string             `json:"toolkitVersion,omitempty"`
	Conditions     []metav1.Condition `json:"conditions,omitempty"`
	// +optional
	Host string `json:"host"`
}

const ConditionInnoDBClusterBootstrapped string = "InnoDBClusterBootstrapped"

// PerconaServerMySQL is the Schema for the perconaservermysqls API
// +kubebuilder:object:root=true
// +kubebuilder:subresource:status
// +kubebuilder:printcolumn:name="Replication",type=string,JSONPath=".spec.mysql.clusterType"
// +kubebuilder:printcolumn:name="Endpoint",type=string,JSONPath=".status.host"
// +kubebuilder:printcolumn:name="State",type=string,JSONPath=".status.state"
// +kubebuilder:printcolumn:name="MySQL",type=string,JSONPath=".status.mysql.ready"
// +kubebuilder:printcolumn:name="Orchestrator",type=string,JSONPath=".status.orchestrator.ready"
// +kubebuilder:printcolumn:name="HAProxy",type=string,JSONPath=".status.haproxy.ready"
// +kubebuilder:printcolumn:name="Router",type=string,JSONPath=".status.router.ready"
// +kubebuilder:printcolumn:name="Age",type="date",JSONPath=".metadata.creationTimestamp"
// +kubebuilder:resource:scope=Namespaced
// +kubebuilder:resource:shortName=ps
type PerconaServerMySQL struct {
	metav1.TypeMeta   `json:",inline"`
	metav1.ObjectMeta `json:"metadata,omitempty"`

	Spec   PerconaServerMySQLSpec   `json:"spec,omitempty"`
	Status PerconaServerMySQLStatus `json:"status,omitempty"`
}

//+kubebuilder:object:root=true

// PerconaServerMySQLList contains a list of PerconaServerMySQL
type PerconaServerMySQLList struct {
	metav1.TypeMeta `json:",inline"`
	metav1.ListMeta `json:"metadata,omitempty"`
	Items           []PerconaServerMySQL `json:"items"`
}

type SystemUser string

const (
	UserHeartbeat    SystemUser = "heartbeat"
	UserMonitor      SystemUser = "monitor"
	UserOperator     SystemUser = "operator"
	UserOrchestrator SystemUser = "orchestrator"
	UserPMMServerKey SystemUser = "pmmserverkey"
	UserReplication  SystemUser = "replication"
	UserRoot         SystemUser = "root"
	UserXtraBackup   SystemUser = "xtrabackup"
)

// MySQLSpec returns the MySQL specification from the PerconaServerMySQL custom resource.
func (cr *PerconaServerMySQL) MySQLSpec() *MySQLSpec {
	return &cr.Spec.MySQL
}

// PMMSpec returns the PMM specification from the PerconaServerMySQL custom resource.
func (cr *PerconaServerMySQL) PMMSpec() *PMMSpec {
	return cr.Spec.PMM
}

// OrchestratorSpec returns the Orchestrator specification from the PerconaServerMySQL custom resource.
func (cr *PerconaServerMySQL) OrchestratorSpec() *OrchestratorSpec {
	return &cr.Spec.Orchestrator
}

// SetVersion sets the CRVersion to the version value if it's not already set.
func (cr *PerconaServerMySQL) SetVersion() {
	if len(cr.Spec.CRVersion) > 0 {
		return
	}

	cr.Spec.CRVersion = version.Version
}

// CheckNSetDefaults validates and sets default values for the PerconaServerMySQL custom resource.
func (cr *PerconaServerMySQL) CheckNSetDefaults(ctx context.Context, serverVersion *platform.ServerVersion) error {
	if len(cr.Spec.MySQL.ClusterType) == 0 {
		cr.Spec.MySQL.ClusterType = ClusterTypeAsync
	}

	if valid := cr.Spec.MySQL.ClusterType.isValid(); !valid {
		return errors.Errorf("%s is not a valid clusterType, valid options are %s and %s", cr.Spec.MySQL.ClusterType, ClusterTypeGR, ClusterTypeAsync)
	}

	cr.SetVersion()

	if cr.Spec.Backup == nil {
		cr.Spec.Backup = new(BackupSpec)
	}

	if len(cr.Spec.Backup.Image) == 0 {
		return errors.New("backup.image can't be empty")
	}

	scheduleNames := make(map[string]struct{}, len(cr.Spec.Backup.Schedule))
	for _, sch := range cr.Spec.Backup.Schedule {
		if _, ok := scheduleNames[sch.Name]; ok {
			return errors.Errorf("scheduled backups should have different names: %s name is used by multiple schedules", sch.Name)
		}
		scheduleNames[sch.Name] = struct{}{}
		_, ok := cr.Spec.Backup.Storages[sch.StorageName]
		if !ok {
			return errors.Errorf("storage %s doesn't exist", sch.StorageName)
		}
		if sch.Schedule != "" {
			_, err := cron.ParseStandard(sch.Schedule)
			if err != nil {
				return errors.Wrap(err, "invalid schedule format")
			}
		}
	}

	if cr.Spec.MySQL.StartupProbe.InitialDelaySeconds == 0 {
		cr.Spec.MySQL.StartupProbe.InitialDelaySeconds = 15
	}
	if cr.Spec.MySQL.StartupProbe.PeriodSeconds == 0 {
		cr.Spec.MySQL.StartupProbe.PeriodSeconds = 10
	}
	if cr.Spec.MySQL.StartupProbe.FailureThreshold == 0 {
		cr.Spec.MySQL.StartupProbe.FailureThreshold = 1
	}
	if cr.Spec.MySQL.StartupProbe.SuccessThreshold == 0 {
		cr.Spec.MySQL.StartupProbe.SuccessThreshold = 1
	}
	if cr.Spec.MySQL.StartupProbe.TimeoutSeconds == 0 {
		cr.Spec.MySQL.StartupProbe.TimeoutSeconds = 12 * 60 * 60
	}

	if cr.Spec.MySQL.LivenessProbe.InitialDelaySeconds == 0 {
		cr.Spec.MySQL.LivenessProbe.InitialDelaySeconds = 15
	}
	if cr.Spec.MySQL.LivenessProbe.PeriodSeconds == 0 {
		cr.Spec.MySQL.LivenessProbe.PeriodSeconds = 10
	}
	if cr.Spec.MySQL.LivenessProbe.FailureThreshold == 0 {
		cr.Spec.MySQL.LivenessProbe.FailureThreshold = 3
	}
	if cr.Spec.MySQL.LivenessProbe.SuccessThreshold == 0 {
		cr.Spec.MySQL.LivenessProbe.SuccessThreshold = 1
	}
	if cr.Spec.MySQL.LivenessProbe.TimeoutSeconds == 0 {
		cr.Spec.MySQL.LivenessProbe.TimeoutSeconds = 10
	}

	if cr.Spec.MySQL.ReadinessProbe.InitialDelaySeconds == 0 {
		cr.Spec.MySQL.ReadinessProbe.InitialDelaySeconds = 30
	}
	if cr.Spec.MySQL.ReadinessProbe.PeriodSeconds == 0 {
		cr.Spec.MySQL.ReadinessProbe.PeriodSeconds = 5
	}
	if cr.Spec.MySQL.ReadinessProbe.FailureThreshold == 0 {
		cr.Spec.MySQL.ReadinessProbe.FailureThreshold = 3
	}
	if cr.Spec.MySQL.ReadinessProbe.SuccessThreshold == 0 {
		cr.Spec.MySQL.ReadinessProbe.SuccessThreshold = 1
	}
	if cr.Spec.MySQL.ReadinessProbe.TimeoutSeconds == 0 {
		cr.Spec.MySQL.ReadinessProbe.TimeoutSeconds = 3
	}

	if cr.Spec.Proxy.Router == nil {
		cr.Spec.Proxy.Router = new(MySQLRouterSpec)
	}

	if cr.Spec.Proxy.Router.StartupProbe.InitialDelaySeconds == 0 {
		cr.Spec.Proxy.Router.StartupProbe.InitialDelaySeconds = 5
	}
	if cr.Spec.Proxy.Router.StartupProbe.PeriodSeconds == 0 {
		cr.Spec.Proxy.Router.StartupProbe.PeriodSeconds = 5
	}
	if cr.Spec.Proxy.Router.StartupProbe.FailureThreshold == 0 {
		cr.Spec.Proxy.Router.StartupProbe.FailureThreshold = 1
	}
	if cr.Spec.Proxy.Router.StartupProbe.SuccessThreshold == 0 {
		cr.Spec.Proxy.Router.StartupProbe.SuccessThreshold = 1
	}
	if cr.Spec.Proxy.Router.StartupProbe.TimeoutSeconds == 0 {
		cr.Spec.Proxy.Router.StartupProbe.TimeoutSeconds = 3
	}

	if cr.Spec.Proxy.Router.ReadinessProbe.PeriodSeconds == 0 {
		cr.Spec.Proxy.Router.ReadinessProbe.PeriodSeconds = 5
	}
	if cr.Spec.Proxy.Router.ReadinessProbe.FailureThreshold == 0 {
		cr.Spec.Proxy.Router.ReadinessProbe.FailureThreshold = 3
	}
	if cr.Spec.Proxy.Router.ReadinessProbe.SuccessThreshold == 0 {
		cr.Spec.Proxy.Router.ReadinessProbe.SuccessThreshold = 1
	}
	if cr.Spec.Proxy.Router.ReadinessProbe.TimeoutSeconds == 0 {
		cr.Spec.Proxy.Router.ReadinessProbe.TimeoutSeconds = 3
	}

	if cr.Spec.Proxy.HAProxy == nil {
		cr.Spec.Proxy.HAProxy = new(HAProxySpec)
	}

	if cr.Spec.Proxy.HAProxy.LivenessProbe.PeriodSeconds == 0 {
		cr.Spec.Proxy.HAProxy.LivenessProbe.PeriodSeconds = 5
	}
	if cr.Spec.Proxy.HAProxy.LivenessProbe.FailureThreshold == 0 {
		cr.Spec.Proxy.HAProxy.LivenessProbe.FailureThreshold = 3
	}
	if cr.Spec.Proxy.HAProxy.LivenessProbe.SuccessThreshold == 0 {
		cr.Spec.Proxy.HAProxy.LivenessProbe.SuccessThreshold = 1
	}
	if cr.Spec.Proxy.HAProxy.LivenessProbe.TimeoutSeconds == 0 {
		cr.Spec.Proxy.HAProxy.LivenessProbe.TimeoutSeconds = 3
	}

	if cr.Spec.Proxy.HAProxy.ReadinessProbe.PeriodSeconds == 0 {
		cr.Spec.Proxy.HAProxy.ReadinessProbe.PeriodSeconds = 5
	}
	if cr.Spec.Proxy.HAProxy.ReadinessProbe.FailureThreshold == 0 {
		cr.Spec.Proxy.HAProxy.ReadinessProbe.FailureThreshold = 3
	}
	if cr.Spec.Proxy.HAProxy.ReadinessProbe.SuccessThreshold == 0 {
		cr.Spec.Proxy.HAProxy.ReadinessProbe.SuccessThreshold = 1
	}
	if cr.Spec.Proxy.HAProxy.ReadinessProbe.TimeoutSeconds == 0 {
		cr.Spec.Proxy.HAProxy.ReadinessProbe.TimeoutSeconds = 3
	}

	var fsgroup *int64
	if serverVersion.Platform != platform.PlatformOpenshift {
		var tp int64 = 1001
		fsgroup = &tp
	}
	sc := &corev1.PodSecurityContext{
		SupplementalGroups: []int64{1001},
		FSGroup:            fsgroup,
	}

	if cr.Spec.MySQL.PodSecurityContext == nil {
		cr.Spec.MySQL.PodSecurityContext = sc
	}

	if cr.Spec.Orchestrator.PodSecurityContext == nil {
		cr.Spec.Orchestrator.PodSecurityContext = sc
	}

	if cr.Spec.Orchestrator.ServiceAccountName == "" {
		cr.Spec.Orchestrator.ServiceAccountName = "percona-server-mysql-operator-orchestrator"
	}

	var err error
	cr.Spec.MySQL.VolumeSpec, err = reconcileVol(cr.Spec.MySQL.VolumeSpec)
	if err != nil {
		return errors.Wrap(err, "reconcile mysql volumeSpec")
	}

	for i := range cr.Spec.MySQL.SidecarPVCs {
		defaultPVCSpec(&cr.Spec.MySQL.SidecarPVCs[i].Spec)
	}

	cr.Spec.MySQL.reconcileAffinityOpts()
	cr.Spec.Orchestrator.reconcileAffinityOpts()

	if cr.Spec.MySQL.Size == 1 {
		cr.Spec.UpdateStrategy = appsv1.RollingUpdateStatefulSetStrategyType
	}

	if cr.Spec.MySQL.ClusterType == ClusterTypeGR {
		if !cr.Spec.Proxy.Router.Enabled && !cr.Spec.Proxy.HAProxy.Enabled && !cr.Spec.Unsafe.Proxy {
			return errors.New("MySQL Router or HAProxy must be enabled for Group Replication. Enable spec.unsafeFlags.proxy to bypass this check")
		}

		if cr.RouterEnabled() && !cr.Spec.Unsafe.ProxySize {
			if cr.Spec.Proxy.Router.Size < MinSafeProxySize {
				return errors.Errorf("Router size should be %d or greater. Enable spec.unsafeFlags.proxySize to set a lower size", MinSafeProxySize)
			}
		}

		if !cr.Spec.Unsafe.MySQLSize {
			if cr.Spec.MySQL.Size < MinSafeGRSize {
				return errors.Errorf("MySQL size should be %d or greater for Group Replication. Enable spec.unsafeFlags.mysqlSize to set a lower size", MinSafeGRSize)
			}

			if cr.Spec.MySQL.Size > MaxSafeGRSize {
				return errors.Errorf("MySQL size should be %d or lower for Group Replication. Enable spec.unsafeFlags.mysqlSize to set a higher size", MaxSafeGRSize)
			}

			if cr.Spec.MySQL.Size%2 == 0 {
				return errors.New("MySQL size should be an odd number for Group Replication. Enable spec.unsafeFlags.mysqlSize to set an even number")
			}
		}
	}

	if cr.Spec.MySQL.ClusterType == ClusterTypeAsync {
		if !cr.Spec.Unsafe.MySQLSize && cr.Spec.MySQL.Size < MinSafeAsyncSize {
			return errors.Errorf("MySQL size should be %d or greater for asynchronous replication. Enable spec.unsafeFlags.mysqlSize to set a lower size", MinSafeAsyncSize)
		}

		if !cr.Spec.Unsafe.Orchestrator && !cr.Spec.Orchestrator.Enabled {
			return errors.New("Orchestrator must be enabled for asynchronous replication. Enable spec.unsafeFlags.orchestrator to bypass this check")
		}

		if oSize := int(cr.Spec.Orchestrator.Size); cr.OrchestratorEnabled() && (oSize < 3 || oSize%2 == 0) && oSize != 0 && !cr.Spec.Unsafe.OrchestratorSize {
			return errors.New("Orchestrator size must be 3 or greater and an odd number for raft setup. Enable spec.unsafeFlags.orchestratorSize to bypass this check")
		}

		if !cr.Spec.Orchestrator.Enabled && cr.Spec.UpdateStrategy == SmartUpdateStatefulSetStrategyType {
			return errors.Errorf("Orchestrator must be enabled to use SmartUpdate. Either enable Orchestrator or set spec.updateStrategy to %s", appsv1.RollingUpdateStatefulSetStrategyType)
		}

		if !cr.Spec.Unsafe.Proxy && !cr.HAProxyEnabled() {
			return errors.New("HAProxy must be enabled for asynchronous replication. Enable spec.unsafeFlags.proxy to bypass this check")
		}

		if cr.RouterEnabled() {
			return errors.New("MySQL Router can't be enabled for asynchronous replication")
		}
	}

	if cr.RouterEnabled() && cr.HAProxyEnabled() {
		return errors.New("MySQL Router and HAProxy can't be enabled at the same time")
	}

	if cr.Spec.Proxy.HAProxy == nil {
		cr.Spec.Proxy.HAProxy = new(HAProxySpec)
	}

	if cr.HAProxyEnabled() && !cr.Spec.Unsafe.ProxySize {
		if cr.Spec.Proxy.HAProxy.Size < MinSafeProxySize {
			return errors.Errorf("HAProxy size should be %d or greater. Enable spec.unsafeFlags.proxySize to set a lower size", MinSafeProxySize)
		}
	}

	if cr.Spec.PMM == nil {
		cr.Spec.PMM = new(PMMSpec)
	}

	if cr.Spec.Toolkit == nil {
		cr.Spec.Toolkit = new(ToolkitSpec)
	}

	if cr.Spec.Pause {
		cr.Spec.MySQL.Size = 0
		cr.Spec.Orchestrator.Size = 0
		cr.Spec.Proxy.Router.Size = 0
		cr.Spec.Proxy.HAProxy.Size = 0
	}

	if cr.Spec.SSLSecretName == "" {
		cr.Spec.SSLSecretName = cr.Name + "-ssl"
	}

	return nil
}

const (
	BinVolumeName = "bin"
	BinVolumePath = "/opt/percona"
)

// reconcileVol validates and sets default values for a given VolumeSpec, ensuring it is properly defined.
func reconcileVol(v *VolumeSpec) (*VolumeSpec, error) {
	if v == nil || v.EmptyDir == nil && v.HostPath == nil && v.PersistentVolumeClaim == nil {
		return nil, errors.New("volumeSpec and it's internals should be specified")
	}
	if v.PersistentVolumeClaim == nil {
		return nil, errors.New("pvc should be specified")
	}
	_, limits := v.PersistentVolumeClaim.Resources.Limits[corev1.ResourceStorage]
	_, requests := v.PersistentVolumeClaim.Resources.Requests[corev1.ResourceStorage]
	if !(limits || requests) {
		return nil, errors.New("pvc's resources.limits[storage] or resources.requests[storage] should be specified")
	}

	defaultPVCSpec(v.PersistentVolumeClaim)

	return v, nil
}

// defaultPVCSpec sets default access mode for a PersistentVolumeClaimSpec if not already defined.
func defaultPVCSpec(pvc *corev1.PersistentVolumeClaimSpec) {
	if pvc == nil {
		return
	}

	if len(pvc.AccessModes) == 0 {
		pvc.AccessModes = []corev1.PersistentVolumeAccessMode{corev1.ReadWriteOnce}
	}
}

const AffinityTopologyKeyNone = "none"

var affinityValidTopologyKeys = map[string]struct{}{
	AffinityTopologyKeyNone:         {},
	"kubernetes.io/hostname":        {},
	"topology.kubernetes.io/zone":   {},
	"topology.kubernetes.io/region": {},
}

var defaultAffinityTopologyKey = "kubernetes.io/hostname"

// reconcileAffinityOpts ensures that the affinity is set to the valid values.
// - if the affinity doesn't set at all - set topology key to `defaultAffinityTopologyKey`
// - if topology key is set and the value not the one of `affinityValidTopologyKeys` - set to `defaultAffinityTopologyKey`
// - if topology key set to value of `AffinityTopologyKeyNone` - disable the affinity at all
// - if `Advanced` affinity is set - leave everything as it is and set topology key to nil (Advanced options has a higher priority)
func (p *PodSpec) reconcileAffinityOpts() {
	switch {
	case p.Affinity == nil:
		p.Affinity = &PodAffinity{
			TopologyKey: &defaultAffinityTopologyKey,
		}

	case p.Affinity.TopologyKey == nil:
		p.Affinity.TopologyKey = &defaultAffinityTopologyKey

	case p.Affinity.Advanced != nil:
		p.Affinity.TopologyKey = nil

	case p.Affinity != nil && p.Affinity.TopologyKey != nil:
		if _, ok := affinityValidTopologyKeys[*p.Affinity.TopologyKey]; !ok {
			p.Affinity.TopologyKey = &defaultAffinityTopologyKey
		}
	}
}

// GetAffinity derives an Affinity configuration based on the provided PodSpec's affinity settings and labels.
func (p *PodSpec) GetAffinity(labels map[string]string) *corev1.Affinity {
	if p.Affinity == nil {
		return nil
	}

	switch {
	case p.Affinity.Advanced != nil:
		return p.Affinity.Advanced
	case p.Affinity.TopologyKey != nil:
		if strings.ToLower(*p.Affinity.TopologyKey) == AffinityTopologyKeyNone {
			return nil
		}
		return &corev1.Affinity{
			PodAntiAffinity: &corev1.PodAntiAffinity{
				RequiredDuringSchedulingIgnoredDuringExecution: []corev1.PodAffinityTerm{
					{
						LabelSelector: &metav1.LabelSelector{
							MatchLabels: labels,
						},
						TopologyKey: *p.Affinity.TopologyKey,
					},
				},
			},
		}
	}

	return nil
}

func (p *PodSpec) GetTopologySpreadConstraints(ls map[string]string) []corev1.TopologySpreadConstraint {
	tscs := make([]corev1.TopologySpreadConstraint, 0)

	for _, tsc := range p.TopologySpreadConstraints {
		if tsc.LabelSelector == nil && tsc.MatchLabelKeys == nil {
			tsc.LabelSelector = &metav1.LabelSelector{
				MatchLabels: ls,
			}
		}
		tscs = append(tscs, tsc)
	}
	return tscs
}

// Labels returns a standardized set of labels for the PerconaServerMySQL custom resource.
func (cr *PerconaServerMySQL) Labels() map[string]string {
	return map[string]string{
		naming.LabelName:      "percona-server",
		naming.LabelInstance:  cr.Name,
		naming.LabelManagedBy: "percona-server-operator",
		naming.LabelPartOf:    "percona-server",
	}
}

// ClusterHint generates a unique identifier for the PerconaServerMySQL
// cluster using its name and namespace.
func (cr *PerconaServerMySQL) ClusterHint() string {
	return fmt.Sprintf("%s.%s", cr.Name, cr.Namespace)
}

// GetClusterNameFromObject retrieves the cluster's name from the given client object's labels.
func GetClusterNameFromObject(obj client.Object) (string, error) {
	labels := obj.GetLabels()
	instance, ok := labels[naming.LabelInstance]
	if !ok {
		return "", errors.Errorf("label %s doesn't exist", naming.LabelInstance)
	}
	return instance, nil
}

// FNVHash computes a hash of the provided byte slice using the FNV-1a algorithm.
func FNVHash(p []byte) string {
	hash := fnv.New32()
	hash.Write(p)
	return fmt.Sprint(hash.Sum32())
}

// ClusterHash returns FNV hash of the CustomResource UID
func (cr *PerconaServerMySQL) ClusterHash() string {
	serverIDHash := FNVHash([]byte(string(cr.UID)))

	// We use only first 7 digits to give a space for pod number which is
	// appended to all server ids. If we don't do this, it can cause a
	// int32 overflow.
	// P.S max value is 4294967295
	if len(serverIDHash) > 7 {
		serverIDHash = serverIDHash[:7]
	}

	return serverIDHash
}

// InternalSecretName generates a name for the internal secret based on the PerconaServerMySQL name.
func (cr *PerconaServerMySQL) InternalSecretName() string {
	return "internal-" + cr.Name
}

// PMMEnabled checks if PMM is enabled and if the provided secret contains PMM-specific data.
func (cr *PerconaServerMySQL) PMMEnabled(secret *corev1.Secret) bool {
	if cr.Spec.PMM != nil && cr.Spec.PMM.Enabled && secret != nil && secret.Data != nil {
		return cr.Spec.PMM.HasSecret(secret)
	}
	return false
}

// HasSecret determines if the provided secret contains the necessary PMM server key.
func (pmm *PMMSpec) HasSecret(secret *corev1.Secret) bool {
	if secret.Data != nil {
		v, ok := secret.Data[string(UserPMMServerKey)]
		return ok && len(v) > 0
	}
	return false
}

// RouterEnabled checks if the router is enabled, considering the MySQL configuration.
func (cr *PerconaServerMySQL) RouterEnabled() bool {
	return cr.Spec.Proxy.Router != nil && cr.Spec.Proxy.Router.Enabled
}

// HAProxyEnabled verifies if HAProxy is enabled based on MySQL configuration and safety settings.
func (cr *PerconaServerMySQL) HAProxyEnabled() bool {
	return cr.Spec.Proxy.HAProxy != nil && cr.Spec.Proxy.HAProxy.Enabled
}

// OrchestratorEnabled determines if the orchestrator is enabled,
// considering the MySQL configuration.
func (cr *PerconaServerMySQL) OrchestratorEnabled() bool {
	if cr.MySQLSpec().IsGR() {
		return false
	}

	if cr.MySQLSpec().IsAsync() && !cr.Spec.Unsafe.Orchestrator {
		return true
	}

	return cr.Spec.Orchestrator.Enabled
}

var NonAlphaNumeric = regexp.MustCompile("[^a-zA-Z0-9_]+")

// Generates a cluster name by sanitizing the PerconaServerMySQL name.
func (cr *PerconaServerMySQL) InnoDBClusterName() string {
	return NonAlphaNumeric.ReplaceAllString(cr.Name, "")
}

// Registers PerconaServerMySQL types with the SchemeBuilder.
func init() {
	SchemeBuilder.Register(&PerconaServerMySQL{}, &PerconaServerMySQLList{})
}

// SmartUpdateStatefulSetStrategyType
const SmartUpdateStatefulSetStrategyType appsv1.StatefulSetUpdateStrategyType = "SmartUpdate"

type UpgradeOptions struct {
	VersionServiceEndpoint string `json:"versionServiceEndpoint,omitempty"`
	Apply                  string `json:"apply,omitempty"`
}

const (
	UpgradeStrategyDisabled    = "disabled"
	UpgradeStrategyNever       = "never"
	UpgradeStrategyRecommended = "recommended"
	UpgradeStrategyLatest      = "latest"
)<|MERGE_RESOLUTION|>--- conflicted
+++ resolved
@@ -207,9 +207,7 @@
 	Resources                corev1.ResourceRequirements   `json:"resources,omitempty"`
 	Storages                 map[string]*BackupStorageSpec `json:"storages,omitempty"`
 	BackoffLimit             *int32                        `json:"backoffLimit,omitempty"`
-<<<<<<< HEAD
 	PiTR                     PiTRSpec                      `json:"pitr,omitempty"`
-=======
 	Schedule                 []BackupSchedule              `json:"schedule,omitempty"`
 }
 
@@ -221,7 +219,6 @@
 	Keep     int    `json:"keep,omitempty"`
 	// +kubebuilder:validation:Required
 	StorageName string `json:"storageName,omitempty"`
->>>>>>> fdc21380
 }
 
 // Retrieves the initialization image for the backup.
