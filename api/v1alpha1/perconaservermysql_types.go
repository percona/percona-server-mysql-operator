--- conflicted
+++ resolved
@@ -611,7 +611,6 @@
 	cr.Spec.CRVersion = version.Version()
 }
 
-<<<<<<< HEAD
 func (cr *PerconaServerMySQL) GlobalLabels() map[string]string {
 	if cr.Spec.Metadata == nil {
 		return nil
@@ -626,7 +625,8 @@
 	}
 
 	return cr.Spec.Metadata.Annotations
-=======
+}
+
 func (cr *PerconaServerMySQL) Version() *v.Version {
 	return v.Must(v.NewVersion(cr.Spec.CRVersion))
 }
@@ -635,7 +635,6 @@
 // Returns -1, 0, or 1 if given version is smaller, equal, or larger than the current version, respectively.
 func (cr *PerconaServerMySQL) CompareVersion(ver string) int {
 	return cr.Version().Compare(v.Must(v.NewVersion(ver)))
->>>>>>> 6f0c98b4
 }
 
 // CheckNSetDefaults validates and sets default values for the PerconaServerMySQL custom resource.
