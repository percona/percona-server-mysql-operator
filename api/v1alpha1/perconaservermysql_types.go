--- conflicted
+++ resolved
@@ -19,6 +19,7 @@
 import (
 	"context"
 	"fmt"
+	"github.com/percona/percona-server-mysql-operator/pkg/util"
 	"hash/fnv"
 	"path"
 	"regexp"
@@ -39,11 +40,6 @@
 
 	"github.com/percona/percona-server-mysql-operator/pkg/naming"
 	"github.com/percona/percona-server-mysql-operator/pkg/platform"
-<<<<<<< HEAD
-=======
-	"github.com/percona/percona-server-mysql-operator/pkg/util"
-	"github.com/percona/percona-server-mysql-operator/pkg/version"
->>>>>>> 867fbf61
 )
 
 const (
@@ -700,17 +696,6 @@
 	return &cr.Spec.Orchestrator
 }
 
-<<<<<<< HEAD
-=======
-// SetVersion sets the CRVersion to the version value if it's not already set.
-func (cr *PerconaServerMySQL) SetVersion() {
-	if len(cr.Spec.CRVersion) > 0 {
-		return
-	}
-
-	cr.Spec.CRVersion = version.Version()
-}
-
 func (cr *PerconaServerMySQL) GlobalLabels() map[string]string {
 	if cr.Spec.Metadata == nil {
 		return nil
@@ -727,7 +712,6 @@
 	return cr.Spec.Metadata.Annotations
 }
 
->>>>>>> 867fbf61
 func (cr *PerconaServerMySQL) Version() *v.Version {
 	return v.Must(v.NewVersion(cr.Spec.CRVersion))
 }
