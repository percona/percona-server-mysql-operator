--- conflicted
+++ resolved
@@ -47,10 +47,6 @@
             properties:
               clusterName:
                 type: string
-<<<<<<< HEAD
-              sourceHost:
-                type: string
-=======
               containerOptions:
                 properties:
                   args:
@@ -135,7 +131,8 @@
                       type: object
                     type: array
                 type: object
->>>>>>> b2c201b3
+              sourceHost:
+                type: string
               storageName:
                 type: string
             required:
