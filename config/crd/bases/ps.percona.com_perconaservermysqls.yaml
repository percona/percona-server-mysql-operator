---
apiVersion: apiextensions.k8s.io/v1
kind: CustomResourceDefinition
metadata:
  annotations:
    controller-gen.kubebuilder.io/version: v0.8.0
  creationTimestamp: null
  name: perconaservermysqls.ps.percona.com
spec:
  group: ps.percona.com
  names:
    kind: PerconaServerMySQL
    listKind: PerconaServerMySQLList
    plural: perconaservermysqls
    shortNames:
    - ps
    singular: perconaservermysql
  scope: Namespaced
  versions:
  - additionalPrinterColumns:
    - jsonPath: .spec.mysql.clusterType
      name: Replication
      type: string
    - jsonPath: .status.host
      name: Endpoint
      type: string
    - jsonPath: .status.state
      name: State
      type: string
    - jsonPath: .status.mysql.ready
      name: MySQL
      type: string
    - jsonPath: .status.orchestrator.ready
      name: Orchestrator
      type: string
    - jsonPath: .status.haproxy.ready
      name: HAProxy
      type: string
    - jsonPath: .status.router.ready
      name: Router
      type: string
    - jsonPath: .metadata.creationTimestamp
      name: Age
      type: date
    name: v1alpha1
    schema:
      openAPIV3Schema:
        properties:
          apiVersion:
            type: string
          kind:
            type: string
          metadata:
            type: object
          spec:
            properties:
              allowUnsafeConfigurations:
                type: boolean
              backup:
                properties:
                  containerSecurityContext:
                    properties:
                      allowPrivilegeEscalation:
                        type: boolean
                      capabilities:
                        properties:
                          add:
                            items:
                              type: string
                            type: array
                          drop:
                            items:
                              type: string
                            type: array
                        type: object
                      privileged:
                        type: boolean
                      procMount:
                        type: string
                      readOnlyRootFilesystem:
                        type: boolean
                      runAsGroup:
                        format: int64
                        type: integer
                      runAsNonRoot:
                        type: boolean
                      runAsUser:
                        format: int64
                        type: integer
                      seLinuxOptions:
                        properties:
                          level:
                            type: string
                          role:
                            type: string
                          type:
                            type: string
                          user:
                            type: string
                        type: object
                      seccompProfile:
                        properties:
                          localhostProfile:
                            type: string
                          type:
                            type: string
                        required:
                        - type
                        type: object
                      windowsOptions:
                        properties:
                          gmsaCredentialSpec:
                            type: string
                          gmsaCredentialSpecName:
                            type: string
                          hostProcess:
                            type: boolean
                          runAsUserName:
                            type: string
                        type: object
                    type: object
                  enabled:
                    type: boolean
                  image:
                    type: string
                  imagePullPolicy:
                    type: string
                  imagePullSecrets:
                    items:
                      properties:
                        name:
                          type: string
                      type: object
                    type: array
                  initImage:
                    type: string
                  resources:
                    properties:
                      limits:
                        additionalProperties:
                          anyOf:
                          - type: integer
                          - type: string
                          pattern: ^(\+|-)?(([0-9]+(\.[0-9]*)?)|(\.[0-9]+))(([KMGTPE]i)|[numkMGTPE]|([eE](\+|-)?(([0-9]+(\.[0-9]*)?)|(\.[0-9]+))))?$
                          x-kubernetes-int-or-string: true
                        type: object
                      requests:
                        additionalProperties:
                          anyOf:
                          - type: integer
                          - type: string
                          pattern: ^(\+|-)?(([0-9]+(\.[0-9]*)?)|(\.[0-9]+))(([KMGTPE]i)|[numkMGTPE]|([eE](\+|-)?(([0-9]+(\.[0-9]*)?)|(\.[0-9]+))))?$
                          x-kubernetes-int-or-string: true
                        type: object
                    type: object
                  serviceAccountName:
                    type: string
                  storages:
                    additionalProperties:
                      properties:
                        affinity:
                          properties:
                            nodeAffinity:
                              properties:
                                preferredDuringSchedulingIgnoredDuringExecution:
                                  items:
                                    properties:
                                      preference:
                                        properties:
                                          matchExpressions:
                                            items:
                                              properties:
                                                key:
                                                  type: string
                                                operator:
                                                  type: string
                                                values:
                                                  items:
                                                    type: string
                                                  type: array
                                              required:
                                              - key
                                              - operator
                                              type: object
                                            type: array
                                          matchFields:
                                            items:
                                              properties:
                                                key:
                                                  type: string
                                                operator:
                                                  type: string
                                                values:
                                                  items:
                                                    type: string
                                                  type: array
                                              required:
                                              - key
                                              - operator
                                              type: object
                                            type: array
                                        type: object
                                      weight:
                                        format: int32
                                        type: integer
                                    required:
                                    - preference
                                    - weight
                                    type: object
                                  type: array
                                requiredDuringSchedulingIgnoredDuringExecution:
                                  properties:
                                    nodeSelectorTerms:
                                      items:
                                        properties:
                                          matchExpressions:
                                            items:
                                              properties:
                                                key:
                                                  type: string
                                                operator:
                                                  type: string
                                                values:
                                                  items:
                                                    type: string
                                                  type: array
                                              required:
                                              - key
                                              - operator
                                              type: object
                                            type: array
                                          matchFields:
                                            items:
                                              properties:
                                                key:
                                                  type: string
                                                operator:
                                                  type: string
                                                values:
                                                  items:
                                                    type: string
                                                  type: array
                                              required:
                                              - key
                                              - operator
                                              type: object
                                            type: array
                                        type: object
                                      type: array
                                  required:
                                  - nodeSelectorTerms
                                  type: object
                              type: object
                            podAffinity:
                              properties:
                                preferredDuringSchedulingIgnoredDuringExecution:
                                  items:
                                    properties:
                                      podAffinityTerm:
                                        properties:
                                          labelSelector:
                                            properties:
                                              matchExpressions:
                                                items:
                                                  properties:
                                                    key:
                                                      type: string
                                                    operator:
                                                      type: string
                                                    values:
                                                      items:
                                                        type: string
                                                      type: array
                                                  required:
                                                  - key
                                                  - operator
                                                  type: object
                                                type: array
                                              matchLabels:
                                                additionalProperties:
                                                  type: string
                                                type: object
                                            type: object
                                          namespaceSelector:
                                            properties:
                                              matchExpressions:
                                                items:
                                                  properties:
                                                    key:
                                                      type: string
                                                    operator:
                                                      type: string
                                                    values:
                                                      items:
                                                        type: string
                                                      type: array
                                                  required:
                                                  - key
                                                  - operator
                                                  type: object
                                                type: array
                                              matchLabels:
                                                additionalProperties:
                                                  type: string
                                                type: object
                                            type: object
                                          namespaces:
                                            items:
                                              type: string
                                            type: array
                                          topologyKey:
                                            type: string
                                        required:
                                        - topologyKey
                                        type: object
                                      weight:
                                        format: int32
                                        type: integer
                                    required:
                                    - podAffinityTerm
                                    - weight
                                    type: object
                                  type: array
                                requiredDuringSchedulingIgnoredDuringExecution:
                                  items:
                                    properties:
                                      labelSelector:
                                        properties:
                                          matchExpressions:
                                            items:
                                              properties:
                                                key:
                                                  type: string
                                                operator:
                                                  type: string
                                                values:
                                                  items:
                                                    type: string
                                                  type: array
                                              required:
                                              - key
                                              - operator
                                              type: object
                                            type: array
                                          matchLabels:
                                            additionalProperties:
                                              type: string
                                            type: object
                                        type: object
                                      namespaceSelector:
                                        properties:
                                          matchExpressions:
                                            items:
                                              properties:
                                                key:
                                                  type: string
                                                operator:
                                                  type: string
                                                values:
                                                  items:
                                                    type: string
                                                  type: array
                                              required:
                                              - key
                                              - operator
                                              type: object
                                            type: array
                                          matchLabels:
                                            additionalProperties:
                                              type: string
                                            type: object
                                        type: object
                                      namespaces:
                                        items:
                                          type: string
                                        type: array
                                      topologyKey:
                                        type: string
                                    required:
                                    - topologyKey
                                    type: object
                                  type: array
                              type: object
                            podAntiAffinity:
                              properties:
                                preferredDuringSchedulingIgnoredDuringExecution:
                                  items:
                                    properties:
                                      podAffinityTerm:
                                        properties:
                                          labelSelector:
                                            properties:
                                              matchExpressions:
                                                items:
                                                  properties:
                                                    key:
                                                      type: string
                                                    operator:
                                                      type: string
                                                    values:
                                                      items:
                                                        type: string
                                                      type: array
                                                  required:
                                                  - key
                                                  - operator
                                                  type: object
                                                type: array
                                              matchLabels:
                                                additionalProperties:
                                                  type: string
                                                type: object
                                            type: object
                                          namespaceSelector:
                                            properties:
                                              matchExpressions:
                                                items:
                                                  properties:
                                                    key:
                                                      type: string
                                                    operator:
                                                      type: string
                                                    values:
                                                      items:
                                                        type: string
                                                      type: array
                                                  required:
                                                  - key
                                                  - operator
                                                  type: object
                                                type: array
                                              matchLabels:
                                                additionalProperties:
                                                  type: string
                                                type: object
                                            type: object
                                          namespaces:
                                            items:
                                              type: string
                                            type: array
                                          topologyKey:
                                            type: string
                                        required:
                                        - topologyKey
                                        type: object
                                      weight:
                                        format: int32
                                        type: integer
                                    required:
                                    - podAffinityTerm
                                    - weight
                                    type: object
                                  type: array
                                requiredDuringSchedulingIgnoredDuringExecution:
                                  items:
                                    properties:
                                      labelSelector:
                                        properties:
                                          matchExpressions:
                                            items:
                                              properties:
                                                key:
                                                  type: string
                                                operator:
                                                  type: string
                                                values:
                                                  items:
                                                    type: string
                                                  type: array
                                              required:
                                              - key
                                              - operator
                                              type: object
                                            type: array
                                          matchLabels:
                                            additionalProperties:
                                              type: string
                                            type: object
                                        type: object
                                      namespaceSelector:
                                        properties:
                                          matchExpressions:
                                            items:
                                              properties:
                                                key:
                                                  type: string
                                                operator:
                                                  type: string
                                                values:
                                                  items:
                                                    type: string
                                                  type: array
                                              required:
                                              - key
                                              - operator
                                              type: object
                                            type: array
                                          matchLabels:
                                            additionalProperties:
                                              type: string
                                            type: object
                                        type: object
                                      namespaces:
                                        items:
                                          type: string
                                        type: array
                                      topologyKey:
                                        type: string
                                    required:
                                    - topologyKey
                                    type: object
                                  type: array
                              type: object
                          type: object
                        annotations:
                          additionalProperties:
                            type: string
                          type: object
                        azure:
                          properties:
                            containerName:
                              type: string
                            credentialsSecret:
                              type: string
                            endpointUrl:
                              type: string
                            prefix:
                              type: string
                            storageClass:
                              type: string
                          required:
                          - containerName
                          - credentialsSecret
                          type: object
                        containerSecurityContext:
                          properties:
                            allowPrivilegeEscalation:
                              type: boolean
                            capabilities:
                              properties:
                                add:
                                  items:
                                    type: string
                                  type: array
                                drop:
                                  items:
                                    type: string
                                  type: array
                              type: object
                            privileged:
                              type: boolean
                            procMount:
                              type: string
                            readOnlyRootFilesystem:
                              type: boolean
                            runAsGroup:
                              format: int64
                              type: integer
                            runAsNonRoot:
                              type: boolean
                            runAsUser:
                              format: int64
                              type: integer
                            seLinuxOptions:
                              properties:
                                level:
                                  type: string
                                role:
                                  type: string
                                type:
                                  type: string
                                user:
                                  type: string
                              type: object
                            seccompProfile:
                              properties:
                                localhostProfile:
                                  type: string
                                type:
                                  type: string
                              required:
                              - type
                              type: object
                            windowsOptions:
                              properties:
                                gmsaCredentialSpec:
                                  type: string
                                gmsaCredentialSpecName:
                                  type: string
                                hostProcess:
                                  type: boolean
                                runAsUserName:
                                  type: string
                              type: object
                          type: object
                        gcs:
                          properties:
                            bucket:
                              type: string
                            credentialsSecret:
                              type: string
                            endpointUrl:
                              type: string
                            prefix:
                              type: string
                            storageClass:
                              type: string
                          required:
                          - bucket
                          - credentialsSecret
                          type: object
                        labels:
                          additionalProperties:
                            type: string
                          type: object
                        nodeSelector:
                          additionalProperties:
                            type: string
                          type: object
                        podSecurityContext:
                          properties:
                            fsGroup:
                              format: int64
                              type: integer
                            fsGroupChangePolicy:
                              type: string
                            runAsGroup:
                              format: int64
                              type: integer
                            runAsNonRoot:
                              type: boolean
                            runAsUser:
                              format: int64
                              type: integer
                            seLinuxOptions:
                              properties:
                                level:
                                  type: string
                                role:
                                  type: string
                                type:
                                  type: string
                                user:
                                  type: string
                              type: object
                            seccompProfile:
                              properties:
                                localhostProfile:
                                  type: string
                                type:
                                  type: string
                              required:
                              - type
                              type: object
                            supplementalGroups:
                              items:
                                format: int64
                                type: integer
                              type: array
                            sysctls:
                              items:
                                properties:
                                  name:
                                    type: string
                                  value:
                                    type: string
                                required:
                                - name
                                - value
                                type: object
                              type: array
                            windowsOptions:
                              properties:
                                gmsaCredentialSpec:
                                  type: string
                                gmsaCredentialSpecName:
                                  type: string
                                hostProcess:
                                  type: boolean
                                runAsUserName:
                                  type: string
                              type: object
                          type: object
                        priorityClassName:
                          type: string
                        resources:
                          properties:
                            limits:
                              additionalProperties:
                                anyOf:
                                - type: integer
                                - type: string
                                pattern: ^(\+|-)?(([0-9]+(\.[0-9]*)?)|(\.[0-9]+))(([KMGTPE]i)|[numkMGTPE]|([eE](\+|-)?(([0-9]+(\.[0-9]*)?)|(\.[0-9]+))))?$
                                x-kubernetes-int-or-string: true
                              type: object
                            requests:
                              additionalProperties:
                                anyOf:
                                - type: integer
                                - type: string
                                pattern: ^(\+|-)?(([0-9]+(\.[0-9]*)?)|(\.[0-9]+))(([KMGTPE]i)|[numkMGTPE]|([eE](\+|-)?(([0-9]+(\.[0-9]*)?)|(\.[0-9]+))))?$
                                x-kubernetes-int-or-string: true
                              type: object
                          type: object
                        runtimeClassName:
                          type: string
                        s3:
                          properties:
                            bucket:
                              type: string
                            credentialsSecret:
                              type: string
                            endpointUrl:
                              type: string
                            prefix:
                              type: string
                            region:
                              type: string
                            storageClass:
                              type: string
                          required:
                          - bucket
                          - credentialsSecret
                          type: object
                        schedulerName:
                          type: string
                        tolerations:
                          items:
                            properties:
                              effect:
                                type: string
                              key:
                                type: string
                              operator:
                                type: string
                              tolerationSeconds:
                                format: int64
                                type: integer
                              value:
                                type: string
                            type: object
                          type: array
                        type:
                          type: string
                        verifyTLS:
                          type: boolean
                        volumeSpec:
                          properties:
                            emptyDir:
                              properties:
                                medium:
                                  type: string
                                sizeLimit:
                                  anyOf:
                                  - type: integer
                                  - type: string
                                  pattern: ^(\+|-)?(([0-9]+(\.[0-9]*)?)|(\.[0-9]+))(([KMGTPE]i)|[numkMGTPE]|([eE](\+|-)?(([0-9]+(\.[0-9]*)?)|(\.[0-9]+))))?$
                                  x-kubernetes-int-or-string: true
                              type: object
                            hostPath:
                              properties:
                                path:
                                  type: string
                                type:
                                  type: string
                              required:
                              - path
                              type: object
                            persistentVolumeClaim:
                              properties:
                                accessModes:
                                  items:
                                    type: string
                                  type: array
                                dataSource:
                                  properties:
                                    apiGroup:
                                      type: string
                                    kind:
                                      type: string
                                    name:
                                      type: string
                                  required:
                                  - kind
                                  - name
                                  type: object
                                dataSourceRef:
                                  properties:
                                    apiGroup:
                                      type: string
                                    kind:
                                      type: string
                                    name:
                                      type: string
                                  required:
                                  - kind
                                  - name
                                  type: object
                                resources:
                                  properties:
                                    limits:
                                      additionalProperties:
                                        anyOf:
                                        - type: integer
                                        - type: string
                                        pattern: ^(\+|-)?(([0-9]+(\.[0-9]*)?)|(\.[0-9]+))(([KMGTPE]i)|[numkMGTPE]|([eE](\+|-)?(([0-9]+(\.[0-9]*)?)|(\.[0-9]+))))?$
                                        x-kubernetes-int-or-string: true
                                      type: object
                                    requests:
                                      additionalProperties:
                                        anyOf:
                                        - type: integer
                                        - type: string
                                        pattern: ^(\+|-)?(([0-9]+(\.[0-9]*)?)|(\.[0-9]+))(([KMGTPE]i)|[numkMGTPE]|([eE](\+|-)?(([0-9]+(\.[0-9]*)?)|(\.[0-9]+))))?$
                                        x-kubernetes-int-or-string: true
                                      type: object
                                  type: object
                                selector:
                                  properties:
                                    matchExpressions:
                                      items:
                                        properties:
                                          key:
                                            type: string
                                          operator:
                                            type: string
                                          values:
                                            items:
                                              type: string
                                            type: array
                                        required:
                                        - key
                                        - operator
                                        type: object
                                      type: array
                                    matchLabels:
                                      additionalProperties:
                                        type: string
                                      type: object
                                  type: object
                                storageClassName:
                                  type: string
                                volumeMode:
                                  type: string
                                volumeName:
                                  type: string
                              type: object
                          type: object
                      required:
                      - type
                      type: object
                    type: object
                type: object
              crVersion:
                type: string
              haproxy:
                properties:
                  affinity:
                    properties:
                      advanced:
                        properties:
                          nodeAffinity:
                            properties:
                              preferredDuringSchedulingIgnoredDuringExecution:
                                items:
                                  properties:
                                    preference:
                                      properties:
                                        matchExpressions:
                                          items:
                                            properties:
                                              key:
                                                type: string
                                              operator:
                                                type: string
                                              values:
                                                items:
                                                  type: string
                                                type: array
                                            required:
                                            - key
                                            - operator
                                            type: object
                                          type: array
                                        matchFields:
                                          items:
                                            properties:
                                              key:
                                                type: string
                                              operator:
                                                type: string
                                              values:
                                                items:
                                                  type: string
                                                type: array
                                            required:
                                            - key
                                            - operator
                                            type: object
                                          type: array
                                      type: object
                                    weight:
                                      format: int32
                                      type: integer
                                  required:
                                  - preference
                                  - weight
                                  type: object
                                type: array
                              requiredDuringSchedulingIgnoredDuringExecution:
                                properties:
                                  nodeSelectorTerms:
                                    items:
                                      properties:
                                        matchExpressions:
                                          items:
                                            properties:
                                              key:
                                                type: string
                                              operator:
                                                type: string
                                              values:
                                                items:
                                                  type: string
                                                type: array
                                            required:
                                            - key
                                            - operator
                                            type: object
                                          type: array
                                        matchFields:
                                          items:
                                            properties:
                                              key:
                                                type: string
                                              operator:
                                                type: string
                                              values:
                                                items:
                                                  type: string
                                                type: array
                                            required:
                                            - key
                                            - operator
                                            type: object
                                          type: array
                                      type: object
                                    type: array
                                required:
                                - nodeSelectorTerms
                                type: object
                            type: object
                          podAffinity:
                            properties:
                              preferredDuringSchedulingIgnoredDuringExecution:
                                items:
                                  properties:
                                    podAffinityTerm:
                                      properties:
                                        labelSelector:
                                          properties:
                                            matchExpressions:
                                              items:
                                                properties:
                                                  key:
                                                    type: string
                                                  operator:
                                                    type: string
                                                  values:
                                                    items:
                                                      type: string
                                                    type: array
                                                required:
                                                - key
                                                - operator
                                                type: object
                                              type: array
                                            matchLabels:
                                              additionalProperties:
                                                type: string
                                              type: object
                                          type: object
                                        namespaceSelector:
                                          properties:
                                            matchExpressions:
                                              items:
                                                properties:
                                                  key:
                                                    type: string
                                                  operator:
                                                    type: string
                                                  values:
                                                    items:
                                                      type: string
                                                    type: array
                                                required:
                                                - key
                                                - operator
                                                type: object
                                              type: array
                                            matchLabels:
                                              additionalProperties:
                                                type: string
                                              type: object
                                          type: object
                                        namespaces:
                                          items:
                                            type: string
                                          type: array
                                        topologyKey:
                                          type: string
                                      required:
                                      - topologyKey
                                      type: object
                                    weight:
                                      format: int32
                                      type: integer
                                  required:
                                  - podAffinityTerm
                                  - weight
                                  type: object
                                type: array
                              requiredDuringSchedulingIgnoredDuringExecution:
                                items:
                                  properties:
                                    labelSelector:
                                      properties:
                                        matchExpressions:
                                          items:
                                            properties:
                                              key:
                                                type: string
                                              operator:
                                                type: string
                                              values:
                                                items:
                                                  type: string
                                                type: array
                                            required:
                                            - key
                                            - operator
                                            type: object
                                          type: array
                                        matchLabels:
                                          additionalProperties:
                                            type: string
                                          type: object
                                      type: object
                                    namespaceSelector:
                                      properties:
                                        matchExpressions:
                                          items:
                                            properties:
                                              key:
                                                type: string
                                              operator:
                                                type: string
                                              values:
                                                items:
                                                  type: string
                                                type: array
                                            required:
                                            - key
                                            - operator
                                            type: object
                                          type: array
                                        matchLabels:
                                          additionalProperties:
                                            type: string
                                          type: object
                                      type: object
                                    namespaces:
                                      items:
                                        type: string
                                      type: array
                                    topologyKey:
                                      type: string
                                  required:
                                  - topologyKey
                                  type: object
                                type: array
                            type: object
                          podAntiAffinity:
                            properties:
                              preferredDuringSchedulingIgnoredDuringExecution:
                                items:
                                  properties:
                                    podAffinityTerm:
                                      properties:
                                        labelSelector:
                                          properties:
                                            matchExpressions:
                                              items:
                                                properties:
                                                  key:
                                                    type: string
                                                  operator:
                                                    type: string
                                                  values:
                                                    items:
                                                      type: string
                                                    type: array
                                                required:
                                                - key
                                                - operator
                                                type: object
                                              type: array
                                            matchLabels:
                                              additionalProperties:
                                                type: string
                                              type: object
                                          type: object
                                        namespaceSelector:
                                          properties:
                                            matchExpressions:
                                              items:
                                                properties:
                                                  key:
                                                    type: string
                                                  operator:
                                                    type: string
                                                  values:
                                                    items:
                                                      type: string
                                                    type: array
                                                required:
                                                - key
                                                - operator
                                                type: object
                                              type: array
                                            matchLabels:
                                              additionalProperties:
                                                type: string
                                              type: object
                                          type: object
                                        namespaces:
                                          items:
                                            type: string
                                          type: array
                                        topologyKey:
                                          type: string
                                      required:
                                      - topologyKey
                                      type: object
                                    weight:
                                      format: int32
                                      type: integer
                                  required:
                                  - podAffinityTerm
                                  - weight
                                  type: object
                                type: array
                              requiredDuringSchedulingIgnoredDuringExecution:
                                items:
                                  properties:
                                    labelSelector:
                                      properties:
                                        matchExpressions:
                                          items:
                                            properties:
                                              key:
                                                type: string
                                              operator:
                                                type: string
                                              values:
                                                items:
                                                  type: string
                                                type: array
                                            required:
                                            - key
                                            - operator
                                            type: object
                                          type: array
                                        matchLabels:
                                          additionalProperties:
                                            type: string
                                          type: object
                                      type: object
                                    namespaceSelector:
                                      properties:
                                        matchExpressions:
                                          items:
                                            properties:
                                              key:
                                                type: string
                                              operator:
                                                type: string
                                              values:
                                                items:
                                                  type: string
                                                type: array
                                            required:
                                            - key
                                            - operator
                                            type: object
                                          type: array
                                        matchLabels:
                                          additionalProperties:
                                            type: string
                                          type: object
                                      type: object
                                    namespaces:
                                      items:
                                        type: string
                                      type: array
                                    topologyKey:
                                      type: string
                                  required:
                                  - topologyKey
                                  type: object
                                type: array
                            type: object
                        type: object
                      antiAffinityTopologyKey:
                        type: string
                    type: object
                  annotations:
                    additionalProperties:
                      type: string
                    type: object
                  containerSecurityContext:
                    properties:
                      allowPrivilegeEscalation:
                        type: boolean
                      capabilities:
                        properties:
                          add:
                            items:
                              type: string
                            type: array
                          drop:
                            items:
                              type: string
                            type: array
                        type: object
                      privileged:
                        type: boolean
                      procMount:
                        type: string
                      readOnlyRootFilesystem:
                        type: boolean
                      runAsGroup:
                        format: int64
                        type: integer
                      runAsNonRoot:
                        type: boolean
                      runAsUser:
                        format: int64
                        type: integer
                      seLinuxOptions:
                        properties:
                          level:
                            type: string
                          role:
                            type: string
                          type:
                            type: string
                          user:
                            type: string
                        type: object
                      seccompProfile:
                        properties:
                          localhostProfile:
                            type: string
                          type:
                            type: string
                        required:
                        - type
                        type: object
                      windowsOptions:
                        properties:
                          gmsaCredentialSpec:
                            type: string
                          gmsaCredentialSpecName:
                            type: string
                          hostProcess:
                            type: boolean
                          runAsUserName:
                            type: string
                        type: object
                    type: object
                  enabled:
                    type: boolean
                  expose:
                    properties:
                      annotations:
                        additionalProperties:
                          type: string
                        type: object
                      loadBalancerSourceRanges:
                        items:
                          type: string
                        type: array
                      trafficPolicy:
                        type: string
                      type:
                        type: string
                    type: object
                  gracePeriod:
                    format: int64
                    type: integer
                  image:
                    type: string
                  imagePullPolicy:
                    type: string
                  imagePullSecrets:
                    items:
                      properties:
                        name:
                          type: string
                      type: object
                    type: array
                  labels:
                    additionalProperties:
                      type: string
                    type: object
                  livenessProbe:
                    properties:
                      exec:
                        properties:
                          command:
                            items:
                              type: string
                            type: array
                        type: object
                      failureThreshold:
                        format: int32
                        type: integer
                      grpc:
                        properties:
                          port:
                            format: int32
                            type: integer
                          service:
                            type: string
                        required:
                        - port
                        type: object
                      httpGet:
                        properties:
                          host:
                            type: string
                          httpHeaders:
                            items:
                              properties:
                                name:
                                  type: string
                                value:
                                  type: string
                              required:
                              - name
                              - value
                              type: object
                            type: array
                          path:
                            type: string
                          port:
                            anyOf:
                            - type: integer
                            - type: string
                            x-kubernetes-int-or-string: true
                          scheme:
                            type: string
                        required:
                        - port
                        type: object
                      initialDelaySeconds:
                        format: int32
                        type: integer
                      periodSeconds:
                        format: int32
                        type: integer
                      successThreshold:
                        format: int32
                        type: integer
                      tcpSocket:
                        properties:
                          host:
                            type: string
                          port:
                            anyOf:
                            - type: integer
                            - type: string
                            x-kubernetes-int-or-string: true
                        required:
                        - port
                        type: object
                      terminationGracePeriodSeconds:
                        format: int64
                        type: integer
                      timeoutSeconds:
                        format: int32
                        type: integer
                    type: object
                  nodeSelector:
                    additionalProperties:
                      type: string
                    type: object
                  podSecurityContext:
                    properties:
                      fsGroup:
                        format: int64
                        type: integer
                      fsGroupChangePolicy:
                        type: string
                      runAsGroup:
                        format: int64
                        type: integer
                      runAsNonRoot:
                        type: boolean
                      runAsUser:
                        format: int64
                        type: integer
                      seLinuxOptions:
                        properties:
                          level:
                            type: string
                          role:
                            type: string
                          type:
                            type: string
                          user:
                            type: string
                        type: object
                      seccompProfile:
                        properties:
                          localhostProfile:
                            type: string
                          type:
                            type: string
                        required:
                        - type
                        type: object
                      supplementalGroups:
                        items:
                          format: int64
                          type: integer
                        type: array
                      sysctls:
                        items:
                          properties:
                            name:
                              type: string
                            value:
                              type: string
                          required:
                          - name
                          - value
                          type: object
                        type: array
                      windowsOptions:
                        properties:
                          gmsaCredentialSpec:
                            type: string
                          gmsaCredentialSpecName:
                            type: string
                          hostProcess:
                            type: boolean
                          runAsUserName:
                            type: string
                        type: object
                    type: object
                  priorityClassName:
                    type: string
                  readinessProbe:
                    properties:
                      exec:
                        properties:
                          command:
                            items:
                              type: string
                            type: array
                        type: object
                      failureThreshold:
                        format: int32
                        type: integer
                      grpc:
                        properties:
                          port:
                            format: int32
                            type: integer
                          service:
                            type: string
                        required:
                        - port
                        type: object
                      httpGet:
                        properties:
                          host:
                            type: string
                          httpHeaders:
                            items:
                              properties:
                                name:
                                  type: string
                                value:
                                  type: string
                              required:
                              - name
                              - value
                              type: object
                            type: array
                          path:
                            type: string
                          port:
                            anyOf:
                            - type: integer
                            - type: string
                            x-kubernetes-int-or-string: true
                          scheme:
                            type: string
                        required:
                        - port
                        type: object
                      initialDelaySeconds:
                        format: int32
                        type: integer
                      periodSeconds:
                        format: int32
                        type: integer
                      successThreshold:
                        format: int32
                        type: integer
                      tcpSocket:
                        properties:
                          host:
                            type: string
                          port:
                            anyOf:
                            - type: integer
                            - type: string
                            x-kubernetes-int-or-string: true
                        required:
                        - port
                        type: object
                      terminationGracePeriodSeconds:
                        format: int64
                        type: integer
                      timeoutSeconds:
                        format: int32
                        type: integer
                    type: object
                  resources:
                    properties:
                      limits:
                        additionalProperties:
                          anyOf:
                          - type: integer
                          - type: string
                          pattern: ^(\+|-)?(([0-9]+(\.[0-9]*)?)|(\.[0-9]+))(([KMGTPE]i)|[numkMGTPE]|([eE](\+|-)?(([0-9]+(\.[0-9]*)?)|(\.[0-9]+))))?$
                          x-kubernetes-int-or-string: true
                        type: object
                      requests:
                        additionalProperties:
                          anyOf:
                          - type: integer
                          - type: string
                          pattern: ^(\+|-)?(([0-9]+(\.[0-9]*)?)|(\.[0-9]+))(([KMGTPE]i)|[numkMGTPE]|([eE](\+|-)?(([0-9]+(\.[0-9]*)?)|(\.[0-9]+))))?$
                          x-kubernetes-int-or-string: true
                        type: object
                    type: object
                  runtimeClassName:
                    type: string
                  schedulerName:
                    type: string
                  serviceAccountName:
                    type: string
                  size:
                    format: int32
                    type: integer
                  startupProbe:
                    properties:
                      exec:
                        properties:
                          command:
                            items:
                              type: string
                            type: array
                        type: object
                      failureThreshold:
                        format: int32
                        type: integer
                      grpc:
                        properties:
                          port:
                            format: int32
                            type: integer
                          service:
                            type: string
                        required:
                        - port
                        type: object
                      httpGet:
                        properties:
                          host:
                            type: string
                          httpHeaders:
                            items:
                              properties:
                                name:
                                  type: string
                                value:
                                  type: string
                              required:
                              - name
                              - value
                              type: object
                            type: array
                          path:
                            type: string
                          port:
                            anyOf:
                            - type: integer
                            - type: string
                            x-kubernetes-int-or-string: true
                          scheme:
                            type: string
                        required:
                        - port
                        type: object
                      initialDelaySeconds:
                        format: int32
                        type: integer
                      periodSeconds:
                        format: int32
                        type: integer
                      successThreshold:
                        format: int32
                        type: integer
                      tcpSocket:
                        properties:
                          host:
                            type: string
                          port:
                            anyOf:
                            - type: integer
                            - type: string
                            x-kubernetes-int-or-string: true
                        required:
                        - port
                        type: object
                      terminationGracePeriodSeconds:
                        format: int64
                        type: integer
                      timeoutSeconds:
                        format: int32
                        type: integer
                    type: object
                  tolerations:
                    items:
                      properties:
                        effect:
                          type: string
                        key:
                          type: string
                        operator:
                          type: string
                        tolerationSeconds:
                          format: int64
                          type: integer
                        value:
                          type: string
                      type: object
                    type: array
                  volumeSpec:
                    properties:
                      emptyDir:
                        properties:
                          medium:
                            type: string
                          sizeLimit:
                            anyOf:
                            - type: integer
                            - type: string
                            pattern: ^(\+|-)?(([0-9]+(\.[0-9]*)?)|(\.[0-9]+))(([KMGTPE]i)|[numkMGTPE]|([eE](\+|-)?(([0-9]+(\.[0-9]*)?)|(\.[0-9]+))))?$
                            x-kubernetes-int-or-string: true
                        type: object
                      hostPath:
                        properties:
                          path:
                            type: string
                          type:
                            type: string
                        required:
                        - path
                        type: object
                      persistentVolumeClaim:
                        properties:
                          accessModes:
                            items:
                              type: string
                            type: array
                          dataSource:
                            properties:
                              apiGroup:
                                type: string
                              kind:
                                type: string
                              name:
                                type: string
                            required:
                            - kind
                            - name
                            type: object
                          dataSourceRef:
                            properties:
                              apiGroup:
                                type: string
                              kind:
                                type: string
                              name:
                                type: string
                            required:
                            - kind
                            - name
                            type: object
                          resources:
                            properties:
                              limits:
                                additionalProperties:
                                  anyOf:
                                  - type: integer
                                  - type: string
                                  pattern: ^(\+|-)?(([0-9]+(\.[0-9]*)?)|(\.[0-9]+))(([KMGTPE]i)|[numkMGTPE]|([eE](\+|-)?(([0-9]+(\.[0-9]*)?)|(\.[0-9]+))))?$
                                  x-kubernetes-int-or-string: true
                                type: object
                              requests:
                                additionalProperties:
                                  anyOf:
                                  - type: integer
                                  - type: string
                                  pattern: ^(\+|-)?(([0-9]+(\.[0-9]*)?)|(\.[0-9]+))(([KMGTPE]i)|[numkMGTPE]|([eE](\+|-)?(([0-9]+(\.[0-9]*)?)|(\.[0-9]+))))?$
                                  x-kubernetes-int-or-string: true
                                type: object
                            type: object
                          selector:
                            properties:
                              matchExpressions:
                                items:
                                  properties:
                                    key:
                                      type: string
                                    operator:
                                      type: string
                                    values:
                                      items:
                                        type: string
                                      type: array
                                  required:
                                  - key
                                  - operator
                                  type: object
                                type: array
                              matchLabels:
                                additionalProperties:
                                  type: string
                                type: object
                            type: object
                          storageClassName:
                            type: string
                          volumeMode:
                            type: string
                          volumeName:
                            type: string
                        type: object
                    type: object
                type: object
<<<<<<< HEAD
=======
              crVersion:
                type: string
              initImage:
                type: string
>>>>>>> 5697b688
              mysql:
                properties:
                  affinity:
                    properties:
                      advanced:
                        properties:
                          nodeAffinity:
                            properties:
                              preferredDuringSchedulingIgnoredDuringExecution:
                                items:
                                  properties:
                                    preference:
                                      properties:
                                        matchExpressions:
                                          items:
                                            properties:
                                              key:
                                                type: string
                                              operator:
                                                type: string
                                              values:
                                                items:
                                                  type: string
                                                type: array
                                            required:
                                            - key
                                            - operator
                                            type: object
                                          type: array
                                        matchFields:
                                          items:
                                            properties:
                                              key:
                                                type: string
                                              operator:
                                                type: string
                                              values:
                                                items:
                                                  type: string
                                                type: array
                                            required:
                                            - key
                                            - operator
                                            type: object
                                          type: array
                                      type: object
                                    weight:
                                      format: int32
                                      type: integer
                                  required:
                                  - preference
                                  - weight
                                  type: object
                                type: array
                              requiredDuringSchedulingIgnoredDuringExecution:
                                properties:
                                  nodeSelectorTerms:
                                    items:
                                      properties:
                                        matchExpressions:
                                          items:
                                            properties:
                                              key:
                                                type: string
                                              operator:
                                                type: string
                                              values:
                                                items:
                                                  type: string
                                                type: array
                                            required:
                                            - key
                                            - operator
                                            type: object
                                          type: array
                                        matchFields:
                                          items:
                                            properties:
                                              key:
                                                type: string
                                              operator:
                                                type: string
                                              values:
                                                items:
                                                  type: string
                                                type: array
                                            required:
                                            - key
                                            - operator
                                            type: object
                                          type: array
                                      type: object
                                    type: array
                                required:
                                - nodeSelectorTerms
                                type: object
                            type: object
                          podAffinity:
                            properties:
                              preferredDuringSchedulingIgnoredDuringExecution:
                                items:
                                  properties:
                                    podAffinityTerm:
                                      properties:
                                        labelSelector:
                                          properties:
                                            matchExpressions:
                                              items:
                                                properties:
                                                  key:
                                                    type: string
                                                  operator:
                                                    type: string
                                                  values:
                                                    items:
                                                      type: string
                                                    type: array
                                                required:
                                                - key
                                                - operator
                                                type: object
                                              type: array
                                            matchLabels:
                                              additionalProperties:
                                                type: string
                                              type: object
                                          type: object
                                        namespaceSelector:
                                          properties:
                                            matchExpressions:
                                              items:
                                                properties:
                                                  key:
                                                    type: string
                                                  operator:
                                                    type: string
                                                  values:
                                                    items:
                                                      type: string
                                                    type: array
                                                required:
                                                - key
                                                - operator
                                                type: object
                                              type: array
                                            matchLabels:
                                              additionalProperties:
                                                type: string
                                              type: object
                                          type: object
                                        namespaces:
                                          items:
                                            type: string
                                          type: array
                                        topologyKey:
                                          type: string
                                      required:
                                      - topologyKey
                                      type: object
                                    weight:
                                      format: int32
                                      type: integer
                                  required:
                                  - podAffinityTerm
                                  - weight
                                  type: object
                                type: array
                              requiredDuringSchedulingIgnoredDuringExecution:
                                items:
                                  properties:
                                    labelSelector:
                                      properties:
                                        matchExpressions:
                                          items:
                                            properties:
                                              key:
                                                type: string
                                              operator:
                                                type: string
                                              values:
                                                items:
                                                  type: string
                                                type: array
                                            required:
                                            - key
                                            - operator
                                            type: object
                                          type: array
                                        matchLabels:
                                          additionalProperties:
                                            type: string
                                          type: object
                                      type: object
                                    namespaceSelector:
                                      properties:
                                        matchExpressions:
                                          items:
                                            properties:
                                              key:
                                                type: string
                                              operator:
                                                type: string
                                              values:
                                                items:
                                                  type: string
                                                type: array
                                            required:
                                            - key
                                            - operator
                                            type: object
                                          type: array
                                        matchLabels:
                                          additionalProperties:
                                            type: string
                                          type: object
                                      type: object
                                    namespaces:
                                      items:
                                        type: string
                                      type: array
                                    topologyKey:
                                      type: string
                                  required:
                                  - topologyKey
                                  type: object
                                type: array
                            type: object
                          podAntiAffinity:
                            properties:
                              preferredDuringSchedulingIgnoredDuringExecution:
                                items:
                                  properties:
                                    podAffinityTerm:
                                      properties:
                                        labelSelector:
                                          properties:
                                            matchExpressions:
                                              items:
                                                properties:
                                                  key:
                                                    type: string
                                                  operator:
                                                    type: string
                                                  values:
                                                    items:
                                                      type: string
                                                    type: array
                                                required:
                                                - key
                                                - operator
                                                type: object
                                              type: array
                                            matchLabels:
                                              additionalProperties:
                                                type: string
                                              type: object
                                          type: object
                                        namespaceSelector:
                                          properties:
                                            matchExpressions:
                                              items:
                                                properties:
                                                  key:
                                                    type: string
                                                  operator:
                                                    type: string
                                                  values:
                                                    items:
                                                      type: string
                                                    type: array
                                                required:
                                                - key
                                                - operator
                                                type: object
                                              type: array
                                            matchLabels:
                                              additionalProperties:
                                                type: string
                                              type: object
                                          type: object
                                        namespaces:
                                          items:
                                            type: string
                                          type: array
                                        topologyKey:
                                          type: string
                                      required:
                                      - topologyKey
                                      type: object
                                    weight:
                                      format: int32
                                      type: integer
                                  required:
                                  - podAffinityTerm
                                  - weight
                                  type: object
                                type: array
                              requiredDuringSchedulingIgnoredDuringExecution:
                                items:
                                  properties:
                                    labelSelector:
                                      properties:
                                        matchExpressions:
                                          items:
                                            properties:
                                              key:
                                                type: string
                                              operator:
                                                type: string
                                              values:
                                                items:
                                                  type: string
                                                type: array
                                            required:
                                            - key
                                            - operator
                                            type: object
                                          type: array
                                        matchLabels:
                                          additionalProperties:
                                            type: string
                                          type: object
                                      type: object
                                    namespaceSelector:
                                      properties:
                                        matchExpressions:
                                          items:
                                            properties:
                                              key:
                                                type: string
                                              operator:
                                                type: string
                                              values:
                                                items:
                                                  type: string
                                                type: array
                                            required:
                                            - key
                                            - operator
                                            type: object
                                          type: array
                                        matchLabels:
                                          additionalProperties:
                                            type: string
                                          type: object
                                      type: object
                                    namespaces:
                                      items:
                                        type: string
                                      type: array
                                    topologyKey:
                                      type: string
                                  required:
                                  - topologyKey
                                  type: object
                                type: array
                            type: object
                        type: object
                      antiAffinityTopologyKey:
                        type: string
                    type: object
                  annotations:
                    additionalProperties:
                      type: string
                    type: object
                  clusterType:
                    type: string
                  configuration:
                    type: string
                  containerSecurityContext:
                    properties:
                      allowPrivilegeEscalation:
                        type: boolean
                      capabilities:
                        properties:
                          add:
                            items:
                              type: string
                            type: array
                          drop:
                            items:
                              type: string
                            type: array
                        type: object
                      privileged:
                        type: boolean
                      procMount:
                        type: string
                      readOnlyRootFilesystem:
                        type: boolean
                      runAsGroup:
                        format: int64
                        type: integer
                      runAsNonRoot:
                        type: boolean
                      runAsUser:
                        format: int64
                        type: integer
                      seLinuxOptions:
                        properties:
                          level:
                            type: string
                          role:
                            type: string
                          type:
                            type: string
                          user:
                            type: string
                        type: object
                      seccompProfile:
                        properties:
                          localhostProfile:
                            type: string
                          type:
                            type: string
                        required:
                        - type
                        type: object
                      windowsOptions:
                        properties:
                          gmsaCredentialSpec:
                            type: string
                          gmsaCredentialSpecName:
                            type: string
                          hostProcess:
                            type: boolean
                          runAsUserName:
                            type: string
                        type: object
                    type: object
                  expose:
                    properties:
                      annotations:
                        additionalProperties:
                          type: string
                        type: object
                      enabled:
                        type: boolean
                      loadBalancerSourceRanges:
                        items:
                          type: string
                        type: array
                      trafficPolicy:
                        type: string
                      type:
                        type: string
                    type: object
                  gracePeriod:
                    format: int64
                    type: integer
                  image:
                    type: string
                  imagePullPolicy:
                    type: string
                  imagePullSecrets:
                    items:
                      properties:
                        name:
                          type: string
                      type: object
                    type: array
                  initImage:
                    type: string
                  labels:
                    additionalProperties:
                      type: string
                    type: object
                  livenessProbe:
                    properties:
                      exec:
                        properties:
                          command:
                            items:
                              type: string
                            type: array
                        type: object
                      failureThreshold:
                        format: int32
                        type: integer
                      grpc:
                        properties:
                          port:
                            format: int32
                            type: integer
                          service:
                            type: string
                        required:
                        - port
                        type: object
                      httpGet:
                        properties:
                          host:
                            type: string
                          httpHeaders:
                            items:
                              properties:
                                name:
                                  type: string
                                value:
                                  type: string
                              required:
                              - name
                              - value
                              type: object
                            type: array
                          path:
                            type: string
                          port:
                            anyOf:
                            - type: integer
                            - type: string
                            x-kubernetes-int-or-string: true
                          scheme:
                            type: string
                        required:
                        - port
                        type: object
                      initialDelaySeconds:
                        format: int32
                        type: integer
                      periodSeconds:
                        format: int32
                        type: integer
                      successThreshold:
                        format: int32
                        type: integer
                      tcpSocket:
                        properties:
                          host:
                            type: string
                          port:
                            anyOf:
                            - type: integer
                            - type: string
                            x-kubernetes-int-or-string: true
                        required:
                        - port
                        type: object
                      terminationGracePeriodSeconds:
                        format: int64
                        type: integer
                      timeoutSeconds:
                        format: int32
                        type: integer
                    type: object
                  nodeSelector:
                    additionalProperties:
                      type: string
                    type: object
                  podSecurityContext:
                    properties:
                      fsGroup:
                        format: int64
                        type: integer
                      fsGroupChangePolicy:
                        type: string
                      runAsGroup:
                        format: int64
                        type: integer
                      runAsNonRoot:
                        type: boolean
                      runAsUser:
                        format: int64
                        type: integer
                      seLinuxOptions:
                        properties:
                          level:
                            type: string
                          role:
                            type: string
                          type:
                            type: string
                          user:
                            type: string
                        type: object
                      seccompProfile:
                        properties:
                          localhostProfile:
                            type: string
                          type:
                            type: string
                        required:
                        - type
                        type: object
                      supplementalGroups:
                        items:
                          format: int64
                          type: integer
                        type: array
                      sysctls:
                        items:
                          properties:
                            name:
                              type: string
                            value:
                              type: string
                          required:
                          - name
                          - value
                          type: object
                        type: array
                      windowsOptions:
                        properties:
                          gmsaCredentialSpec:
                            type: string
                          gmsaCredentialSpecName:
                            type: string
                          hostProcess:
                            type: boolean
                          runAsUserName:
                            type: string
                        type: object
                    type: object
                  primaryServiceType:
                    type: string
                  priorityClassName:
                    type: string
                  readinessProbe:
                    properties:
                      exec:
                        properties:
                          command:
                            items:
                              type: string
                            type: array
                        type: object
                      failureThreshold:
                        format: int32
                        type: integer
                      grpc:
                        properties:
                          port:
                            format: int32
                            type: integer
                          service:
                            type: string
                        required:
                        - port
                        type: object
                      httpGet:
                        properties:
                          host:
                            type: string
                          httpHeaders:
                            items:
                              properties:
                                name:
                                  type: string
                                value:
                                  type: string
                              required:
                              - name
                              - value
                              type: object
                            type: array
                          path:
                            type: string
                          port:
                            anyOf:
                            - type: integer
                            - type: string
                            x-kubernetes-int-or-string: true
                          scheme:
                            type: string
                        required:
                        - port
                        type: object
                      initialDelaySeconds:
                        format: int32
                        type: integer
                      periodSeconds:
                        format: int32
                        type: integer
                      successThreshold:
                        format: int32
                        type: integer
                      tcpSocket:
                        properties:
                          host:
                            type: string
                          port:
                            anyOf:
                            - type: integer
                            - type: string
                            x-kubernetes-int-or-string: true
                        required:
                        - port
                        type: object
                      terminationGracePeriodSeconds:
                        format: int64
                        type: integer
                      timeoutSeconds:
                        format: int32
                        type: integer
                    type: object
                  replicasServiceType:
                    type: string
                  resources:
                    properties:
                      limits:
                        additionalProperties:
                          anyOf:
                          - type: integer
                          - type: string
                          pattern: ^(\+|-)?(([0-9]+(\.[0-9]*)?)|(\.[0-9]+))(([KMGTPE]i)|[numkMGTPE]|([eE](\+|-)?(([0-9]+(\.[0-9]*)?)|(\.[0-9]+))))?$
                          x-kubernetes-int-or-string: true
                        type: object
                      requests:
                        additionalProperties:
                          anyOf:
                          - type: integer
                          - type: string
                          pattern: ^(\+|-)?(([0-9]+(\.[0-9]*)?)|(\.[0-9]+))(([KMGTPE]i)|[numkMGTPE]|([eE](\+|-)?(([0-9]+(\.[0-9]*)?)|(\.[0-9]+))))?$
                          x-kubernetes-int-or-string: true
                        type: object
                    type: object
                  runtimeClassName:
                    type: string
                  schedulerName:
                    type: string
                  semiSyncType:
                    type: string
                  serviceAccountName:
                    type: string
                  sidecarPVCs:
                    items:
                      properties:
                        name:
                          type: string
                        spec:
                          properties:
                            accessModes:
                              items:
                                type: string
                              type: array
                            dataSource:
                              properties:
                                apiGroup:
                                  type: string
                                kind:
                                  type: string
                                name:
                                  type: string
                              required:
                              - kind
                              - name
                              type: object
                            dataSourceRef:
                              properties:
                                apiGroup:
                                  type: string
                                kind:
                                  type: string
                                name:
                                  type: string
                              required:
                              - kind
                              - name
                              type: object
                            resources:
                              properties:
                                limits:
                                  additionalProperties:
                                    anyOf:
                                    - type: integer
                                    - type: string
                                    pattern: ^(\+|-)?(([0-9]+(\.[0-9]*)?)|(\.[0-9]+))(([KMGTPE]i)|[numkMGTPE]|([eE](\+|-)?(([0-9]+(\.[0-9]*)?)|(\.[0-9]+))))?$
                                    x-kubernetes-int-or-string: true
                                  type: object
                                requests:
                                  additionalProperties:
                                    anyOf:
                                    - type: integer
                                    - type: string
                                    pattern: ^(\+|-)?(([0-9]+(\.[0-9]*)?)|(\.[0-9]+))(([KMGTPE]i)|[numkMGTPE]|([eE](\+|-)?(([0-9]+(\.[0-9]*)?)|(\.[0-9]+))))?$
                                    x-kubernetes-int-or-string: true
                                  type: object
                              type: object
                            selector:
                              properties:
                                matchExpressions:
                                  items:
                                    properties:
                                      key:
                                        type: string
                                      operator:
                                        type: string
                                      values:
                                        items:
                                          type: string
                                        type: array
                                    required:
                                    - key
                                    - operator
                                    type: object
                                  type: array
                                matchLabels:
                                  additionalProperties:
                                    type: string
                                  type: object
                              type: object
                            storageClassName:
                              type: string
                            volumeMode:
                              type: string
                            volumeName:
                              type: string
                          type: object
                      required:
                      - name
                      - spec
                      type: object
                    type: array
                  sidecarVolumes:
                    items:
                      properties:
                        awsElasticBlockStore:
                          properties:
                            fsType:
                              type: string
                            partition:
                              format: int32
                              type: integer
                            readOnly:
                              type: boolean
                            volumeID:
                              type: string
                          required:
                          - volumeID
                          type: object
                        azureDisk:
                          properties:
                            cachingMode:
                              type: string
                            diskName:
                              type: string
                            diskURI:
                              type: string
                            fsType:
                              type: string
                            kind:
                              type: string
                            readOnly:
                              type: boolean
                          required:
                          - diskName
                          - diskURI
                          type: object
                        azureFile:
                          properties:
                            readOnly:
                              type: boolean
                            secretName:
                              type: string
                            shareName:
                              type: string
                          required:
                          - secretName
                          - shareName
                          type: object
                        cephfs:
                          properties:
                            monitors:
                              items:
                                type: string
                              type: array
                            path:
                              type: string
                            readOnly:
                              type: boolean
                            secretFile:
                              type: string
                            secretRef:
                              properties:
                                name:
                                  type: string
                              type: object
                            user:
                              type: string
                          required:
                          - monitors
                          type: object
                        cinder:
                          properties:
                            fsType:
                              type: string
                            readOnly:
                              type: boolean
                            secretRef:
                              properties:
                                name:
                                  type: string
                              type: object
                            volumeID:
                              type: string
                          required:
                          - volumeID
                          type: object
                        configMap:
                          properties:
                            defaultMode:
                              format: int32
                              type: integer
                            items:
                              items:
                                properties:
                                  key:
                                    type: string
                                  mode:
                                    format: int32
                                    type: integer
                                  path:
                                    type: string
                                required:
                                - key
                                - path
                                type: object
                              type: array
                            name:
                              type: string
                            optional:
                              type: boolean
                          type: object
                        csi:
                          properties:
                            driver:
                              type: string
                            fsType:
                              type: string
                            nodePublishSecretRef:
                              properties:
                                name:
                                  type: string
                              type: object
                            readOnly:
                              type: boolean
                            volumeAttributes:
                              additionalProperties:
                                type: string
                              type: object
                          required:
                          - driver
                          type: object
                        downwardAPI:
                          properties:
                            defaultMode:
                              format: int32
                              type: integer
                            items:
                              items:
                                properties:
                                  fieldRef:
                                    properties:
                                      apiVersion:
                                        type: string
                                      fieldPath:
                                        type: string
                                    required:
                                    - fieldPath
                                    type: object
                                  mode:
                                    format: int32
                                    type: integer
                                  path:
                                    type: string
                                  resourceFieldRef:
                                    properties:
                                      containerName:
                                        type: string
                                      divisor:
                                        anyOf:
                                        - type: integer
                                        - type: string
                                        pattern: ^(\+|-)?(([0-9]+(\.[0-9]*)?)|(\.[0-9]+))(([KMGTPE]i)|[numkMGTPE]|([eE](\+|-)?(([0-9]+(\.[0-9]*)?)|(\.[0-9]+))))?$
                                        x-kubernetes-int-or-string: true
                                      resource:
                                        type: string
                                    required:
                                    - resource
                                    type: object
                                required:
                                - path
                                type: object
                              type: array
                          type: object
                        emptyDir:
                          properties:
                            medium:
                              type: string
                            sizeLimit:
                              anyOf:
                              - type: integer
                              - type: string
                              pattern: ^(\+|-)?(([0-9]+(\.[0-9]*)?)|(\.[0-9]+))(([KMGTPE]i)|[numkMGTPE]|([eE](\+|-)?(([0-9]+(\.[0-9]*)?)|(\.[0-9]+))))?$
                              x-kubernetes-int-or-string: true
                          type: object
                        ephemeral:
                          properties:
                            volumeClaimTemplate:
                              properties:
                                metadata:
                                  type: object
                                spec:
                                  properties:
                                    accessModes:
                                      items:
                                        type: string
                                      type: array
                                    dataSource:
                                      properties:
                                        apiGroup:
                                          type: string
                                        kind:
                                          type: string
                                        name:
                                          type: string
                                      required:
                                      - kind
                                      - name
                                      type: object
                                    dataSourceRef:
                                      properties:
                                        apiGroup:
                                          type: string
                                        kind:
                                          type: string
                                        name:
                                          type: string
                                      required:
                                      - kind
                                      - name
                                      type: object
                                    resources:
                                      properties:
                                        limits:
                                          additionalProperties:
                                            anyOf:
                                            - type: integer
                                            - type: string
                                            pattern: ^(\+|-)?(([0-9]+(\.[0-9]*)?)|(\.[0-9]+))(([KMGTPE]i)|[numkMGTPE]|([eE](\+|-)?(([0-9]+(\.[0-9]*)?)|(\.[0-9]+))))?$
                                            x-kubernetes-int-or-string: true
                                          type: object
                                        requests:
                                          additionalProperties:
                                            anyOf:
                                            - type: integer
                                            - type: string
                                            pattern: ^(\+|-)?(([0-9]+(\.[0-9]*)?)|(\.[0-9]+))(([KMGTPE]i)|[numkMGTPE]|([eE](\+|-)?(([0-9]+(\.[0-9]*)?)|(\.[0-9]+))))?$
                                            x-kubernetes-int-or-string: true
                                          type: object
                                      type: object
                                    selector:
                                      properties:
                                        matchExpressions:
                                          items:
                                            properties:
                                              key:
                                                type: string
                                              operator:
                                                type: string
                                              values:
                                                items:
                                                  type: string
                                                type: array
                                            required:
                                            - key
                                            - operator
                                            type: object
                                          type: array
                                        matchLabels:
                                          additionalProperties:
                                            type: string
                                          type: object
                                      type: object
                                    storageClassName:
                                      type: string
                                    volumeMode:
                                      type: string
                                    volumeName:
                                      type: string
                                  type: object
                              required:
                              - spec
                              type: object
                          type: object
                        fc:
                          properties:
                            fsType:
                              type: string
                            lun:
                              format: int32
                              type: integer
                            readOnly:
                              type: boolean
                            targetWWNs:
                              items:
                                type: string
                              type: array
                            wwids:
                              items:
                                type: string
                              type: array
                          type: object
                        flexVolume:
                          properties:
                            driver:
                              type: string
                            fsType:
                              type: string
                            options:
                              additionalProperties:
                                type: string
                              type: object
                            readOnly:
                              type: boolean
                            secretRef:
                              properties:
                                name:
                                  type: string
                              type: object
                          required:
                          - driver
                          type: object
                        flocker:
                          properties:
                            datasetName:
                              type: string
                            datasetUUID:
                              type: string
                          type: object
                        gcePersistentDisk:
                          properties:
                            fsType:
                              type: string
                            partition:
                              format: int32
                              type: integer
                            pdName:
                              type: string
                            readOnly:
                              type: boolean
                          required:
                          - pdName
                          type: object
                        gitRepo:
                          properties:
                            directory:
                              type: string
                            repository:
                              type: string
                            revision:
                              type: string
                          required:
                          - repository
                          type: object
                        glusterfs:
                          properties:
                            endpoints:
                              type: string
                            path:
                              type: string
                            readOnly:
                              type: boolean
                          required:
                          - endpoints
                          - path
                          type: object
                        hostPath:
                          properties:
                            path:
                              type: string
                            type:
                              type: string
                          required:
                          - path
                          type: object
                        iscsi:
                          properties:
                            chapAuthDiscovery:
                              type: boolean
                            chapAuthSession:
                              type: boolean
                            fsType:
                              type: string
                            initiatorName:
                              type: string
                            iqn:
                              type: string
                            iscsiInterface:
                              type: string
                            lun:
                              format: int32
                              type: integer
                            portals:
                              items:
                                type: string
                              type: array
                            readOnly:
                              type: boolean
                            secretRef:
                              properties:
                                name:
                                  type: string
                              type: object
                            targetPortal:
                              type: string
                          required:
                          - iqn
                          - lun
                          - targetPortal
                          type: object
                        name:
                          type: string
                        nfs:
                          properties:
                            path:
                              type: string
                            readOnly:
                              type: boolean
                            server:
                              type: string
                          required:
                          - path
                          - server
                          type: object
                        persistentVolumeClaim:
                          properties:
                            claimName:
                              type: string
                            readOnly:
                              type: boolean
                          required:
                          - claimName
                          type: object
                        photonPersistentDisk:
                          properties:
                            fsType:
                              type: string
                            pdID:
                              type: string
                          required:
                          - pdID
                          type: object
                        portworxVolume:
                          properties:
                            fsType:
                              type: string
                            readOnly:
                              type: boolean
                            volumeID:
                              type: string
                          required:
                          - volumeID
                          type: object
                        projected:
                          properties:
                            defaultMode:
                              format: int32
                              type: integer
                            sources:
                              items:
                                properties:
                                  configMap:
                                    properties:
                                      items:
                                        items:
                                          properties:
                                            key:
                                              type: string
                                            mode:
                                              format: int32
                                              type: integer
                                            path:
                                              type: string
                                          required:
                                          - key
                                          - path
                                          type: object
                                        type: array
                                      name:
                                        type: string
                                      optional:
                                        type: boolean
                                    type: object
                                  downwardAPI:
                                    properties:
                                      items:
                                        items:
                                          properties:
                                            fieldRef:
                                              properties:
                                                apiVersion:
                                                  type: string
                                                fieldPath:
                                                  type: string
                                              required:
                                              - fieldPath
                                              type: object
                                            mode:
                                              format: int32
                                              type: integer
                                            path:
                                              type: string
                                            resourceFieldRef:
                                              properties:
                                                containerName:
                                                  type: string
                                                divisor:
                                                  anyOf:
                                                  - type: integer
                                                  - type: string
                                                  pattern: ^(\+|-)?(([0-9]+(\.[0-9]*)?)|(\.[0-9]+))(([KMGTPE]i)|[numkMGTPE]|([eE](\+|-)?(([0-9]+(\.[0-9]*)?)|(\.[0-9]+))))?$
                                                  x-kubernetes-int-or-string: true
                                                resource:
                                                  type: string
                                              required:
                                              - resource
                                              type: object
                                          required:
                                          - path
                                          type: object
                                        type: array
                                    type: object
                                  secret:
                                    properties:
                                      items:
                                        items:
                                          properties:
                                            key:
                                              type: string
                                            mode:
                                              format: int32
                                              type: integer
                                            path:
                                              type: string
                                          required:
                                          - key
                                          - path
                                          type: object
                                        type: array
                                      name:
                                        type: string
                                      optional:
                                        type: boolean
                                    type: object
                                  serviceAccountToken:
                                    properties:
                                      audience:
                                        type: string
                                      expirationSeconds:
                                        format: int64
                                        type: integer
                                      path:
                                        type: string
                                    required:
                                    - path
                                    type: object
                                type: object
                              type: array
                          type: object
                        quobyte:
                          properties:
                            group:
                              type: string
                            readOnly:
                              type: boolean
                            registry:
                              type: string
                            tenant:
                              type: string
                            user:
                              type: string
                            volume:
                              type: string
                          required:
                          - registry
                          - volume
                          type: object
                        rbd:
                          properties:
                            fsType:
                              type: string
                            image:
                              type: string
                            keyring:
                              type: string
                            monitors:
                              items:
                                type: string
                              type: array
                            pool:
                              type: string
                            readOnly:
                              type: boolean
                            secretRef:
                              properties:
                                name:
                                  type: string
                              type: object
                            user:
                              type: string
                          required:
                          - image
                          - monitors
                          type: object
                        scaleIO:
                          properties:
                            fsType:
                              type: string
                            gateway:
                              type: string
                            protectionDomain:
                              type: string
                            readOnly:
                              type: boolean
                            secretRef:
                              properties:
                                name:
                                  type: string
                              type: object
                            sslEnabled:
                              type: boolean
                            storageMode:
                              type: string
                            storagePool:
                              type: string
                            system:
                              type: string
                            volumeName:
                              type: string
                          required:
                          - gateway
                          - secretRef
                          - system
                          type: object
                        secret:
                          properties:
                            defaultMode:
                              format: int32
                              type: integer
                            items:
                              items:
                                properties:
                                  key:
                                    type: string
                                  mode:
                                    format: int32
                                    type: integer
                                  path:
                                    type: string
                                required:
                                - key
                                - path
                                type: object
                              type: array
                            optional:
                              type: boolean
                            secretName:
                              type: string
                          type: object
                        storageos:
                          properties:
                            fsType:
                              type: string
                            readOnly:
                              type: boolean
                            secretRef:
                              properties:
                                name:
                                  type: string
                              type: object
                            volumeName:
                              type: string
                            volumeNamespace:
                              type: string
                          type: object
                        vsphereVolume:
                          properties:
                            fsType:
                              type: string
                            storagePolicyID:
                              type: string
                            storagePolicyName:
                              type: string
                            volumePath:
                              type: string
                          required:
                          - volumePath
                          type: object
                      required:
                      - name
                      type: object
                    type: array
                  sidecars:
                    items:
                      properties:
                        args:
                          items:
                            type: string
                          type: array
                        command:
                          items:
                            type: string
                          type: array
                        env:
                          items:
                            properties:
                              name:
                                type: string
                              value:
                                type: string
                              valueFrom:
                                properties:
                                  configMapKeyRef:
                                    properties:
                                      key:
                                        type: string
                                      name:
                                        type: string
                                      optional:
                                        type: boolean
                                    required:
                                    - key
                                    type: object
                                  fieldRef:
                                    properties:
                                      apiVersion:
                                        type: string
                                      fieldPath:
                                        type: string
                                    required:
                                    - fieldPath
                                    type: object
                                  resourceFieldRef:
                                    properties:
                                      containerName:
                                        type: string
                                      divisor:
                                        anyOf:
                                        - type: integer
                                        - type: string
                                        pattern: ^(\+|-)?(([0-9]+(\.[0-9]*)?)|(\.[0-9]+))(([KMGTPE]i)|[numkMGTPE]|([eE](\+|-)?(([0-9]+(\.[0-9]*)?)|(\.[0-9]+))))?$
                                        x-kubernetes-int-or-string: true
                                      resource:
                                        type: string
                                    required:
                                    - resource
                                    type: object
                                  secretKeyRef:
                                    properties:
                                      key:
                                        type: string
                                      name:
                                        type: string
                                      optional:
                                        type: boolean
                                    required:
                                    - key
                                    type: object
                                type: object
                            required:
                            - name
                            type: object
                          type: array
                        envFrom:
                          items:
                            properties:
                              configMapRef:
                                properties:
                                  name:
                                    type: string
                                  optional:
                                    type: boolean
                                type: object
                              prefix:
                                type: string
                              secretRef:
                                properties:
                                  name:
                                    type: string
                                  optional:
                                    type: boolean
                                type: object
                            type: object
                          type: array
                        image:
                          type: string
                        imagePullPolicy:
                          type: string
                        lifecycle:
                          properties:
                            postStart:
                              properties:
                                exec:
                                  properties:
                                    command:
                                      items:
                                        type: string
                                      type: array
                                  type: object
                                httpGet:
                                  properties:
                                    host:
                                      type: string
                                    httpHeaders:
                                      items:
                                        properties:
                                          name:
                                            type: string
                                          value:
                                            type: string
                                        required:
                                        - name
                                        - value
                                        type: object
                                      type: array
                                    path:
                                      type: string
                                    port:
                                      anyOf:
                                      - type: integer
                                      - type: string
                                      x-kubernetes-int-or-string: true
                                    scheme:
                                      type: string
                                  required:
                                  - port
                                  type: object
                                tcpSocket:
                                  properties:
                                    host:
                                      type: string
                                    port:
                                      anyOf:
                                      - type: integer
                                      - type: string
                                      x-kubernetes-int-or-string: true
                                  required:
                                  - port
                                  type: object
                              type: object
                            preStop:
                              properties:
                                exec:
                                  properties:
                                    command:
                                      items:
                                        type: string
                                      type: array
                                  type: object
                                httpGet:
                                  properties:
                                    host:
                                      type: string
                                    httpHeaders:
                                      items:
                                        properties:
                                          name:
                                            type: string
                                          value:
                                            type: string
                                        required:
                                        - name
                                        - value
                                        type: object
                                      type: array
                                    path:
                                      type: string
                                    port:
                                      anyOf:
                                      - type: integer
                                      - type: string
                                      x-kubernetes-int-or-string: true
                                    scheme:
                                      type: string
                                  required:
                                  - port
                                  type: object
                                tcpSocket:
                                  properties:
                                    host:
                                      type: string
                                    port:
                                      anyOf:
                                      - type: integer
                                      - type: string
                                      x-kubernetes-int-or-string: true
                                  required:
                                  - port
                                  type: object
                              type: object
                          type: object
                        livenessProbe:
                          properties:
                            exec:
                              properties:
                                command:
                                  items:
                                    type: string
                                  type: array
                              type: object
                            failureThreshold:
                              format: int32
                              type: integer
                            grpc:
                              properties:
                                port:
                                  format: int32
                                  type: integer
                                service:
                                  type: string
                              required:
                              - port
                              type: object
                            httpGet:
                              properties:
                                host:
                                  type: string
                                httpHeaders:
                                  items:
                                    properties:
                                      name:
                                        type: string
                                      value:
                                        type: string
                                    required:
                                    - name
                                    - value
                                    type: object
                                  type: array
                                path:
                                  type: string
                                port:
                                  anyOf:
                                  - type: integer
                                  - type: string
                                  x-kubernetes-int-or-string: true
                                scheme:
                                  type: string
                              required:
                              - port
                              type: object
                            initialDelaySeconds:
                              format: int32
                              type: integer
                            periodSeconds:
                              format: int32
                              type: integer
                            successThreshold:
                              format: int32
                              type: integer
                            tcpSocket:
                              properties:
                                host:
                                  type: string
                                port:
                                  anyOf:
                                  - type: integer
                                  - type: string
                                  x-kubernetes-int-or-string: true
                              required:
                              - port
                              type: object
                            terminationGracePeriodSeconds:
                              format: int64
                              type: integer
                            timeoutSeconds:
                              format: int32
                              type: integer
                          type: object
                        name:
                          type: string
                        ports:
                          items:
                            properties:
                              containerPort:
                                format: int32
                                type: integer
                              hostIP:
                                type: string
                              hostPort:
                                format: int32
                                type: integer
                              name:
                                type: string
                              protocol:
                                default: TCP
                                type: string
                            required:
                            - containerPort
                            type: object
                          type: array
                          x-kubernetes-list-map-keys:
                          - containerPort
                          - protocol
                          x-kubernetes-list-type: map
                        readinessProbe:
                          properties:
                            exec:
                              properties:
                                command:
                                  items:
                                    type: string
                                  type: array
                              type: object
                            failureThreshold:
                              format: int32
                              type: integer
                            grpc:
                              properties:
                                port:
                                  format: int32
                                  type: integer
                                service:
                                  type: string
                              required:
                              - port
                              type: object
                            httpGet:
                              properties:
                                host:
                                  type: string
                                httpHeaders:
                                  items:
                                    properties:
                                      name:
                                        type: string
                                      value:
                                        type: string
                                    required:
                                    - name
                                    - value
                                    type: object
                                  type: array
                                path:
                                  type: string
                                port:
                                  anyOf:
                                  - type: integer
                                  - type: string
                                  x-kubernetes-int-or-string: true
                                scheme:
                                  type: string
                              required:
                              - port
                              type: object
                            initialDelaySeconds:
                              format: int32
                              type: integer
                            periodSeconds:
                              format: int32
                              type: integer
                            successThreshold:
                              format: int32
                              type: integer
                            tcpSocket:
                              properties:
                                host:
                                  type: string
                                port:
                                  anyOf:
                                  - type: integer
                                  - type: string
                                  x-kubernetes-int-or-string: true
                              required:
                              - port
                              type: object
                            terminationGracePeriodSeconds:
                              format: int64
                              type: integer
                            timeoutSeconds:
                              format: int32
                              type: integer
                          type: object
                        resources:
                          properties:
                            limits:
                              additionalProperties:
                                anyOf:
                                - type: integer
                                - type: string
                                pattern: ^(\+|-)?(([0-9]+(\.[0-9]*)?)|(\.[0-9]+))(([KMGTPE]i)|[numkMGTPE]|([eE](\+|-)?(([0-9]+(\.[0-9]*)?)|(\.[0-9]+))))?$
                                x-kubernetes-int-or-string: true
                              type: object
                            requests:
                              additionalProperties:
                                anyOf:
                                - type: integer
                                - type: string
                                pattern: ^(\+|-)?(([0-9]+(\.[0-9]*)?)|(\.[0-9]+))(([KMGTPE]i)|[numkMGTPE]|([eE](\+|-)?(([0-9]+(\.[0-9]*)?)|(\.[0-9]+))))?$
                                x-kubernetes-int-or-string: true
                              type: object
                          type: object
                        securityContext:
                          properties:
                            allowPrivilegeEscalation:
                              type: boolean
                            capabilities:
                              properties:
                                add:
                                  items:
                                    type: string
                                  type: array
                                drop:
                                  items:
                                    type: string
                                  type: array
                              type: object
                            privileged:
                              type: boolean
                            procMount:
                              type: string
                            readOnlyRootFilesystem:
                              type: boolean
                            runAsGroup:
                              format: int64
                              type: integer
                            runAsNonRoot:
                              type: boolean
                            runAsUser:
                              format: int64
                              type: integer
                            seLinuxOptions:
                              properties:
                                level:
                                  type: string
                                role:
                                  type: string
                                type:
                                  type: string
                                user:
                                  type: string
                              type: object
                            seccompProfile:
                              properties:
                                localhostProfile:
                                  type: string
                                type:
                                  type: string
                              required:
                              - type
                              type: object
                            windowsOptions:
                              properties:
                                gmsaCredentialSpec:
                                  type: string
                                gmsaCredentialSpecName:
                                  type: string
                                hostProcess:
                                  type: boolean
                                runAsUserName:
                                  type: string
                              type: object
                          type: object
                        startupProbe:
                          properties:
                            exec:
                              properties:
                                command:
                                  items:
                                    type: string
                                  type: array
                              type: object
                            failureThreshold:
                              format: int32
                              type: integer
                            grpc:
                              properties:
                                port:
                                  format: int32
                                  type: integer
                                service:
                                  type: string
                              required:
                              - port
                              type: object
                            httpGet:
                              properties:
                                host:
                                  type: string
                                httpHeaders:
                                  items:
                                    properties:
                                      name:
                                        type: string
                                      value:
                                        type: string
                                    required:
                                    - name
                                    - value
                                    type: object
                                  type: array
                                path:
                                  type: string
                                port:
                                  anyOf:
                                  - type: integer
                                  - type: string
                                  x-kubernetes-int-or-string: true
                                scheme:
                                  type: string
                              required:
                              - port
                              type: object
                            initialDelaySeconds:
                              format: int32
                              type: integer
                            periodSeconds:
                              format: int32
                              type: integer
                            successThreshold:
                              format: int32
                              type: integer
                            tcpSocket:
                              properties:
                                host:
                                  type: string
                                port:
                                  anyOf:
                                  - type: integer
                                  - type: string
                                  x-kubernetes-int-or-string: true
                              required:
                              - port
                              type: object
                            terminationGracePeriodSeconds:
                              format: int64
                              type: integer
                            timeoutSeconds:
                              format: int32
                              type: integer
                          type: object
                        stdin:
                          type: boolean
                        stdinOnce:
                          type: boolean
                        terminationMessagePath:
                          type: string
                        terminationMessagePolicy:
                          type: string
                        tty:
                          type: boolean
                        volumeDevices:
                          items:
                            properties:
                              devicePath:
                                type: string
                              name:
                                type: string
                            required:
                            - devicePath
                            - name
                            type: object
                          type: array
                        volumeMounts:
                          items:
                            properties:
                              mountPath:
                                type: string
                              mountPropagation:
                                type: string
                              name:
                                type: string
                              readOnly:
                                type: boolean
                              subPath:
                                type: string
                              subPathExpr:
                                type: string
                            required:
                            - mountPath
                            - name
                            type: object
                          type: array
                        workingDir:
                          type: string
                      required:
                      - name
                      type: object
                    type: array
                  size:
                    format: int32
                    type: integer
                  sizeSemiSync:
                    anyOf:
                    - type: integer
                    - type: string
                    x-kubernetes-int-or-string: true
                  startupProbe:
                    properties:
                      exec:
                        properties:
                          command:
                            items:
                              type: string
                            type: array
                        type: object
                      failureThreshold:
                        format: int32
                        type: integer
                      grpc:
                        properties:
                          port:
                            format: int32
                            type: integer
                          service:
                            type: string
                        required:
                        - port
                        type: object
                      httpGet:
                        properties:
                          host:
                            type: string
                          httpHeaders:
                            items:
                              properties:
                                name:
                                  type: string
                                value:
                                  type: string
                              required:
                              - name
                              - value
                              type: object
                            type: array
                          path:
                            type: string
                          port:
                            anyOf:
                            - type: integer
                            - type: string
                            x-kubernetes-int-or-string: true
                          scheme:
                            type: string
                        required:
                        - port
                        type: object
                      initialDelaySeconds:
                        format: int32
                        type: integer
                      periodSeconds:
                        format: int32
                        type: integer
                      successThreshold:
                        format: int32
                        type: integer
                      tcpSocket:
                        properties:
                          host:
                            type: string
                          port:
                            anyOf:
                            - type: integer
                            - type: string
                            x-kubernetes-int-or-string: true
                        required:
                        - port
                        type: object
                      terminationGracePeriodSeconds:
                        format: int64
                        type: integer
                      timeoutSeconds:
                        format: int32
                        type: integer
                    type: object
                  tolerations:
                    items:
                      properties:
                        effect:
                          type: string
                        key:
                          type: string
                        operator:
                          type: string
                        tolerationSeconds:
                          format: int64
                          type: integer
                        value:
                          type: string
                      type: object
                    type: array
                  volumeSpec:
                    properties:
                      emptyDir:
                        properties:
                          medium:
                            type: string
                          sizeLimit:
                            anyOf:
                            - type: integer
                            - type: string
                            pattern: ^(\+|-)?(([0-9]+(\.[0-9]*)?)|(\.[0-9]+))(([KMGTPE]i)|[numkMGTPE]|([eE](\+|-)?(([0-9]+(\.[0-9]*)?)|(\.[0-9]+))))?$
                            x-kubernetes-int-or-string: true
                        type: object
                      hostPath:
                        properties:
                          path:
                            type: string
                          type:
                            type: string
                        required:
                        - path
                        type: object
                      persistentVolumeClaim:
                        properties:
                          accessModes:
                            items:
                              type: string
                            type: array
                          dataSource:
                            properties:
                              apiGroup:
                                type: string
                              kind:
                                type: string
                              name:
                                type: string
                            required:
                            - kind
                            - name
                            type: object
                          dataSourceRef:
                            properties:
                              apiGroup:
                                type: string
                              kind:
                                type: string
                              name:
                                type: string
                            required:
                            - kind
                            - name
                            type: object
                          resources:
                            properties:
                              limits:
                                additionalProperties:
                                  anyOf:
                                  - type: integer
                                  - type: string
                                  pattern: ^(\+|-)?(([0-9]+(\.[0-9]*)?)|(\.[0-9]+))(([KMGTPE]i)|[numkMGTPE]|([eE](\+|-)?(([0-9]+(\.[0-9]*)?)|(\.[0-9]+))))?$
                                  x-kubernetes-int-or-string: true
                                type: object
                              requests:
                                additionalProperties:
                                  anyOf:
                                  - type: integer
                                  - type: string
                                  pattern: ^(\+|-)?(([0-9]+(\.[0-9]*)?)|(\.[0-9]+))(([KMGTPE]i)|[numkMGTPE]|([eE](\+|-)?(([0-9]+(\.[0-9]*)?)|(\.[0-9]+))))?$
                                  x-kubernetes-int-or-string: true
                                type: object
                            type: object
                          selector:
                            properties:
                              matchExpressions:
                                items:
                                  properties:
                                    key:
                                      type: string
                                    operator:
                                      type: string
                                    values:
                                      items:
                                        type: string
                                      type: array
                                  required:
                                  - key
                                  - operator
                                  type: object
                                type: array
                              matchLabels:
                                additionalProperties:
                                  type: string
                                type: object
                            type: object
                          storageClassName:
                            type: string
                          volumeMode:
                            type: string
                          volumeName:
                            type: string
                        type: object
                    type: object
                type: object
              orchestrator:
                properties:
                  affinity:
                    properties:
                      advanced:
                        properties:
                          nodeAffinity:
                            properties:
                              preferredDuringSchedulingIgnoredDuringExecution:
                                items:
                                  properties:
                                    preference:
                                      properties:
                                        matchExpressions:
                                          items:
                                            properties:
                                              key:
                                                type: string
                                              operator:
                                                type: string
                                              values:
                                                items:
                                                  type: string
                                                type: array
                                            required:
                                            - key
                                            - operator
                                            type: object
                                          type: array
                                        matchFields:
                                          items:
                                            properties:
                                              key:
                                                type: string
                                              operator:
                                                type: string
                                              values:
                                                items:
                                                  type: string
                                                type: array
                                            required:
                                            - key
                                            - operator
                                            type: object
                                          type: array
                                      type: object
                                    weight:
                                      format: int32
                                      type: integer
                                  required:
                                  - preference
                                  - weight
                                  type: object
                                type: array
                              requiredDuringSchedulingIgnoredDuringExecution:
                                properties:
                                  nodeSelectorTerms:
                                    items:
                                      properties:
                                        matchExpressions:
                                          items:
                                            properties:
                                              key:
                                                type: string
                                              operator:
                                                type: string
                                              values:
                                                items:
                                                  type: string
                                                type: array
                                            required:
                                            - key
                                            - operator
                                            type: object
                                          type: array
                                        matchFields:
                                          items:
                                            properties:
                                              key:
                                                type: string
                                              operator:
                                                type: string
                                              values:
                                                items:
                                                  type: string
                                                type: array
                                            required:
                                            - key
                                            - operator
                                            type: object
                                          type: array
                                      type: object
                                    type: array
                                required:
                                - nodeSelectorTerms
                                type: object
                            type: object
                          podAffinity:
                            properties:
                              preferredDuringSchedulingIgnoredDuringExecution:
                                items:
                                  properties:
                                    podAffinityTerm:
                                      properties:
                                        labelSelector:
                                          properties:
                                            matchExpressions:
                                              items:
                                                properties:
                                                  key:
                                                    type: string
                                                  operator:
                                                    type: string
                                                  values:
                                                    items:
                                                      type: string
                                                    type: array
                                                required:
                                                - key
                                                - operator
                                                type: object
                                              type: array
                                            matchLabels:
                                              additionalProperties:
                                                type: string
                                              type: object
                                          type: object
                                        namespaceSelector:
                                          properties:
                                            matchExpressions:
                                              items:
                                                properties:
                                                  key:
                                                    type: string
                                                  operator:
                                                    type: string
                                                  values:
                                                    items:
                                                      type: string
                                                    type: array
                                                required:
                                                - key
                                                - operator
                                                type: object
                                              type: array
                                            matchLabels:
                                              additionalProperties:
                                                type: string
                                              type: object
                                          type: object
                                        namespaces:
                                          items:
                                            type: string
                                          type: array
                                        topologyKey:
                                          type: string
                                      required:
                                      - topologyKey
                                      type: object
                                    weight:
                                      format: int32
                                      type: integer
                                  required:
                                  - podAffinityTerm
                                  - weight
                                  type: object
                                type: array
                              requiredDuringSchedulingIgnoredDuringExecution:
                                items:
                                  properties:
                                    labelSelector:
                                      properties:
                                        matchExpressions:
                                          items:
                                            properties:
                                              key:
                                                type: string
                                              operator:
                                                type: string
                                              values:
                                                items:
                                                  type: string
                                                type: array
                                            required:
                                            - key
                                            - operator
                                            type: object
                                          type: array
                                        matchLabels:
                                          additionalProperties:
                                            type: string
                                          type: object
                                      type: object
                                    namespaceSelector:
                                      properties:
                                        matchExpressions:
                                          items:
                                            properties:
                                              key:
                                                type: string
                                              operator:
                                                type: string
                                              values:
                                                items:
                                                  type: string
                                                type: array
                                            required:
                                            - key
                                            - operator
                                            type: object
                                          type: array
                                        matchLabels:
                                          additionalProperties:
                                            type: string
                                          type: object
                                      type: object
                                    namespaces:
                                      items:
                                        type: string
                                      type: array
                                    topologyKey:
                                      type: string
                                  required:
                                  - topologyKey
                                  type: object
                                type: array
                            type: object
                          podAntiAffinity:
                            properties:
                              preferredDuringSchedulingIgnoredDuringExecution:
                                items:
                                  properties:
                                    podAffinityTerm:
                                      properties:
                                        labelSelector:
                                          properties:
                                            matchExpressions:
                                              items:
                                                properties:
                                                  key:
                                                    type: string
                                                  operator:
                                                    type: string
                                                  values:
                                                    items:
                                                      type: string
                                                    type: array
                                                required:
                                                - key
                                                - operator
                                                type: object
                                              type: array
                                            matchLabels:
                                              additionalProperties:
                                                type: string
                                              type: object
                                          type: object
                                        namespaceSelector:
                                          properties:
                                            matchExpressions:
                                              items:
                                                properties:
                                                  key:
                                                    type: string
                                                  operator:
                                                    type: string
                                                  values:
                                                    items:
                                                      type: string
                                                    type: array
                                                required:
                                                - key
                                                - operator
                                                type: object
                                              type: array
                                            matchLabels:
                                              additionalProperties:
                                                type: string
                                              type: object
                                          type: object
                                        namespaces:
                                          items:
                                            type: string
                                          type: array
                                        topologyKey:
                                          type: string
                                      required:
                                      - topologyKey
                                      type: object
                                    weight:
                                      format: int32
                                      type: integer
                                  required:
                                  - podAffinityTerm
                                  - weight
                                  type: object
                                type: array
                              requiredDuringSchedulingIgnoredDuringExecution:
                                items:
                                  properties:
                                    labelSelector:
                                      properties:
                                        matchExpressions:
                                          items:
                                            properties:
                                              key:
                                                type: string
                                              operator:
                                                type: string
                                              values:
                                                items:
                                                  type: string
                                                type: array
                                            required:
                                            - key
                                            - operator
                                            type: object
                                          type: array
                                        matchLabels:
                                          additionalProperties:
                                            type: string
                                          type: object
                                      type: object
                                    namespaceSelector:
                                      properties:
                                        matchExpressions:
                                          items:
                                            properties:
                                              key:
                                                type: string
                                              operator:
                                                type: string
                                              values:
                                                items:
                                                  type: string
                                                type: array
                                            required:
                                            - key
                                            - operator
                                            type: object
                                          type: array
                                        matchLabels:
                                          additionalProperties:
                                            type: string
                                          type: object
                                      type: object
                                    namespaces:
                                      items:
                                        type: string
                                      type: array
                                    topologyKey:
                                      type: string
                                  required:
                                  - topologyKey
                                  type: object
                                type: array
                            type: object
                        type: object
                      antiAffinityTopologyKey:
                        type: string
                    type: object
                  annotations:
                    additionalProperties:
                      type: string
                    type: object
                  containerSecurityContext:
                    properties:
                      allowPrivilegeEscalation:
                        type: boolean
                      capabilities:
                        properties:
                          add:
                            items:
                              type: string
                            type: array
                          drop:
                            items:
                              type: string
                            type: array
                        type: object
                      privileged:
                        type: boolean
                      procMount:
                        type: string
                      readOnlyRootFilesystem:
                        type: boolean
                      runAsGroup:
                        format: int64
                        type: integer
                      runAsNonRoot:
                        type: boolean
                      runAsUser:
                        format: int64
                        type: integer
                      seLinuxOptions:
                        properties:
                          level:
                            type: string
                          role:
                            type: string
                          type:
                            type: string
                          user:
                            type: string
                        type: object
                      seccompProfile:
                        properties:
                          localhostProfile:
                            type: string
                          type:
                            type: string
                        required:
                        - type
                        type: object
                      windowsOptions:
                        properties:
                          gmsaCredentialSpec:
                            type: string
                          gmsaCredentialSpecName:
                            type: string
                          hostProcess:
                            type: boolean
                          runAsUserName:
                            type: string
                        type: object
                    type: object
                  expose:
                    properties:
                      annotations:
                        additionalProperties:
                          type: string
                        type: object
                      loadBalancerSourceRanges:
                        items:
                          type: string
                        type: array
                      trafficPolicy:
                        type: string
                      type:
                        type: string
                    type: object
                  gracePeriod:
                    format: int64
                    type: integer
                  image:
                    type: string
                  imagePullPolicy:
                    type: string
                  imagePullSecrets:
                    items:
                      properties:
                        name:
                          type: string
                      type: object
                    type: array
                  initImage:
                    type: string
                  labels:
                    additionalProperties:
                      type: string
                    type: object
                  livenessProbe:
                    properties:
                      exec:
                        properties:
                          command:
                            items:
                              type: string
                            type: array
                        type: object
                      failureThreshold:
                        format: int32
                        type: integer
                      grpc:
                        properties:
                          port:
                            format: int32
                            type: integer
                          service:
                            type: string
                        required:
                        - port
                        type: object
                      httpGet:
                        properties:
                          host:
                            type: string
                          httpHeaders:
                            items:
                              properties:
                                name:
                                  type: string
                                value:
                                  type: string
                              required:
                              - name
                              - value
                              type: object
                            type: array
                          path:
                            type: string
                          port:
                            anyOf:
                            - type: integer
                            - type: string
                            x-kubernetes-int-or-string: true
                          scheme:
                            type: string
                        required:
                        - port
                        type: object
                      initialDelaySeconds:
                        format: int32
                        type: integer
                      periodSeconds:
                        format: int32
                        type: integer
                      successThreshold:
                        format: int32
                        type: integer
                      tcpSocket:
                        properties:
                          host:
                            type: string
                          port:
                            anyOf:
                            - type: integer
                            - type: string
                            x-kubernetes-int-or-string: true
                        required:
                        - port
                        type: object
                      terminationGracePeriodSeconds:
                        format: int64
                        type: integer
                      timeoutSeconds:
                        format: int32
                        type: integer
                    type: object
                  nodeSelector:
                    additionalProperties:
                      type: string
                    type: object
                  podSecurityContext:
                    properties:
                      fsGroup:
                        format: int64
                        type: integer
                      fsGroupChangePolicy:
                        type: string
                      runAsGroup:
                        format: int64
                        type: integer
                      runAsNonRoot:
                        type: boolean
                      runAsUser:
                        format: int64
                        type: integer
                      seLinuxOptions:
                        properties:
                          level:
                            type: string
                          role:
                            type: string
                          type:
                            type: string
                          user:
                            type: string
                        type: object
                      seccompProfile:
                        properties:
                          localhostProfile:
                            type: string
                          type:
                            type: string
                        required:
                        - type
                        type: object
                      supplementalGroups:
                        items:
                          format: int64
                          type: integer
                        type: array
                      sysctls:
                        items:
                          properties:
                            name:
                              type: string
                            value:
                              type: string
                          required:
                          - name
                          - value
                          type: object
                        type: array
                      windowsOptions:
                        properties:
                          gmsaCredentialSpec:
                            type: string
                          gmsaCredentialSpecName:
                            type: string
                          hostProcess:
                            type: boolean
                          runAsUserName:
                            type: string
                        type: object
                    type: object
                  priorityClassName:
                    type: string
                  readinessProbe:
                    properties:
                      exec:
                        properties:
                          command:
                            items:
                              type: string
                            type: array
                        type: object
                      failureThreshold:
                        format: int32
                        type: integer
                      grpc:
                        properties:
                          port:
                            format: int32
                            type: integer
                          service:
                            type: string
                        required:
                        - port
                        type: object
                      httpGet:
                        properties:
                          host:
                            type: string
                          httpHeaders:
                            items:
                              properties:
                                name:
                                  type: string
                                value:
                                  type: string
                              required:
                              - name
                              - value
                              type: object
                            type: array
                          path:
                            type: string
                          port:
                            anyOf:
                            - type: integer
                            - type: string
                            x-kubernetes-int-or-string: true
                          scheme:
                            type: string
                        required:
                        - port
                        type: object
                      initialDelaySeconds:
                        format: int32
                        type: integer
                      periodSeconds:
                        format: int32
                        type: integer
                      successThreshold:
                        format: int32
                        type: integer
                      tcpSocket:
                        properties:
                          host:
                            type: string
                          port:
                            anyOf:
                            - type: integer
                            - type: string
                            x-kubernetes-int-or-string: true
                        required:
                        - port
                        type: object
                      terminationGracePeriodSeconds:
                        format: int64
                        type: integer
                      timeoutSeconds:
                        format: int32
                        type: integer
                    type: object
                  resources:
                    properties:
                      limits:
                        additionalProperties:
                          anyOf:
                          - type: integer
                          - type: string
                          pattern: ^(\+|-)?(([0-9]+(\.[0-9]*)?)|(\.[0-9]+))(([KMGTPE]i)|[numkMGTPE]|([eE](\+|-)?(([0-9]+(\.[0-9]*)?)|(\.[0-9]+))))?$
                          x-kubernetes-int-or-string: true
                        type: object
                      requests:
                        additionalProperties:
                          anyOf:
                          - type: integer
                          - type: string
                          pattern: ^(\+|-)?(([0-9]+(\.[0-9]*)?)|(\.[0-9]+))(([KMGTPE]i)|[numkMGTPE]|([eE](\+|-)?(([0-9]+(\.[0-9]*)?)|(\.[0-9]+))))?$
                          x-kubernetes-int-or-string: true
                        type: object
                    type: object
                  runtimeClassName:
                    type: string
                  schedulerName:
                    type: string
                  serviceAccountName:
                    type: string
                  size:
                    format: int32
                    type: integer
                  startupProbe:
                    properties:
                      exec:
                        properties:
                          command:
                            items:
                              type: string
                            type: array
                        type: object
                      failureThreshold:
                        format: int32
                        type: integer
                      grpc:
                        properties:
                          port:
                            format: int32
                            type: integer
                          service:
                            type: string
                        required:
                        - port
                        type: object
                      httpGet:
                        properties:
                          host:
                            type: string
                          httpHeaders:
                            items:
                              properties:
                                name:
                                  type: string
                                value:
                                  type: string
                              required:
                              - name
                              - value
                              type: object
                            type: array
                          path:
                            type: string
                          port:
                            anyOf:
                            - type: integer
                            - type: string
                            x-kubernetes-int-or-string: true
                          scheme:
                            type: string
                        required:
                        - port
                        type: object
                      initialDelaySeconds:
                        format: int32
                        type: integer
                      periodSeconds:
                        format: int32
                        type: integer
                      successThreshold:
                        format: int32
                        type: integer
                      tcpSocket:
                        properties:
                          host:
                            type: string
                          port:
                            anyOf:
                            - type: integer
                            - type: string
                            x-kubernetes-int-or-string: true
                        required:
                        - port
                        type: object
                      terminationGracePeriodSeconds:
                        format: int64
                        type: integer
                      timeoutSeconds:
                        format: int32
                        type: integer
                    type: object
                  tolerations:
                    items:
                      properties:
                        effect:
                          type: string
                        key:
                          type: string
                        operator:
                          type: string
                        tolerationSeconds:
                          format: int64
                          type: integer
                        value:
                          type: string
                      type: object
                    type: array
                  volumeSpec:
                    properties:
                      emptyDir:
                        properties:
                          medium:
                            type: string
                          sizeLimit:
                            anyOf:
                            - type: integer
                            - type: string
                            pattern: ^(\+|-)?(([0-9]+(\.[0-9]*)?)|(\.[0-9]+))(([KMGTPE]i)|[numkMGTPE]|([eE](\+|-)?(([0-9]+(\.[0-9]*)?)|(\.[0-9]+))))?$
                            x-kubernetes-int-or-string: true
                        type: object
                      hostPath:
                        properties:
                          path:
                            type: string
                          type:
                            type: string
                        required:
                        - path
                        type: object
                      persistentVolumeClaim:
                        properties:
                          accessModes:
                            items:
                              type: string
                            type: array
                          dataSource:
                            properties:
                              apiGroup:
                                type: string
                              kind:
                                type: string
                              name:
                                type: string
                            required:
                            - kind
                            - name
                            type: object
                          dataSourceRef:
                            properties:
                              apiGroup:
                                type: string
                              kind:
                                type: string
                              name:
                                type: string
                            required:
                            - kind
                            - name
                            type: object
                          resources:
                            properties:
                              limits:
                                additionalProperties:
                                  anyOf:
                                  - type: integer
                                  - type: string
                                  pattern: ^(\+|-)?(([0-9]+(\.[0-9]*)?)|(\.[0-9]+))(([KMGTPE]i)|[numkMGTPE]|([eE](\+|-)?(([0-9]+(\.[0-9]*)?)|(\.[0-9]+))))?$
                                  x-kubernetes-int-or-string: true
                                type: object
                              requests:
                                additionalProperties:
                                  anyOf:
                                  - type: integer
                                  - type: string
                                  pattern: ^(\+|-)?(([0-9]+(\.[0-9]*)?)|(\.[0-9]+))(([KMGTPE]i)|[numkMGTPE]|([eE](\+|-)?(([0-9]+(\.[0-9]*)?)|(\.[0-9]+))))?$
                                  x-kubernetes-int-or-string: true
                                type: object
                            type: object
                          selector:
                            properties:
                              matchExpressions:
                                items:
                                  properties:
                                    key:
                                      type: string
                                    operator:
                                      type: string
                                    values:
                                      items:
                                        type: string
                                      type: array
                                  required:
                                  - key
                                  - operator
                                  type: object
                                type: array
                              matchLabels:
                                additionalProperties:
                                  type: string
                                type: object
                            type: object
                          storageClassName:
                            type: string
                          volumeMode:
                            type: string
                          volumeName:
                            type: string
                        type: object
                    type: object
                type: object
              pause:
                type: boolean
              pmm:
                properties:
                  containerSecurityContext:
                    properties:
                      allowPrivilegeEscalation:
                        type: boolean
                      capabilities:
                        properties:
                          add:
                            items:
                              type: string
                            type: array
                          drop:
                            items:
                              type: string
                            type: array
                        type: object
                      privileged:
                        type: boolean
                      procMount:
                        type: string
                      readOnlyRootFilesystem:
                        type: boolean
                      runAsGroup:
                        format: int64
                        type: integer
                      runAsNonRoot:
                        type: boolean
                      runAsUser:
                        format: int64
                        type: integer
                      seLinuxOptions:
                        properties:
                          level:
                            type: string
                          role:
                            type: string
                          type:
                            type: string
                          user:
                            type: string
                        type: object
                      seccompProfile:
                        properties:
                          localhostProfile:
                            type: string
                          type:
                            type: string
                        required:
                        - type
                        type: object
                      windowsOptions:
                        properties:
                          gmsaCredentialSpec:
                            type: string
                          gmsaCredentialSpecName:
                            type: string
                          hostProcess:
                            type: boolean
                          runAsUserName:
                            type: string
                        type: object
                    type: object
                  enabled:
                    type: boolean
                  image:
                    type: string
                  imagePullPolicy:
                    type: string
                  resources:
                    properties:
                      limits:
                        additionalProperties:
                          anyOf:
                          - type: integer
                          - type: string
                          pattern: ^(\+|-)?(([0-9]+(\.[0-9]*)?)|(\.[0-9]+))(([KMGTPE]i)|[numkMGTPE]|([eE](\+|-)?(([0-9]+(\.[0-9]*)?)|(\.[0-9]+))))?$
                          x-kubernetes-int-or-string: true
                        type: object
                      requests:
                        additionalProperties:
                          anyOf:
                          - type: integer
                          - type: string
                          pattern: ^(\+|-)?(([0-9]+(\.[0-9]*)?)|(\.[0-9]+))(([KMGTPE]i)|[numkMGTPE]|([eE](\+|-)?(([0-9]+(\.[0-9]*)?)|(\.[0-9]+))))?$
                          x-kubernetes-int-or-string: true
                        type: object
                    type: object
                  runtimeClassName:
                    type: string
                  serverHost:
                    type: string
                  serverUser:
                    type: string
                type: object
              router:
                properties:
                  affinity:
                    properties:
                      advanced:
                        properties:
                          nodeAffinity:
                            properties:
                              preferredDuringSchedulingIgnoredDuringExecution:
                                items:
                                  properties:
                                    preference:
                                      properties:
                                        matchExpressions:
                                          items:
                                            properties:
                                              key:
                                                type: string
                                              operator:
                                                type: string
                                              values:
                                                items:
                                                  type: string
                                                type: array
                                            required:
                                            - key
                                            - operator
                                            type: object
                                          type: array
                                        matchFields:
                                          items:
                                            properties:
                                              key:
                                                type: string
                                              operator:
                                                type: string
                                              values:
                                                items:
                                                  type: string
                                                type: array
                                            required:
                                            - key
                                            - operator
                                            type: object
                                          type: array
                                      type: object
                                    weight:
                                      format: int32
                                      type: integer
                                  required:
                                  - preference
                                  - weight
                                  type: object
                                type: array
                              requiredDuringSchedulingIgnoredDuringExecution:
                                properties:
                                  nodeSelectorTerms:
                                    items:
                                      properties:
                                        matchExpressions:
                                          items:
                                            properties:
                                              key:
                                                type: string
                                              operator:
                                                type: string
                                              values:
                                                items:
                                                  type: string
                                                type: array
                                            required:
                                            - key
                                            - operator
                                            type: object
                                          type: array
                                        matchFields:
                                          items:
                                            properties:
                                              key:
                                                type: string
                                              operator:
                                                type: string
                                              values:
                                                items:
                                                  type: string
                                                type: array
                                            required:
                                            - key
                                            - operator
                                            type: object
                                          type: array
                                      type: object
                                    type: array
                                required:
                                - nodeSelectorTerms
                                type: object
                            type: object
                          podAffinity:
                            properties:
                              preferredDuringSchedulingIgnoredDuringExecution:
                                items:
                                  properties:
                                    podAffinityTerm:
                                      properties:
                                        labelSelector:
                                          properties:
                                            matchExpressions:
                                              items:
                                                properties:
                                                  key:
                                                    type: string
                                                  operator:
                                                    type: string
                                                  values:
                                                    items:
                                                      type: string
                                                    type: array
                                                required:
                                                - key
                                                - operator
                                                type: object
                                              type: array
                                            matchLabels:
                                              additionalProperties:
                                                type: string
                                              type: object
                                          type: object
                                        namespaceSelector:
                                          properties:
                                            matchExpressions:
                                              items:
                                                properties:
                                                  key:
                                                    type: string
                                                  operator:
                                                    type: string
                                                  values:
                                                    items:
                                                      type: string
                                                    type: array
                                                required:
                                                - key
                                                - operator
                                                type: object
                                              type: array
                                            matchLabels:
                                              additionalProperties:
                                                type: string
                                              type: object
                                          type: object
                                        namespaces:
                                          items:
                                            type: string
                                          type: array
                                        topologyKey:
                                          type: string
                                      required:
                                      - topologyKey
                                      type: object
                                    weight:
                                      format: int32
                                      type: integer
                                  required:
                                  - podAffinityTerm
                                  - weight
                                  type: object
                                type: array
                              requiredDuringSchedulingIgnoredDuringExecution:
                                items:
                                  properties:
                                    labelSelector:
                                      properties:
                                        matchExpressions:
                                          items:
                                            properties:
                                              key:
                                                type: string
                                              operator:
                                                type: string
                                              values:
                                                items:
                                                  type: string
                                                type: array
                                            required:
                                            - key
                                            - operator
                                            type: object
                                          type: array
                                        matchLabels:
                                          additionalProperties:
                                            type: string
                                          type: object
                                      type: object
                                    namespaceSelector:
                                      properties:
                                        matchExpressions:
                                          items:
                                            properties:
                                              key:
                                                type: string
                                              operator:
                                                type: string
                                              values:
                                                items:
                                                  type: string
                                                type: array
                                            required:
                                            - key
                                            - operator
                                            type: object
                                          type: array
                                        matchLabels:
                                          additionalProperties:
                                            type: string
                                          type: object
                                      type: object
                                    namespaces:
                                      items:
                                        type: string
                                      type: array
                                    topologyKey:
                                      type: string
                                  required:
                                  - topologyKey
                                  type: object
                                type: array
                            type: object
                          podAntiAffinity:
                            properties:
                              preferredDuringSchedulingIgnoredDuringExecution:
                                items:
                                  properties:
                                    podAffinityTerm:
                                      properties:
                                        labelSelector:
                                          properties:
                                            matchExpressions:
                                              items:
                                                properties:
                                                  key:
                                                    type: string
                                                  operator:
                                                    type: string
                                                  values:
                                                    items:
                                                      type: string
                                                    type: array
                                                required:
                                                - key
                                                - operator
                                                type: object
                                              type: array
                                            matchLabels:
                                              additionalProperties:
                                                type: string
                                              type: object
                                          type: object
                                        namespaceSelector:
                                          properties:
                                            matchExpressions:
                                              items:
                                                properties:
                                                  key:
                                                    type: string
                                                  operator:
                                                    type: string
                                                  values:
                                                    items:
                                                      type: string
                                                    type: array
                                                required:
                                                - key
                                                - operator
                                                type: object
                                              type: array
                                            matchLabels:
                                              additionalProperties:
                                                type: string
                                              type: object
                                          type: object
                                        namespaces:
                                          items:
                                            type: string
                                          type: array
                                        topologyKey:
                                          type: string
                                      required:
                                      - topologyKey
                                      type: object
                                    weight:
                                      format: int32
                                      type: integer
                                  required:
                                  - podAffinityTerm
                                  - weight
                                  type: object
                                type: array
                              requiredDuringSchedulingIgnoredDuringExecution:
                                items:
                                  properties:
                                    labelSelector:
                                      properties:
                                        matchExpressions:
                                          items:
                                            properties:
                                              key:
                                                type: string
                                              operator:
                                                type: string
                                              values:
                                                items:
                                                  type: string
                                                type: array
                                            required:
                                            - key
                                            - operator
                                            type: object
                                          type: array
                                        matchLabels:
                                          additionalProperties:
                                            type: string
                                          type: object
                                      type: object
                                    namespaceSelector:
                                      properties:
                                        matchExpressions:
                                          items:
                                            properties:
                                              key:
                                                type: string
                                              operator:
                                                type: string
                                              values:
                                                items:
                                                  type: string
                                                type: array
                                            required:
                                            - key
                                            - operator
                                            type: object
                                          type: array
                                        matchLabels:
                                          additionalProperties:
                                            type: string
                                          type: object
                                      type: object
                                    namespaces:
                                      items:
                                        type: string
                                      type: array
                                    topologyKey:
                                      type: string
                                  required:
                                  - topologyKey
                                  type: object
                                type: array
                            type: object
                        type: object
                      antiAffinityTopologyKey:
                        type: string
                    type: object
                  annotations:
                    additionalProperties:
                      type: string
                    type: object
                  containerSecurityContext:
                    properties:
                      allowPrivilegeEscalation:
                        type: boolean
                      capabilities:
                        properties:
                          add:
                            items:
                              type: string
                            type: array
                          drop:
                            items:
                              type: string
                            type: array
                        type: object
                      privileged:
                        type: boolean
                      procMount:
                        type: string
                      readOnlyRootFilesystem:
                        type: boolean
                      runAsGroup:
                        format: int64
                        type: integer
                      runAsNonRoot:
                        type: boolean
                      runAsUser:
                        format: int64
                        type: integer
                      seLinuxOptions:
                        properties:
                          level:
                            type: string
                          role:
                            type: string
                          type:
                            type: string
                          user:
                            type: string
                        type: object
                      seccompProfile:
                        properties:
                          localhostProfile:
                            type: string
                          type:
                            type: string
                        required:
                        - type
                        type: object
                      windowsOptions:
                        properties:
                          gmsaCredentialSpec:
                            type: string
                          gmsaCredentialSpecName:
                            type: string
                          hostProcess:
                            type: boolean
                          runAsUserName:
                            type: string
                        type: object
                    type: object
                  expose:
                    properties:
                      annotations:
                        additionalProperties:
                          type: string
                        type: object
                      loadBalancerSourceRanges:
                        items:
                          type: string
                        type: array
                      trafficPolicy:
                        type: string
                      type:
                        type: string
                    type: object
                  gracePeriod:
                    format: int64
                    type: integer
                  image:
                    type: string
                  imagePullPolicy:
                    type: string
                  imagePullSecrets:
                    items:
                      properties:
                        name:
                          type: string
                      type: object
                    type: array
                  initImage:
                    type: string
                  labels:
                    additionalProperties:
                      type: string
                    type: object
                  livenessProbe:
                    properties:
                      exec:
                        properties:
                          command:
                            items:
                              type: string
                            type: array
                        type: object
                      failureThreshold:
                        format: int32
                        type: integer
                      grpc:
                        properties:
                          port:
                            format: int32
                            type: integer
                          service:
                            type: string
                        required:
                        - port
                        type: object
                      httpGet:
                        properties:
                          host:
                            type: string
                          httpHeaders:
                            items:
                              properties:
                                name:
                                  type: string
                                value:
                                  type: string
                              required:
                              - name
                              - value
                              type: object
                            type: array
                          path:
                            type: string
                          port:
                            anyOf:
                            - type: integer
                            - type: string
                            x-kubernetes-int-or-string: true
                          scheme:
                            type: string
                        required:
                        - port
                        type: object
                      initialDelaySeconds:
                        format: int32
                        type: integer
                      periodSeconds:
                        format: int32
                        type: integer
                      successThreshold:
                        format: int32
                        type: integer
                      tcpSocket:
                        properties:
                          host:
                            type: string
                          port:
                            anyOf:
                            - type: integer
                            - type: string
                            x-kubernetes-int-or-string: true
                        required:
                        - port
                        type: object
                      terminationGracePeriodSeconds:
                        format: int64
                        type: integer
                      timeoutSeconds:
                        format: int32
                        type: integer
                    type: object
                  nodeSelector:
                    additionalProperties:
                      type: string
                    type: object
                  podSecurityContext:
                    properties:
                      fsGroup:
                        format: int64
                        type: integer
                      fsGroupChangePolicy:
                        type: string
                      runAsGroup:
                        format: int64
                        type: integer
                      runAsNonRoot:
                        type: boolean
                      runAsUser:
                        format: int64
                        type: integer
                      seLinuxOptions:
                        properties:
                          level:
                            type: string
                          role:
                            type: string
                          type:
                            type: string
                          user:
                            type: string
                        type: object
                      seccompProfile:
                        properties:
                          localhostProfile:
                            type: string
                          type:
                            type: string
                        required:
                        - type
                        type: object
                      supplementalGroups:
                        items:
                          format: int64
                          type: integer
                        type: array
                      sysctls:
                        items:
                          properties:
                            name:
                              type: string
                            value:
                              type: string
                          required:
                          - name
                          - value
                          type: object
                        type: array
                      windowsOptions:
                        properties:
                          gmsaCredentialSpec:
                            type: string
                          gmsaCredentialSpecName:
                            type: string
                          hostProcess:
                            type: boolean
                          runAsUserName:
                            type: string
                        type: object
                    type: object
                  priorityClassName:
                    type: string
                  readinessProbe:
                    properties:
                      exec:
                        properties:
                          command:
                            items:
                              type: string
                            type: array
                        type: object
                      failureThreshold:
                        format: int32
                        type: integer
                      grpc:
                        properties:
                          port:
                            format: int32
                            type: integer
                          service:
                            type: string
                        required:
                        - port
                        type: object
                      httpGet:
                        properties:
                          host:
                            type: string
                          httpHeaders:
                            items:
                              properties:
                                name:
                                  type: string
                                value:
                                  type: string
                              required:
                              - name
                              - value
                              type: object
                            type: array
                          path:
                            type: string
                          port:
                            anyOf:
                            - type: integer
                            - type: string
                            x-kubernetes-int-or-string: true
                          scheme:
                            type: string
                        required:
                        - port
                        type: object
                      initialDelaySeconds:
                        format: int32
                        type: integer
                      periodSeconds:
                        format: int32
                        type: integer
                      successThreshold:
                        format: int32
                        type: integer
                      tcpSocket:
                        properties:
                          host:
                            type: string
                          port:
                            anyOf:
                            - type: integer
                            - type: string
                            x-kubernetes-int-or-string: true
                        required:
                        - port
                        type: object
                      terminationGracePeriodSeconds:
                        format: int64
                        type: integer
                      timeoutSeconds:
                        format: int32
                        type: integer
                    type: object
                  resources:
                    properties:
                      limits:
                        additionalProperties:
                          anyOf:
                          - type: integer
                          - type: string
                          pattern: ^(\+|-)?(([0-9]+(\.[0-9]*)?)|(\.[0-9]+))(([KMGTPE]i)|[numkMGTPE]|([eE](\+|-)?(([0-9]+(\.[0-9]*)?)|(\.[0-9]+))))?$
                          x-kubernetes-int-or-string: true
                        type: object
                      requests:
                        additionalProperties:
                          anyOf:
                          - type: integer
                          - type: string
                          pattern: ^(\+|-)?(([0-9]+(\.[0-9]*)?)|(\.[0-9]+))(([KMGTPE]i)|[numkMGTPE]|([eE](\+|-)?(([0-9]+(\.[0-9]*)?)|(\.[0-9]+))))?$
                          x-kubernetes-int-or-string: true
                        type: object
                    type: object
                  runtimeClassName:
                    type: string
                  schedulerName:
                    type: string
                  serviceAccountName:
                    type: string
                  size:
                    format: int32
                    type: integer
                  startupProbe:
                    properties:
                      exec:
                        properties:
                          command:
                            items:
                              type: string
                            type: array
                        type: object
                      failureThreshold:
                        format: int32
                        type: integer
                      grpc:
                        properties:
                          port:
                            format: int32
                            type: integer
                          service:
                            type: string
                        required:
                        - port
                        type: object
                      httpGet:
                        properties:
                          host:
                            type: string
                          httpHeaders:
                            items:
                              properties:
                                name:
                                  type: string
                                value:
                                  type: string
                              required:
                              - name
                              - value
                              type: object
                            type: array
                          path:
                            type: string
                          port:
                            anyOf:
                            - type: integer
                            - type: string
                            x-kubernetes-int-or-string: true
                          scheme:
                            type: string
                        required:
                        - port
                        type: object
                      initialDelaySeconds:
                        format: int32
                        type: integer
                      periodSeconds:
                        format: int32
                        type: integer
                      successThreshold:
                        format: int32
                        type: integer
                      tcpSocket:
                        properties:
                          host:
                            type: string
                          port:
                            anyOf:
                            - type: integer
                            - type: string
                            x-kubernetes-int-or-string: true
                        required:
                        - port
                        type: object
                      terminationGracePeriodSeconds:
                        format: int64
                        type: integer
                      timeoutSeconds:
                        format: int32
                        type: integer
                    type: object
                  tolerations:
                    items:
                      properties:
                        effect:
                          type: string
                        key:
                          type: string
                        operator:
                          type: string
                        tolerationSeconds:
                          format: int64
                          type: integer
                        value:
                          type: string
                      type: object
                    type: array
                  volumeSpec:
                    properties:
                      emptyDir:
                        properties:
                          medium:
                            type: string
                          sizeLimit:
                            anyOf:
                            - type: integer
                            - type: string
                            pattern: ^(\+|-)?(([0-9]+(\.[0-9]*)?)|(\.[0-9]+))(([KMGTPE]i)|[numkMGTPE]|([eE](\+|-)?(([0-9]+(\.[0-9]*)?)|(\.[0-9]+))))?$
                            x-kubernetes-int-or-string: true
                        type: object
                      hostPath:
                        properties:
                          path:
                            type: string
                          type:
                            type: string
                        required:
                        - path
                        type: object
                      persistentVolumeClaim:
                        properties:
                          accessModes:
                            items:
                              type: string
                            type: array
                          dataSource:
                            properties:
                              apiGroup:
                                type: string
                              kind:
                                type: string
                              name:
                                type: string
                            required:
                            - kind
                            - name
                            type: object
                          dataSourceRef:
                            properties:
                              apiGroup:
                                type: string
                              kind:
                                type: string
                              name:
                                type: string
                            required:
                            - kind
                            - name
                            type: object
                          resources:
                            properties:
                              limits:
                                additionalProperties:
                                  anyOf:
                                  - type: integer
                                  - type: string
                                  pattern: ^(\+|-)?(([0-9]+(\.[0-9]*)?)|(\.[0-9]+))(([KMGTPE]i)|[numkMGTPE]|([eE](\+|-)?(([0-9]+(\.[0-9]*)?)|(\.[0-9]+))))?$
                                  x-kubernetes-int-or-string: true
                                type: object
                              requests:
                                additionalProperties:
                                  anyOf:
                                  - type: integer
                                  - type: string
                                  pattern: ^(\+|-)?(([0-9]+(\.[0-9]*)?)|(\.[0-9]+))(([KMGTPE]i)|[numkMGTPE]|([eE](\+|-)?(([0-9]+(\.[0-9]*)?)|(\.[0-9]+))))?$
                                  x-kubernetes-int-or-string: true
                                type: object
                            type: object
                          selector:
                            properties:
                              matchExpressions:
                                items:
                                  properties:
                                    key:
                                      type: string
                                    operator:
                                      type: string
                                    values:
                                      items:
                                        type: string
                                      type: array
                                  required:
                                  - key
                                  - operator
                                  type: object
                                type: array
                              matchLabels:
                                additionalProperties:
                                  type: string
                                type: object
                            type: object
                          storageClassName:
                            type: string
                          volumeMode:
                            type: string
                          volumeName:
                            type: string
                        type: object
                    type: object
                type: object
              secretsName:
                type: string
              sslInternalSecretName:
                type: string
              sslSecretName:
                type: string
              tls:
                properties:
                  SANs:
                    items:
                      type: string
                    type: array
                  issuerConf:
                    properties:
                      group:
                        type: string
                      kind:
                        type: string
                      name:
                        type: string
                    required:
                    - name
                    type: object
                type: object
              toolkit:
                properties:
                  containerSecurityContext:
                    properties:
                      allowPrivilegeEscalation:
                        type: boolean
                      capabilities:
                        properties:
                          add:
                            items:
                              type: string
                            type: array
                          drop:
                            items:
                              type: string
                            type: array
                        type: object
                      privileged:
                        type: boolean
                      procMount:
                        type: string
                      readOnlyRootFilesystem:
                        type: boolean
                      runAsGroup:
                        format: int64
                        type: integer
                      runAsNonRoot:
                        type: boolean
                      runAsUser:
                        format: int64
                        type: integer
                      seLinuxOptions:
                        properties:
                          level:
                            type: string
                          role:
                            type: string
                          type:
                            type: string
                          user:
                            type: string
                        type: object
                      seccompProfile:
                        properties:
                          localhostProfile:
                            type: string
                          type:
                            type: string
                        required:
                        - type
                        type: object
                      windowsOptions:
                        properties:
                          gmsaCredentialSpec:
                            type: string
                          gmsaCredentialSpecName:
                            type: string
                          hostProcess:
                            type: boolean
                          runAsUserName:
                            type: string
                        type: object
                    type: object
                  image:
                    type: string
                  imagePullPolicy:
                    type: string
                  imagePullSecrets:
                    items:
                      properties:
                        name:
                          type: string
                      type: object
                    type: array
                  livenessProbe:
                    properties:
                      exec:
                        properties:
                          command:
                            items:
                              type: string
                            type: array
                        type: object
                      failureThreshold:
                        format: int32
                        type: integer
                      grpc:
                        properties:
                          port:
                            format: int32
                            type: integer
                          service:
                            type: string
                        required:
                        - port
                        type: object
                      httpGet:
                        properties:
                          host:
                            type: string
                          httpHeaders:
                            items:
                              properties:
                                name:
                                  type: string
                                value:
                                  type: string
                              required:
                              - name
                              - value
                              type: object
                            type: array
                          path:
                            type: string
                          port:
                            anyOf:
                            - type: integer
                            - type: string
                            x-kubernetes-int-or-string: true
                          scheme:
                            type: string
                        required:
                        - port
                        type: object
                      initialDelaySeconds:
                        format: int32
                        type: integer
                      periodSeconds:
                        format: int32
                        type: integer
                      successThreshold:
                        format: int32
                        type: integer
                      tcpSocket:
                        properties:
                          host:
                            type: string
                          port:
                            anyOf:
                            - type: integer
                            - type: string
                            x-kubernetes-int-or-string: true
                        required:
                        - port
                        type: object
                      terminationGracePeriodSeconds:
                        format: int64
                        type: integer
                      timeoutSeconds:
                        format: int32
                        type: integer
                    type: object
                  readinessProbe:
                    properties:
                      exec:
                        properties:
                          command:
                            items:
                              type: string
                            type: array
                        type: object
                      failureThreshold:
                        format: int32
                        type: integer
                      grpc:
                        properties:
                          port:
                            format: int32
                            type: integer
                          service:
                            type: string
                        required:
                        - port
                        type: object
                      httpGet:
                        properties:
                          host:
                            type: string
                          httpHeaders:
                            items:
                              properties:
                                name:
                                  type: string
                                value:
                                  type: string
                              required:
                              - name
                              - value
                              type: object
                            type: array
                          path:
                            type: string
                          port:
                            anyOf:
                            - type: integer
                            - type: string
                            x-kubernetes-int-or-string: true
                          scheme:
                            type: string
                        required:
                        - port
                        type: object
                      initialDelaySeconds:
                        format: int32
                        type: integer
                      periodSeconds:
                        format: int32
                        type: integer
                      successThreshold:
                        format: int32
                        type: integer
                      tcpSocket:
                        properties:
                          host:
                            type: string
                          port:
                            anyOf:
                            - type: integer
                            - type: string
                            x-kubernetes-int-or-string: true
                        required:
                        - port
                        type: object
                      terminationGracePeriodSeconds:
                        format: int64
                        type: integer
                      timeoutSeconds:
                        format: int32
                        type: integer
                    type: object
                  resources:
                    properties:
                      limits:
                        additionalProperties:
                          anyOf:
                          - type: integer
                          - type: string
                          pattern: ^(\+|-)?(([0-9]+(\.[0-9]*)?)|(\.[0-9]+))(([KMGTPE]i)|[numkMGTPE]|([eE](\+|-)?(([0-9]+(\.[0-9]*)?)|(\.[0-9]+))))?$
                          x-kubernetes-int-or-string: true
                        type: object
                      requests:
                        additionalProperties:
                          anyOf:
                          - type: integer
                          - type: string
                          pattern: ^(\+|-)?(([0-9]+(\.[0-9]*)?)|(\.[0-9]+))(([KMGTPE]i)|[numkMGTPE]|([eE](\+|-)?(([0-9]+(\.[0-9]*)?)|(\.[0-9]+))))?$
                          x-kubernetes-int-or-string: true
                        type: object
                    type: object
                  startupProbe:
                    properties:
                      exec:
                        properties:
                          command:
                            items:
                              type: string
                            type: array
                        type: object
                      failureThreshold:
                        format: int32
                        type: integer
                      grpc:
                        properties:
                          port:
                            format: int32
                            type: integer
                          service:
                            type: string
                        required:
                        - port
                        type: object
                      httpGet:
                        properties:
                          host:
                            type: string
                          httpHeaders:
                            items:
                              properties:
                                name:
                                  type: string
                                value:
                                  type: string
                              required:
                              - name
                              - value
                              type: object
                            type: array
                          path:
                            type: string
                          port:
                            anyOf:
                            - type: integer
                            - type: string
                            x-kubernetes-int-or-string: true
                          scheme:
                            type: string
                        required:
                        - port
                        type: object
                      initialDelaySeconds:
                        format: int32
                        type: integer
                      periodSeconds:
                        format: int32
                        type: integer
                      successThreshold:
                        format: int32
                        type: integer
                      tcpSocket:
                        properties:
                          host:
                            type: string
                          port:
                            anyOf:
                            - type: integer
                            - type: string
                            x-kubernetes-int-or-string: true
                        required:
                        - port
                        type: object
                      terminationGracePeriodSeconds:
                        format: int64
                        type: integer
                      timeoutSeconds:
                        format: int32
                        type: integer
                    type: object
                type: object
              upgradeOptions:
                properties:
                  apply:
                    type: string
                  versionServiceEndpoint:
                    type: string
                type: object
            type: object
          status:
            properties:
              backupVersion:
                type: string
              haproxy:
                properties:
                  ready:
                    format: int32
                    type: integer
                  size:
                    format: int32
                    type: integer
                  state:
                    type: string
                  version:
                    type: string
                type: object
              host:
                type: string
              mysql:
                properties:
                  ready:
                    format: int32
                    type: integer
                  size:
                    format: int32
                    type: integer
                  state:
                    type: string
                  version:
                    type: string
                type: object
              orchestrator:
                properties:
                  ready:
                    format: int32
                    type: integer
                  size:
                    format: int32
                    type: integer
                  state:
                    type: string
                  version:
                    type: string
                type: object
              pmmVersion:
                type: string
              router:
                properties:
                  ready:
                    format: int32
                    type: integer
                  size:
                    format: int32
                    type: integer
                  state:
                    type: string
                  version:
                    type: string
                type: object
              state:
                type: string
            type: object
        type: object
    served: true
    storage: true
    subresources:
      status: {}
status:
  acceptedNames:
    kind: ""
    plural: ""
  conditions: []
  storedVersions: []<|MERGE_RESOLUTION|>--- conflicted
+++ resolved
@@ -1310,6 +1310,8 @@
                           type: string
                       type: object
                     type: array
+                  initImage:
+                    type: string
                   labels:
                     additionalProperties:
                       type: string
@@ -1765,13 +1767,8 @@
                         type: object
                     type: object
                 type: object
-<<<<<<< HEAD
-=======
-              crVersion:
-                type: string
               initImage:
                 type: string
->>>>>>> 5697b688
               mysql:
                 properties:
                   affinity:
