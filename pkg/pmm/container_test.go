--- conflicted
+++ resolved
@@ -6,28 +6,18 @@
 	"github.com/stretchr/testify/assert"
 	corev1 "k8s.io/api/core/v1"
 	metav1 "k8s.io/apimachinery/pkg/apis/meta/v1"
-<<<<<<< HEAD
-
-	apiv1 "github.com/percona/percona-server-mysql-operator/api/v1"
-=======
 	"k8s.io/apimachinery/pkg/util/intstr"
 
 	apiv1alpha1 "github.com/percona/percona-server-mysql-operator/api/v1alpha1"
 	"github.com/percona/percona-server-mysql-operator/pkg/version"
->>>>>>> 74ca2157
 )
 
 func TestContainer(t *testing.T) {
-	cr := &apiv1.PerconaServerMySQL{
+	cr := &apiv1alpha1.PerconaServerMySQL{
 		ObjectMeta: metav1.ObjectMeta{Name: "test-cluster"},
-<<<<<<< HEAD
-		Spec: apiv1.PerconaServerMySQLSpec{
-			PMM: &apiv1.PMMSpec{
-=======
 		Spec: apiv1alpha1.PerconaServerMySQLSpec{
 			CRVersion: version.Version(),
 			PMM: &apiv1alpha1.PMMSpec{
->>>>>>> 74ca2157
 				Image:           "percona/pmm-client:latest",
 				ImagePullPolicy: corev1.PullIfNotPresent,
 				ServerHost:      "pmm-server",
@@ -38,8 +28,8 @@
 	secret := &corev1.Secret{
 		ObjectMeta: metav1.ObjectMeta{Name: "test-secret"},
 		Data: map[string][]byte{
-			string(apiv1.UserPMMServerToken): []byte("token"),
-			string(apiv1.UserMonitor):        []byte("monitor-pass"),
+			string(apiv1alpha1.UserPMMServerToken): []byte("token"),
+			string(apiv1alpha1.UserMonitor):        []byte("monitor-pass"),
 		},
 	}
 
@@ -56,8 +46,8 @@
 	}
 
 	assert.Equal(t, 1, len(container.VolumeMounts))
-	assert.Equal(t, apiv1.BinVolumeName, container.VolumeMounts[0].Name)
-	assert.Equal(t, apiv1.BinVolumePath, container.VolumeMounts[0].MountPath)
+	assert.Equal(t, apiv1alpha1.BinVolumeName, container.VolumeMounts[0].Name)
+	assert.Equal(t, apiv1alpha1.BinVolumePath, container.VolumeMounts[0].MountPath)
 
 	foundEnv := map[string]bool{}
 	for _, env := range container.Env {
