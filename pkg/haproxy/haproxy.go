--- conflicted
+++ resolved
@@ -1,11 +1,8 @@
 package haproxy
 
 import (
-<<<<<<< HEAD
+	"fmt"
 	"os"
-=======
-	"fmt"
->>>>>>> e44f7e64
 	"strconv"
 
 	appsv1 "k8s.io/api/apps/v1"
@@ -262,6 +259,10 @@
 			Name:  "CLUSTER_TYPE",
 			Value: string(cr.Spec.MySQL.ClusterType),
 		},
+		{
+			Name:  k8s.ExperimentalTopologyEnvVar,
+			Value: os.Getenv(k8s.ExperimentalTopologyEnvVar),
+		},
 	}
 	env = append(env, spec.Env...)
 
@@ -270,25 +271,10 @@
 		Image:           spec.Image,
 		ImagePullPolicy: spec.ImagePullPolicy,
 		Resources:       spec.Resources,
-<<<<<<< HEAD
-		Env: []corev1.EnvVar{
-			{
-				Name:  "CLUSTER_NAME",
-				Value: cr.Name,
-			},
-			{
-				Name:  k8s.ExperimentalTopologyEnvVar,
-				Value: os.Getenv(k8s.ExperimentalTopologyEnvVar),
-			},
-		},
-		Command: []string{"/opt/percona/haproxy-entrypoint.sh"},
-		Args:    []string{"haproxy"},
-=======
 		Env:             env,
 		EnvFrom:         spec.EnvFrom,
 		Command:         []string{"/opt/percona/haproxy-entrypoint.sh"},
 		Args:            []string{"haproxy"},
->>>>>>> e44f7e64
 		Ports: []corev1.ContainerPort{
 			{
 				Name:          "mysql",
