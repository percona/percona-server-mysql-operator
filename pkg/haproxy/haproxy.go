package haproxy

import (
	"fmt"
	"strconv"

	appsv1 "k8s.io/api/apps/v1"
	corev1 "k8s.io/api/core/v1"
	metav1 "k8s.io/apimachinery/pkg/apis/meta/v1"
	"k8s.io/apimachinery/pkg/types"

	apiv1alpha1 "github.com/percona/percona-server-mysql-operator/api/v1alpha1"
	"github.com/percona/percona-server-mysql-operator/pkg/k8s"
	"github.com/percona/percona-server-mysql-operator/pkg/mysql"
	"github.com/percona/percona-server-mysql-operator/pkg/pmm"
	"github.com/percona/percona-server-mysql-operator/pkg/util"
)

const (
	ComponentName   = "haproxy"
	credsVolumeName = "users"
	CredsMountPath  = "/etc/mysql/mysql-users-secret"
	tlsVolumeName   = "tls"
	tlsMountPath    = "/etc/mysql/mysql-tls-secret"
)

const (
	PortMySQL          = 3306
	PortMySQLReplicas  = 3307
	PortProxyProtocol  = 3309
	PortMySQLXProtocol = 33060
	PortAdmin          = 33062
	PortPMMStats       = 8404
)

// Name returns the formatted name for the ConfigMap.
func Name(cr *apiv1alpha1.PerconaServerMySQL) string {
	return cr.Name + "-" + ComponentName
}

<<<<<<< HEAD
// ServiceName returns the name of the associated service.
=======
func NamespacedName(cr *apiv1alpha1.PerconaServerMySQL) types.NamespacedName {
	return types.NamespacedName{Name: Name(cr), Namespace: cr.Namespace}
}

>>>>>>> 469d94d0
func ServiceName(cr *apiv1alpha1.PerconaServerMySQL) string {
	return Name(cr)
}

// MatchLabels returns labels for selecting resources.
func MatchLabels(cr *apiv1alpha1.PerconaServerMySQL) map[string]string {
	return util.SSMapMerge(cr.MySQLSpec().Labels,
		map[string]string{apiv1alpha1.ComponentLabel: ComponentName},
		cr.Labels())
}

// PodName returns the formatted pod name.
func PodName(cr *apiv1alpha1.PerconaServerMySQL, idx int) string {
	return fmt.Sprintf("%s-%d", Name(cr), idx)
}

// Service returns a Service object for the Percona Server MySQL instance.
func Service(cr *apiv1alpha1.PerconaServerMySQL, secret *corev1.Secret) *corev1.Service {
	expose := cr.Spec.Proxy.HAProxy.Expose

	labels := MatchLabels(cr)
	labels = util.SSMapMerge(expose.Labels, labels)

	serviceType := cr.Spec.Proxy.HAProxy.Expose.Type

	var loadBalancerSourceRanges []string
	var loadBalancerIP string
	if serviceType == corev1.ServiceTypeLoadBalancer {
		loadBalancerSourceRanges = expose.LoadBalancerSourceRanges
		loadBalancerIP = expose.LoadBalancerIP
	}

	var externalTrafficPolicy corev1.ServiceExternalTrafficPolicyType
	if serviceType == corev1.ServiceTypeLoadBalancer || serviceType == corev1.ServiceTypeNodePort {
		externalTrafficPolicy = expose.ExternalTrafficPolicy
	}

	ports := []corev1.ServicePort{
		{
			Name: "mysql",
			Port: int32(PortMySQL),
		},
		{
			Name: "mysql-replicas",
			Port: int32(PortMySQLReplicas),
		},
		{
			Name: "proxy-protocol",
			Port: int32(PortProxyProtocol),
		},
		{
			Name: "mysqlx",
			Port: int32(PortMySQLXProtocol),
		},
		{
			Name: "mysql-admin",
			Port: int32(PortAdmin),
		},
	}

	if cr.PMMEnabled(secret) {
		ports = append(ports, corev1.ServicePort{
			Name: "pmm-stats",
			Port: int32(PortPMMStats),
		})
	}

	return &corev1.Service{
		TypeMeta: metav1.TypeMeta{
			APIVersion: "v1",
			Kind:       "Service",
		},
		ObjectMeta: metav1.ObjectMeta{
			Name:        ServiceName(cr),
			Namespace:   cr.Namespace,
			Labels:      labels,
			Annotations: expose.Annotations,
		},
		Spec: corev1.ServiceSpec{
			Type:                     serviceType,
			Ports:                    ports,
			Selector:                 labels,
			LoadBalancerIP:           loadBalancerIP,
			LoadBalancerSourceRanges: loadBalancerSourceRanges,
			InternalTrafficPolicy:    expose.InternalTrafficPolicy,
			ExternalTrafficPolicy:    externalTrafficPolicy,
		},
	}
}

// StatefulSet returns a StatefulSet object for the Percona Server MySQL instance.
func StatefulSet(cr *apiv1alpha1.PerconaServerMySQL, initImage, configHash string, secret *corev1.Secret) *appsv1.StatefulSet {
	labels := MatchLabels(cr)

	annotations := make(map[string]string)
	if configHash != "" {
		annotations["percona.com/configuration-hash"] = configHash
	}

	t := true
	return &appsv1.StatefulSet{
		TypeMeta: metav1.TypeMeta{
			APIVersion: "apps/v1",
			Kind:       "StatefulSet",
		},
		ObjectMeta: metav1.ObjectMeta{
			Name:      Name(cr),
			Namespace: cr.Namespace,
			Labels:    labels,
		},
		Spec: appsv1.StatefulSetSpec{
			Replicas:    &cr.Spec.Proxy.HAProxy.Size,
			ServiceName: Name(cr),
			Selector: &metav1.LabelSelector{
				MatchLabels: labels,
			},
			UpdateStrategy: updateStrategy(cr),
			Template: corev1.PodTemplateSpec{
				ObjectMeta: metav1.ObjectMeta{
					Labels:      labels,
					Annotations: annotations,
				},
				Spec: corev1.PodSpec{
					NodeSelector: cr.Spec.Proxy.HAProxy.NodeSelector,
					Tolerations:  cr.Spec.Proxy.HAProxy.Tolerations,
					InitContainers: []corev1.Container{
						k8s.InitContainer(
							ComponentName,
							initImage,
							cr.Spec.Proxy.HAProxy.ImagePullPolicy,
							cr.Spec.Proxy.HAProxy.ContainerSecurityContext,
						),
					},
					Containers:       containers(cr, secret),
					Affinity:         cr.Spec.Proxy.HAProxy.GetAffinity(labels),
					ImagePullSecrets: cr.Spec.Proxy.HAProxy.ImagePullSecrets,
					// TerminationGracePeriodSeconds: 30,
					RestartPolicy: corev1.RestartPolicyAlways,
					SchedulerName: "default-scheduler",
					DNSPolicy:     corev1.DNSClusterFirst,
					Volumes: []corev1.Volume{
						{
							Name: "bin",
							VolumeSource: corev1.VolumeSource{
								EmptyDir: &corev1.EmptyDirVolumeSource{},
							},
						},
						{
							Name: "haproxy-config",
							VolumeSource: corev1.VolumeSource{
								EmptyDir: &corev1.EmptyDirVolumeSource{},
							},
						},
						{
							Name: credsVolumeName,
							VolumeSource: corev1.VolumeSource{
								Secret: &corev1.SecretVolumeSource{
									SecretName: cr.InternalSecretName(),
								},
							},
						},
						{
							Name: tlsVolumeName,
							VolumeSource: corev1.VolumeSource{
								Secret: &corev1.SecretVolumeSource{
									SecretName: cr.Spec.SSLSecretName,
								},
							},
						},
						{
							Name: configVolumeName,
							VolumeSource: corev1.VolumeSource{
								Projected: &corev1.ProjectedVolumeSource{
									Sources: []corev1.VolumeProjection{
										{
											ConfigMap: &corev1.ConfigMapProjection{
												LocalObjectReference: corev1.LocalObjectReference{
													Name: Name(cr),
												},
												Items: []corev1.KeyToPath{
													{
														Key:  CustomConfigKey,
														Path: "haproxy.cfg",
													},
												},
												Optional: &t,
											},
										},
									},
								},
							},
						},
					},
					SecurityContext: cr.Spec.Proxy.HAProxy.PodSecurityContext,
				},
			},
		},
	}
}

// updateStrategy returns the StatefulSet update strategy based on the given PerconaServerMySQL custom resource.
func updateStrategy(cr *apiv1alpha1.PerconaServerMySQL) appsv1.StatefulSetUpdateStrategy {
	switch cr.Spec.UpdateStrategy {
	case appsv1.OnDeleteStatefulSetStrategyType:
		return appsv1.StatefulSetUpdateStrategy{Type: appsv1.OnDeleteStatefulSetStrategyType}
	default:
		var zero int32 = 0
		return appsv1.StatefulSetUpdateStrategy{
			Type: appsv1.RollingUpdateStatefulSetStrategyType,
			RollingUpdate: &appsv1.RollingUpdateStatefulSetStrategy{
				Partition: &zero,
			},
		}
	}
}

// containers returns the list of containers for the StatefulSet.
func containers(cr *apiv1alpha1.PerconaServerMySQL, secret *corev1.Secret) []corev1.Container {
	containers := []corev1.Container{
		haproxyContainer(cr),
		mysqlMonitContainer(cr),
	}
	if cr.PMMEnabled(secret) {
		pmmC := pmm.Container(cr, secret, ComponentName)

		pmmC.Env = append(pmmC.Env, corev1.EnvVar{
			Name:  "PMM_ADMIN_CUSTOM_PARAMS",
			Value: "--listen-port=" + strconv.Itoa(PortPMMStats),
		})
		pmmC.Ports = append(pmmC.Ports, corev1.ContainerPort{ContainerPort: PortPMMStats})

		containers = append(containers, pmmC)
	}
	return containers
}

// haproxyContainer returns the HAProxy container configuration for the StatefulSet.
func haproxyContainer(cr *apiv1alpha1.PerconaServerMySQL) corev1.Container {
	spec := cr.Spec.Proxy.HAProxy

	env := []corev1.EnvVar{
		{
			Name:  "CLUSTER_TYPE",
			Value: string(cr.Spec.MySQL.ClusterType),
		},
	}
	env = append(env, spec.Env...)

	return corev1.Container{
		Name:            ComponentName,
		Image:           spec.Image,
		ImagePullPolicy: spec.ImagePullPolicy,
		Resources:       spec.Resources,
		Env:             env,
		EnvFrom:         spec.EnvFrom,
		Command:         []string{"/opt/percona/haproxy-entrypoint.sh"},
		Args:            []string{"haproxy"},
		Ports: []corev1.ContainerPort{
			{
				Name:          "mysql",
				ContainerPort: int32(PortMySQL),
			},
			{
				Name:          "mysql-replicas",
				ContainerPort: int32(PortMySQLReplicas),
			},
			{
				Name:          "proxy-protocol",
				ContainerPort: int32(PortProxyProtocol),
			},
			{
				Name:          "mysqlx",
				ContainerPort: int32(PortMySQLXProtocol),
			},
		},
		VolumeMounts: []corev1.VolumeMount{
			{
				Name:      "bin",
				MountPath: "/opt/percona",
			},
			{
				Name:      "haproxy-config",
				MountPath: "/etc/haproxy/mysql",
			},
			{
				Name:      credsVolumeName,
				MountPath: CredsMountPath,
			},
			{
				Name:      tlsVolumeName,
				MountPath: tlsMountPath,
			},
			{
				Name:      configVolumeName,
				MountPath: configMountPath,
			},
		},
		TerminationMessagePath:   "/dev/termination-log",
		TerminationMessagePolicy: corev1.TerminationMessageReadFile,
		SecurityContext:          spec.ContainerSecurityContext,
	}
}

// mysqlMonitContainer returns the MySQL Monit container configuration for the StatefulSet.
func mysqlMonitContainer(cr *apiv1alpha1.PerconaServerMySQL) corev1.Container {
	spec := cr.Spec.Proxy.HAProxy

	env := []corev1.EnvVar{
		{
			Name:  "MYSQL_SERVICE",
			Value: mysql.ProxyServiceName(cr),
		},
	}
	env = append(env, spec.Env...)

	return corev1.Container{
		Name:            "mysql-monit",
		Image:           spec.Image,
		ImagePullPolicy: spec.ImagePullPolicy,
		Resources:       spec.Resources,
		Command:         []string{"/opt/percona/haproxy-entrypoint.sh"},
		Args: []string{
			"/opt/percona/peer-list",
			"-on-change=/opt/percona/haproxy_add_mysql_nodes.sh",
			"-service=$(MYSQL_SERVICE)",
		},
		Env:     env,
		EnvFrom: spec.EnvFrom,
		VolumeMounts: []corev1.VolumeMount{
			{
				Name:      "bin",
				MountPath: "/opt/percona",
			},
			{
				Name:      "haproxy-config",
				MountPath: "/etc/haproxy/mysql",
			},
			{
				Name:      credsVolumeName,
				MountPath: CredsMountPath,
			},
			{
				Name:      tlsVolumeName,
				MountPath: tlsMountPath,
			},
		},
		TerminationMessagePath:   "/dev/termination-log",
		TerminationMessagePolicy: corev1.TerminationMessageReadFile,
		SecurityContext:          spec.ContainerSecurityContext,
	}
}<|MERGE_RESOLUTION|>--- conflicted
+++ resolved
@@ -38,14 +38,11 @@
 	return cr.Name + "-" + ComponentName
 }
 
-<<<<<<< HEAD
-// ServiceName returns the name of the associated service.
-=======
 func NamespacedName(cr *apiv1alpha1.PerconaServerMySQL) types.NamespacedName {
 	return types.NamespacedName{Name: Name(cr), Namespace: cr.Namespace}
 }
 
->>>>>>> 469d94d0
+// ServiceName returns the name of the associated service.
 func ServiceName(cr *apiv1alpha1.PerconaServerMySQL) string {
 	return Name(cr)
 }
