package haproxy

import (
	"strconv"

	appsv1 "k8s.io/api/apps/v1"
	corev1 "k8s.io/api/core/v1"
	metav1 "k8s.io/apimachinery/pkg/apis/meta/v1"

	apiv1alpha1 "github.com/percona/percona-server-mysql-operator/api/v1alpha1"
	"github.com/percona/percona-server-mysql-operator/pkg/k8s"
	"github.com/percona/percona-server-mysql-operator/pkg/mysql"
	"github.com/percona/percona-server-mysql-operator/pkg/pmm"
	"github.com/percona/percona-server-mysql-operator/pkg/util"
)

const (
	componentName   = "haproxy"
	credsVolumeName = "users"
	credsMountPath  = "/etc/mysql/mysql-users-secret"
	tlsVolumeName   = "tls"
	tlsMountPath    = "/etc/mysql/mysql-tls-secret"
)

const (
<<<<<<< HEAD
	PortMySQL          = 3306
	PortMySQLReplicas  = 3307
	PortProxyProtocol  = 3309
	PortMySQLXProtocol = 33060
=======
	PortMySQL         = 3306
	PortMySQLReplicas = 3307
	PortProxyProtocol = 3309
	PortPMMStats      = 8404
>>>>>>> 1a4294d6
)

func Name(cr *apiv1alpha1.PerconaServerMySQL) string {
	return cr.Name + "-" + componentName
}

func ServiceName(cr *apiv1alpha1.PerconaServerMySQL) string {
	return Name(cr)
}

func MatchLabels(cr *apiv1alpha1.PerconaServerMySQL) map[string]string {
	return util.SSMapMerge(cr.MySQLSpec().Labels,
		map[string]string{apiv1alpha1.ComponentLabel: componentName},
		cr.Labels())
}

func Service(cr *apiv1alpha1.PerconaServerMySQL, secret *corev1.Secret) *corev1.Service {
	expose := cr.Spec.Proxy.HAProxy.Expose

	labels := MatchLabels(cr)
	labels = util.SSMapMerge(expose.Labels, labels)

	serviceType := cr.Spec.Proxy.HAProxy.Expose.Type

	var loadBalancerSourceRanges []string
	var loadBalancerIP string
	if serviceType == corev1.ServiceTypeLoadBalancer {
		loadBalancerSourceRanges = expose.LoadBalancerSourceRanges
		loadBalancerIP = expose.LoadBalancerIP
	}

	var externalTrafficPolicy corev1.ServiceExternalTrafficPolicyType
	if serviceType == corev1.ServiceTypeLoadBalancer || serviceType == corev1.ServiceTypeNodePort {
		externalTrafficPolicy = expose.ExternalTrafficPolicy
	}

	ports := []corev1.ServicePort{
		{
			Name: "mysql",
			Port: int32(PortMySQL),
		},
		{
			Name: "mysql-replicas",
			Port: int32(PortMySQLReplicas),
		},
		{
			Name: "proxy-protocol",
			Port: int32(PortProxyProtocol),
		},
	}

	if cr.PMMEnabled(secret) {
		ports = append(ports, corev1.ServicePort{
			Name: "pmm-stats",
			Port: int32(PortPMMStats),
		})
	}

	return &corev1.Service{
		TypeMeta: metav1.TypeMeta{
			APIVersion: "v1",
			Kind:       "Service",
		},
		ObjectMeta: metav1.ObjectMeta{
			Name:        ServiceName(cr),
			Namespace:   cr.Namespace,
			Labels:      labels,
			Annotations: expose.Annotations,
		},
		Spec: corev1.ServiceSpec{
<<<<<<< HEAD
			Type: serviceType,
			Ports: []corev1.ServicePort{
				{
					Name: "mysql",
					Port: int32(PortMySQL),
				},
				{
					Name: "mysql-replicas",
					Port: int32(PortMySQLReplicas),
				},
				{
					Name: "proxy-protocol",
					Port: int32(PortProxyProtocol),
				},
				{
					Name: "mysqlx",
					Port: int32(PortMySQLXProtocol),
				},
			},
=======
			Type:                     serviceType,
			Ports:                    ports,
>>>>>>> 1a4294d6
			Selector:                 labels,
			LoadBalancerIP:           loadBalancerIP,
			LoadBalancerSourceRanges: loadBalancerSourceRanges,
			InternalTrafficPolicy:    expose.InternalTrafficPolicy,
			ExternalTrafficPolicy:    externalTrafficPolicy,
		},
	}
}

func StatefulSet(cr *apiv1alpha1.PerconaServerMySQL, initImage string, secret *corev1.Secret) *appsv1.StatefulSet {
	labels := MatchLabels(cr)

	return &appsv1.StatefulSet{
		TypeMeta: metav1.TypeMeta{
			APIVersion: "apps/v1",
			Kind:       "StatefulSet",
		},
		ObjectMeta: metav1.ObjectMeta{
			Name:      Name(cr),
			Namespace: cr.Namespace,
			Labels:    labels,
		},
		Spec: appsv1.StatefulSetSpec{
			Replicas:    &cr.Spec.Proxy.HAProxy.Size,
			ServiceName: Name(cr),
			Selector: &metav1.LabelSelector{
				MatchLabels: labels,
			},
			Template: corev1.PodTemplateSpec{
				ObjectMeta: metav1.ObjectMeta{
					Labels: labels,
				},
				Spec: corev1.PodSpec{
					NodeSelector: cr.Spec.Proxy.HAProxy.NodeSelector,
					Tolerations:  cr.Spec.Proxy.HAProxy.Tolerations,
					InitContainers: []corev1.Container{
						k8s.InitContainer(
							componentName,
							initImage,
							cr.Spec.Proxy.HAProxy.ImagePullPolicy,
							cr.Spec.Proxy.HAProxy.ContainerSecurityContext,
						),
					},
					Containers:       containers(cr, secret),
					Affinity:         cr.Spec.Proxy.HAProxy.GetAffinity(labels),
					ImagePullSecrets: cr.Spec.Proxy.HAProxy.ImagePullSecrets,
					// TerminationGracePeriodSeconds: 30,
					RestartPolicy: corev1.RestartPolicyAlways,
					SchedulerName: "default-scheduler",
					DNSPolicy:     corev1.DNSClusterFirst,
					Volumes: []corev1.Volume{
						{
							Name: "bin",
							VolumeSource: corev1.VolumeSource{
								EmptyDir: &corev1.EmptyDirVolumeSource{},
							},
						},
						{
							Name: "haproxy-config",
							VolumeSource: corev1.VolumeSource{
								EmptyDir: &corev1.EmptyDirVolumeSource{},
							},
						},
						{
							Name: credsVolumeName,
							VolumeSource: corev1.VolumeSource{
								Secret: &corev1.SecretVolumeSource{
									SecretName: cr.InternalSecretName(),
								},
							},
						},
						{
							Name: tlsVolumeName,
							VolumeSource: corev1.VolumeSource{
								Secret: &corev1.SecretVolumeSource{
									SecretName: cr.Spec.SSLSecretName,
								},
							},
						},
					},
					SecurityContext: cr.Spec.Proxy.HAProxy.PodSecurityContext,
				},
			},
		},
	}
}

func containers(cr *apiv1alpha1.PerconaServerMySQL, secret *corev1.Secret) []corev1.Container {
	containers := []corev1.Container{
		haproxyContainer(cr),
		mysqlMonitContainer(cr),
	}
	if cr.PMMEnabled(secret) {
		pmmC := pmm.Container(cr, secret, componentName)

		pmmC.Env = append(pmmC.Env, corev1.EnvVar{
			Name:  "PMM_ADMIN_CUSTOM_PARAMS",
			Value: "--listen-port=" + strconv.Itoa(PortPMMStats),
		})
		pmmC.Ports = append(pmmC.Ports, corev1.ContainerPort{ContainerPort: PortPMMStats})

		containers = append(containers, pmmC)
	}
	return containers
}

func haproxyContainer(cr *apiv1alpha1.PerconaServerMySQL) corev1.Container {
	spec := cr.Spec.Proxy.HAProxy

	return corev1.Container{
		Name:            componentName,
		Image:           spec.Image,
		ImagePullPolicy: spec.ImagePullPolicy,
		Resources:       spec.Resources,
		Env:             []corev1.EnvVar{},
		Command:         []string{"/opt/percona/haproxy-entrypoint.sh"},
		Args:            []string{"haproxy"},
		Ports: []corev1.ContainerPort{
			{
				Name:          "mysql",
				ContainerPort: int32(PortMySQL),
			},
			{
				Name:          "mysql-replicas",
				ContainerPort: int32(PortMySQLReplicas),
			},
			{
				Name:          "proxy-protocol",
				ContainerPort: int32(PortProxyProtocol),
			},
			{
				Name:          "mysqlx",
				ContainerPort: int32(PortMySQLXProtocol),
			},
		},
		VolumeMounts: []corev1.VolumeMount{
			{
				Name:      "bin",
				MountPath: "/opt/percona",
			},
			{
				Name:      "haproxy-config",
				MountPath: "/etc/haproxy/mysql",
			},
			{
				Name:      credsVolumeName,
				MountPath: credsMountPath,
			},
			{
				Name:      tlsVolumeName,
				MountPath: tlsMountPath,
			},
		},
		TerminationMessagePath:   "/dev/termination-log",
		TerminationMessagePolicy: corev1.TerminationMessageReadFile,
		SecurityContext:          spec.ContainerSecurityContext,
	}
}

func mysqlMonitContainer(cr *apiv1alpha1.PerconaServerMySQL) corev1.Container {
	spec := cr.Spec.Proxy.HAProxy

	return corev1.Container{
		Name:            "mysql-monit",
		Image:           spec.Image,
		ImagePullPolicy: spec.ImagePullPolicy,
		Resources:       spec.Resources,
		Command:         []string{"/opt/percona/haproxy-entrypoint.sh"},
		Args: []string{
			"/opt/percona/peer-list",
			"-on-change=/opt/percona/haproxy_add_mysql_nodes.sh",
			"-service=$(MYSQL_SERVICE)",
		},
		Env: []corev1.EnvVar{
			{
				Name:  "MYSQL_SERVICE",
				Value: mysql.ServiceName(cr),
			},
		},
		VolumeMounts: []corev1.VolumeMount{
			{
				Name:      "bin",
				MountPath: "/opt/percona",
			},
			{
				Name:      "haproxy-config",
				MountPath: "/etc/haproxy/mysql",
			},
			{
				Name:      credsVolumeName,
				MountPath: credsMountPath,
			},
			{
				Name:      tlsVolumeName,
				MountPath: tlsMountPath,
			},
		},
		TerminationMessagePath:   "/dev/termination-log",
		TerminationMessagePolicy: corev1.TerminationMessageReadFile,
		SecurityContext:          spec.ContainerSecurityContext,
	}
}<|MERGE_RESOLUTION|>--- conflicted
+++ resolved
@@ -23,17 +23,11 @@
 )
 
 const (
-<<<<<<< HEAD
 	PortMySQL          = 3306
 	PortMySQLReplicas  = 3307
 	PortProxyProtocol  = 3309
 	PortMySQLXProtocol = 33060
-=======
-	PortMySQL         = 3306
-	PortMySQLReplicas = 3307
-	PortProxyProtocol = 3309
-	PortPMMStats      = 8404
->>>>>>> 1a4294d6
+	PortPMMStats       = 8404
 )
 
 func Name(cr *apiv1alpha1.PerconaServerMySQL) string {
@@ -83,6 +77,10 @@
 			Name: "proxy-protocol",
 			Port: int32(PortProxyProtocol),
 		},
+		{
+			Name: "mysqlx",
+			Port: int32(PortMySQLXProtocol),
+		},
 	}
 
 	if cr.PMMEnabled(secret) {
@@ -104,30 +102,8 @@
 			Annotations: expose.Annotations,
 		},
 		Spec: corev1.ServiceSpec{
-<<<<<<< HEAD
-			Type: serviceType,
-			Ports: []corev1.ServicePort{
-				{
-					Name: "mysql",
-					Port: int32(PortMySQL),
-				},
-				{
-					Name: "mysql-replicas",
-					Port: int32(PortMySQLReplicas),
-				},
-				{
-					Name: "proxy-protocol",
-					Port: int32(PortProxyProtocol),
-				},
-				{
-					Name: "mysqlx",
-					Port: int32(PortMySQLXProtocol),
-				},
-			},
-=======
 			Type:                     serviceType,
 			Ports:                    ports,
->>>>>>> 1a4294d6
 			Selector:                 labels,
 			LoadBalancerIP:           loadBalancerIP,
 			LoadBalancerSourceRanges: loadBalancerSourceRanges,
