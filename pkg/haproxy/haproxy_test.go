package haproxy

import (
	"testing"

	apiv1alpha1 "github.com/percona/percona-server-mysql-operator/api/v1alpha1"
	"github.com/stretchr/testify/assert"
	corev1 "k8s.io/api/core/v1"
	metav1 "k8s.io/apimachinery/pkg/apis/meta/v1"
	"k8s.io/utils/ptr"

	"github.com/percona/percona-server-mysql-operator/pkg/platform"
	"github.com/percona/percona-server-mysql-operator/pkg/version"
)

func TestStatefulset(t *testing.T) {
	const ns = "haproxy-ns"
	const initImage = "init-image"
	const configHash = "config-hash"
	const tlsHash = "tls-hash"

	cr := readDefaultCluster(t, "cluster", ns)
	if err := cr.CheckNSetDefaults(t.Context(), &platform.ServerVersion{
		Platform: platform.PlatformKubernetes,
	}); err != nil {
		t.Fatal(err)
	}

	secret := &corev1.Secret{
		ObjectMeta: metav1.ObjectMeta{
			Name:      "some-secret",
			Namespace: ns,
		},
		StringData: map[string]string{},
	}

	t.Run("object meta", func(t *testing.T) {
		cluster := cr.DeepCopy()

		sts := StatefulSet(cluster, initImage, configHash, tlsHash, secret)

		assert.NotNil(t, sts)
		assert.Equal(t, "cluster-haproxy", sts.Name)
		assert.Equal(t, "haproxy-ns", sts.Namespace)
		labels := map[string]string{
			"app.kubernetes.io/name":       "haproxy",
			"app.kubernetes.io/part-of":    "percona-server",
			"app.kubernetes.io/version":    "v" + version.Version(),
			"app.kubernetes.io/instance":   "cluster",
			"app.kubernetes.io/managed-by": "percona-server-mysql-operator",
			"app.kubernetes.io/component":  "proxy",
		}
		assert.Equal(t, labels, sts.Labels)
	})

	t.Run("defaults", func(t *testing.T) {
		cluster := cr.DeepCopy()

		sts := StatefulSet(cluster, initImage, configHash, tlsHash, secret)

		assert.Equal(t, int32(3), *sts.Spec.Replicas)
		initContainers := sts.Spec.Template.Spec.InitContainers
		assert.Len(t, initContainers, 1)
		assert.Equal(t, initImage, initContainers[0].Image)

		assert.Equal(t, map[string]string{
			"percona.com/last-applied-tls":   tlsHash,
			"percona.com/configuration-hash": configHash,
		}, sts.Spec.Template.Annotations)
	})

	t.Run("termination grace period seconds", func(t *testing.T) {
		cluster := cr.DeepCopy()

		cluster.Spec.Proxy.HAProxy.TerminationGracePeriodSeconds = nil
		sts := StatefulSet(cluster, initImage, configHash, tlsHash, secret)
		assert.Equal(t, int64(600), *sts.Spec.Template.Spec.TerminationGracePeriodSeconds)

		cluster.Spec.Proxy.HAProxy.TerminationGracePeriodSeconds = ptr.To(int64(30))

		sts = StatefulSet(cluster, initImage, configHash, tlsHash, secret)
		assert.Equal(t, int64(30), *sts.Spec.Template.Spec.TerminationGracePeriodSeconds)
	})

	t.Run("image pull secrets", func(t *testing.T) {
		cluster := cr.DeepCopy()

		sts := StatefulSet(cluster, initImage, configHash, tlsHash, secret)
		assert.Equal(t, []corev1.LocalObjectReference(nil), sts.Spec.Template.Spec.ImagePullSecrets)

		imagePullSecrets := []corev1.LocalObjectReference{
			{
				Name: "secret-1",
			},
			{
				Name: "secret-2",
			},
		}
		cluster.Spec.Proxy.HAProxy.ImagePullSecrets = imagePullSecrets

		sts = StatefulSet(cluster, initImage, configHash, tlsHash, secret)
		assert.Equal(t, imagePullSecrets, sts.Spec.Template.Spec.ImagePullSecrets)
	})

	t.Run("runtime class name", func(t *testing.T) {
		cluster := cr.DeepCopy()
		sts := StatefulSet(cluster, initImage, configHash, tlsHash, secret)
		var e *string
		assert.Equal(t, e, sts.Spec.Template.Spec.RuntimeClassName)

		const runtimeClassName = "runtimeClassName"
		cluster.Spec.Proxy.HAProxy.RuntimeClassName = ptr.To(runtimeClassName)

		sts = StatefulSet(cluster, initImage, configHash, tlsHash, secret)
		assert.Equal(t, runtimeClassName, *sts.Spec.Template.Spec.RuntimeClassName)
	})

	t.Run("tolerations", func(t *testing.T) {
		cluster := cr.DeepCopy()
		sts := StatefulSet(cluster, initImage, configHash, tlsHash, secret)
		assert.Equal(t, []corev1.Toleration(nil), sts.Spec.Template.Spec.Tolerations)

		tolerations := []corev1.Toleration{
			{
				Key:               "node.alpha.kubernetes.io/unreachable",
				Operator:          "Exists",
				Value:             "value",
				Effect:            "NoExecute",
				TolerationSeconds: ptr.To(int64(1001)),
			},
		}
		cluster.Spec.Proxy.HAProxy.Tolerations = tolerations

		sts = StatefulSet(cluster, initImage, configHash, tlsHash, secret)
		assert.Equal(t, tolerations, sts.Spec.Template.Spec.Tolerations)
	})
<<<<<<< HEAD
}

func TestService(t *testing.T) {
	podName := "test-cluster-haproxy"

	cr := &apiv1alpha1.PerconaServerMySQL{
		ObjectMeta: metav1.ObjectMeta{
			Name:      "test-cluster",
			Namespace: "test-namespace",
		},
		Spec: apiv1alpha1.PerconaServerMySQLSpec{
			Proxy: apiv1alpha1.ProxySpec{
				HAProxy: &apiv1alpha1.HAProxySpec{
					Expose: apiv1alpha1.ServiceExpose{
						Type: corev1.ServiceTypeLoadBalancer,
						Labels: map[string]string{
							"custom-label": "custom-value",
						},
						Annotations: map[string]string{
							"custom-annotation": "custom-annotation-value",
						},
						LoadBalancerSourceRanges: []string{"10.0.0.0/8"},
					},
				},
			},
		},
	}

	tests := map[string]struct {
		serviceType                 corev1.ServiceType
		expectLoadBalancer          bool
		expectExternalTrafficPolicy bool
	}{
		"LoadBalancer service": {
			serviceType:                 corev1.ServiceTypeLoadBalancer,
			expectLoadBalancer:          true,
			expectExternalTrafficPolicy: true,
		},
		"NodePort service": {
			serviceType:                 corev1.ServiceTypeNodePort,
			expectLoadBalancer:          false,
			expectExternalTrafficPolicy: true,
		},
		"ClusterIP service": {
			serviceType:                 corev1.ServiceTypeClusterIP,
			expectLoadBalancer:          false,
			expectExternalTrafficPolicy: false,
		},
	}

	for name, tt := range tests {
		t.Run(name, func(t *testing.T) {
			cr.Spec.Proxy.HAProxy.Expose.Type = tt.serviceType

			service := Service(cr, nil)

			assert.Equal(t, "v1", service.APIVersion)
			assert.Equal(t, "Service", service.Kind)
			assert.Equal(t, podName, service.Name)
			assert.Equal(t, "test-namespace", service.Namespace)

			assert.Equal(t, tt.serviceType, service.Spec.Type)

			expectedLabels := MatchLabels(cr)
			expectedLabels["custom-label"] = "custom-value"
			assert.Equal(t, expectedLabels, service.Labels)

			expectedSelector := MatchLabels(cr)
			assert.Equal(t, expectedSelector, service.Spec.Selector)

			assert.Equal(t, cr.Spec.Proxy.HAProxy.Expose.Annotations, service.Annotations)

			if tt.expectLoadBalancer {
				assert.Equal(t, cr.Spec.Proxy.HAProxy.Expose.LoadBalancerSourceRanges, service.Spec.LoadBalancerSourceRanges)
			} else {
				assert.Empty(t, service.Spec.LoadBalancerSourceRanges)
			}

			if tt.expectExternalTrafficPolicy {
				assert.Equal(t, cr.Spec.Proxy.HAProxy.Expose.ExternalTrafficPolicy, service.Spec.ExternalTrafficPolicy)
			} else {
				assert.Empty(t, service.Spec.ExternalTrafficPolicy)
			}

			assert.Equal(t, cr.Spec.Proxy.HAProxy.Expose.InternalTrafficPolicy, service.Spec.InternalTrafficPolicy)
		})
	}
=======

	t.Run("probes", func(t *testing.T) {
		cluster := cr.DeepCopy()
		cluster.Spec.CRVersion = "0.12.0"
		sts := StatefulSet(cluster, initImage, configHash, tlsHash, secret)
		var hContainer *corev1.Container
		for _, c := range sts.Spec.Template.Spec.Containers {
			if c.Name == AppName {
				hContainer = &c
			}
		}
		if hContainer == nil {
			t.Fatal("haproxy container is not found")
		}

		expectedReadinessProbe := corev1.Probe{
			ProbeHandler: corev1.ProbeHandler{
				Exec: &corev1.ExecAction{Command: []string{"/opt/percona/haproxy_readiness_check.sh"}},
			},
			TimeoutSeconds:   3,
			PeriodSeconds:    5,
			FailureThreshold: 3,
			SuccessThreshold: 1,
		}
		expectedLivenessProbe := corev1.Probe{
			ProbeHandler: corev1.ProbeHandler{
				Exec: &corev1.ExecAction{Command: []string{"/opt/percona/haproxy_liveness_check.sh"}},
			},
			TimeoutSeconds:   3,
			PeriodSeconds:    5,
			FailureThreshold: 3,
			SuccessThreshold: 1,
		}

		assert.Equal(t, expectedReadinessProbe, *hContainer.ReadinessProbe)
		assert.Equal(t, expectedLivenessProbe, *hContainer.LivenessProbe)

		cluster.Spec.Proxy.HAProxy.ReadinessProbe = corev1.Probe{
			ProbeHandler: corev1.ProbeHandler{
				Exec: &corev1.ExecAction{
					Command: []string{"invalid-command"},
				},
			},
			InitialDelaySeconds:           10,
			TimeoutSeconds:                20,
			PeriodSeconds:                 30,
			SuccessThreshold:              40,
			FailureThreshold:              50,
			TerminationGracePeriodSeconds: new(int64),
		}
		cluster.Spec.Proxy.HAProxy.LivenessProbe = corev1.Probe{
			ProbeHandler: corev1.ProbeHandler{
				Exec: &corev1.ExecAction{
					Command: []string{"invalid-command"},
				},
			},
			InitialDelaySeconds:           11,
			TimeoutSeconds:                21,
			PeriodSeconds:                 31,
			SuccessThreshold:              41,
			FailureThreshold:              51,
			TerminationGracePeriodSeconds: new(int64),
		}
		sts = StatefulSet(cluster, initImage, configHash, tlsHash, secret)
		for _, c := range sts.Spec.Template.Spec.Containers {
			if c.Name == AppName {
				hContainer = &c
			}
		}
		if hContainer == nil {
			t.Fatal("haproxy container is not found")
		}

		expectedReadinessProbe = corev1.Probe{
			ProbeHandler: corev1.ProbeHandler{
				Exec: &corev1.ExecAction{Command: []string{"/opt/percona/haproxy_readiness_check.sh"}},
			},
			InitialDelaySeconds:           10,
			TimeoutSeconds:                20,
			PeriodSeconds:                 30,
			SuccessThreshold:              40,
			FailureThreshold:              50,
			TerminationGracePeriodSeconds: new(int64),
		}
		expectedLivenessProbe = corev1.Probe{
			ProbeHandler: corev1.ProbeHandler{
				Exec: &corev1.ExecAction{Command: []string{"/opt/percona/haproxy_liveness_check.sh"}},
			},
			InitialDelaySeconds:           11,
			TimeoutSeconds:                21,
			PeriodSeconds:                 31,
			SuccessThreshold:              41,
			FailureThreshold:              51,
			TerminationGracePeriodSeconds: new(int64),
		}

		assert.Equal(t, expectedReadinessProbe, *hContainer.ReadinessProbe)
		assert.Equal(t, expectedLivenessProbe, *hContainer.LivenessProbe)
	})
>>>>>>> 7263f65c
}<|MERGE_RESOLUTION|>--- conflicted
+++ resolved
@@ -134,7 +134,105 @@
 		sts = StatefulSet(cluster, initImage, configHash, tlsHash, secret)
 		assert.Equal(t, tolerations, sts.Spec.Template.Spec.Tolerations)
 	})
-<<<<<<< HEAD
+
+	t.Run("probes", func(t *testing.T) {
+		cluster := cr.DeepCopy()
+		cluster.Spec.CRVersion = "0.12.0"
+		sts := StatefulSet(cluster, initImage, configHash, tlsHash, secret)
+		var hContainer *corev1.Container
+		for _, c := range sts.Spec.Template.Spec.Containers {
+			if c.Name == AppName {
+				hContainer = &c
+			}
+		}
+		if hContainer == nil {
+			t.Fatal("haproxy container is not found")
+		}
+
+		expectedReadinessProbe := corev1.Probe{
+			ProbeHandler: corev1.ProbeHandler{
+				Exec: &corev1.ExecAction{Command: []string{"/opt/percona/haproxy_readiness_check.sh"}},
+			},
+			TimeoutSeconds:   3,
+			PeriodSeconds:    5,
+			FailureThreshold: 3,
+			SuccessThreshold: 1,
+		}
+		expectedLivenessProbe := corev1.Probe{
+			ProbeHandler: corev1.ProbeHandler{
+				Exec: &corev1.ExecAction{Command: []string{"/opt/percona/haproxy_liveness_check.sh"}},
+			},
+			TimeoutSeconds:   3,
+			PeriodSeconds:    5,
+			FailureThreshold: 3,
+			SuccessThreshold: 1,
+		}
+
+		assert.Equal(t, expectedReadinessProbe, *hContainer.ReadinessProbe)
+		assert.Equal(t, expectedLivenessProbe, *hContainer.LivenessProbe)
+
+		cluster.Spec.Proxy.HAProxy.ReadinessProbe = corev1.Probe{
+			ProbeHandler: corev1.ProbeHandler{
+				Exec: &corev1.ExecAction{
+					Command: []string{"invalid-command"},
+				},
+			},
+			InitialDelaySeconds:           10,
+			TimeoutSeconds:                20,
+			PeriodSeconds:                 30,
+			SuccessThreshold:              40,
+			FailureThreshold:              50,
+			TerminationGracePeriodSeconds: new(int64),
+		}
+		cluster.Spec.Proxy.HAProxy.LivenessProbe = corev1.Probe{
+			ProbeHandler: corev1.ProbeHandler{
+				Exec: &corev1.ExecAction{
+					Command: []string{"invalid-command"},
+				},
+			},
+			InitialDelaySeconds:           11,
+			TimeoutSeconds:                21,
+			PeriodSeconds:                 31,
+			SuccessThreshold:              41,
+			FailureThreshold:              51,
+			TerminationGracePeriodSeconds: new(int64),
+		}
+		sts = StatefulSet(cluster, initImage, configHash, tlsHash, secret)
+		for _, c := range sts.Spec.Template.Spec.Containers {
+			if c.Name == AppName {
+				hContainer = &c
+			}
+		}
+		if hContainer == nil {
+			t.Fatal("haproxy container is not found")
+		}
+
+		expectedReadinessProbe = corev1.Probe{
+			ProbeHandler: corev1.ProbeHandler{
+				Exec: &corev1.ExecAction{Command: []string{"/opt/percona/haproxy_readiness_check.sh"}},
+			},
+			InitialDelaySeconds:           10,
+			TimeoutSeconds:                20,
+			PeriodSeconds:                 30,
+			SuccessThreshold:              40,
+			FailureThreshold:              50,
+			TerminationGracePeriodSeconds: new(int64),
+		}
+		expectedLivenessProbe = corev1.Probe{
+			ProbeHandler: corev1.ProbeHandler{
+				Exec: &corev1.ExecAction{Command: []string{"/opt/percona/haproxy_liveness_check.sh"}},
+			},
+			InitialDelaySeconds:           11,
+			TimeoutSeconds:                21,
+			PeriodSeconds:                 31,
+			SuccessThreshold:              41,
+			FailureThreshold:              51,
+			TerminationGracePeriodSeconds: new(int64),
+		}
+
+		assert.Equal(t, expectedReadinessProbe, *hContainer.ReadinessProbe)
+		assert.Equal(t, expectedLivenessProbe, *hContainer.LivenessProbe)
+	})
 }
 
 func TestService(t *testing.T) {
@@ -222,105 +320,4 @@
 			assert.Equal(t, cr.Spec.Proxy.HAProxy.Expose.InternalTrafficPolicy, service.Spec.InternalTrafficPolicy)
 		})
 	}
-=======
-
-	t.Run("probes", func(t *testing.T) {
-		cluster := cr.DeepCopy()
-		cluster.Spec.CRVersion = "0.12.0"
-		sts := StatefulSet(cluster, initImage, configHash, tlsHash, secret)
-		var hContainer *corev1.Container
-		for _, c := range sts.Spec.Template.Spec.Containers {
-			if c.Name == AppName {
-				hContainer = &c
-			}
-		}
-		if hContainer == nil {
-			t.Fatal("haproxy container is not found")
-		}
-
-		expectedReadinessProbe := corev1.Probe{
-			ProbeHandler: corev1.ProbeHandler{
-				Exec: &corev1.ExecAction{Command: []string{"/opt/percona/haproxy_readiness_check.sh"}},
-			},
-			TimeoutSeconds:   3,
-			PeriodSeconds:    5,
-			FailureThreshold: 3,
-			SuccessThreshold: 1,
-		}
-		expectedLivenessProbe := corev1.Probe{
-			ProbeHandler: corev1.ProbeHandler{
-				Exec: &corev1.ExecAction{Command: []string{"/opt/percona/haproxy_liveness_check.sh"}},
-			},
-			TimeoutSeconds:   3,
-			PeriodSeconds:    5,
-			FailureThreshold: 3,
-			SuccessThreshold: 1,
-		}
-
-		assert.Equal(t, expectedReadinessProbe, *hContainer.ReadinessProbe)
-		assert.Equal(t, expectedLivenessProbe, *hContainer.LivenessProbe)
-
-		cluster.Spec.Proxy.HAProxy.ReadinessProbe = corev1.Probe{
-			ProbeHandler: corev1.ProbeHandler{
-				Exec: &corev1.ExecAction{
-					Command: []string{"invalid-command"},
-				},
-			},
-			InitialDelaySeconds:           10,
-			TimeoutSeconds:                20,
-			PeriodSeconds:                 30,
-			SuccessThreshold:              40,
-			FailureThreshold:              50,
-			TerminationGracePeriodSeconds: new(int64),
-		}
-		cluster.Spec.Proxy.HAProxy.LivenessProbe = corev1.Probe{
-			ProbeHandler: corev1.ProbeHandler{
-				Exec: &corev1.ExecAction{
-					Command: []string{"invalid-command"},
-				},
-			},
-			InitialDelaySeconds:           11,
-			TimeoutSeconds:                21,
-			PeriodSeconds:                 31,
-			SuccessThreshold:              41,
-			FailureThreshold:              51,
-			TerminationGracePeriodSeconds: new(int64),
-		}
-		sts = StatefulSet(cluster, initImage, configHash, tlsHash, secret)
-		for _, c := range sts.Spec.Template.Spec.Containers {
-			if c.Name == AppName {
-				hContainer = &c
-			}
-		}
-		if hContainer == nil {
-			t.Fatal("haproxy container is not found")
-		}
-
-		expectedReadinessProbe = corev1.Probe{
-			ProbeHandler: corev1.ProbeHandler{
-				Exec: &corev1.ExecAction{Command: []string{"/opt/percona/haproxy_readiness_check.sh"}},
-			},
-			InitialDelaySeconds:           10,
-			TimeoutSeconds:                20,
-			PeriodSeconds:                 30,
-			SuccessThreshold:              40,
-			FailureThreshold:              50,
-			TerminationGracePeriodSeconds: new(int64),
-		}
-		expectedLivenessProbe = corev1.Probe{
-			ProbeHandler: corev1.ProbeHandler{
-				Exec: &corev1.ExecAction{Command: []string{"/opt/percona/haproxy_liveness_check.sh"}},
-			},
-			InitialDelaySeconds:           11,
-			TimeoutSeconds:                21,
-			PeriodSeconds:                 31,
-			SuccessThreshold:              41,
-			FailureThreshold:              51,
-			TerminationGracePeriodSeconds: new(int64),
-		}
-
-		assert.Equal(t, expectedReadinessProbe, *hContainer.ReadinessProbe)
-		assert.Equal(t, expectedLivenessProbe, *hContainer.LivenessProbe)
-	})
->>>>>>> 7263f65c
 }