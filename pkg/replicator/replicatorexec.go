package replicator

import (
	"bytes"
	"context"
	"database/sql"
	"encoding/csv"
	"fmt"
	"regexp"
	"strings"

	"github.com/go-sql-driver/mysql"
	"github.com/gocarina/gocsv"
	"github.com/pkg/errors"
	"sigs.k8s.io/controller-runtime/pkg/client"

	apiv1alpha1 "github.com/percona/percona-server-mysql-operator/api/v1alpha1"
	"github.com/percona/percona-server-mysql-operator/pkg/clientcmd"
	"github.com/percona/percona-server-mysql-operator/pkg/innodbcluster"
)

var sensitiveRegexp = regexp.MustCompile(":.*@")

type dbImplExec struct {
	client *clientcmd.Client
	obj    client.Object
	user   apiv1alpha1.SystemUser
	pass   string
	host   string
}

func NewReplicatorExec(obj client.Object, user apiv1alpha1.SystemUser, pass, host string) (Replicator, error) {
	c, err := clientcmd.NewClient()
	if err != nil {
		return nil, err
	}

	return &dbImplExec{client: c, obj: obj, user: user, pass: pass, host: host}, nil
}

func (d *dbImplExec) exec(ctx context.Context, stm string, stdout, stderr *bytes.Buffer) error {
	cmd := []string{"mysql", "--database", "performance_schema", fmt.Sprintf("-p%s", d.pass), "-u", string(d.user), "-h", d.host, "-e", stm}

<<<<<<< HEAD
	err := d.client.Exec(context.TODO(), d.obj, "mysql", cmd, nil, stdout, stderr, false)
=======
	err := d.client.Exec(ctx, d.pod, "mysql", cmd, nil, stdout, stderr, false)
>>>>>>> f9866f9b
	if err != nil {
		sout := sensitiveRegexp.ReplaceAllString(stdout.String(), ":*****@")
		serr := sensitiveRegexp.ReplaceAllString(stderr.String(), ":*****@")
		return errors.Wrapf(err, "run %s, stdout: %s, stderr: %s", cmd, sout, serr)
	}

	if strings.Contains(stderr.String(), "ERROR") {
		return fmt.Errorf("sql error: %s", stderr)
	}

	return nil
}

func (d *dbImplExec) query(ctx context.Context, query string, out interface{}) error {
	var errb, outb bytes.Buffer
	err := d.exec(ctx, query, &outb, &errb)
	if err != nil {
		return err
	}

	if !strings.Contains(errb.String(), "ERROR") && outb.Len() == 0 {
		return sql.ErrNoRows
	}

	csv := csv.NewReader(bytes.NewReader(outb.Bytes()))
	csv.Comma = '\t'

	if err = gocsv.UnmarshalCSV(csv, out); err != nil {
		return err
	}

	return nil
}

func (d *dbImplExec) ChangeReplicationSource(ctx context.Context, host, replicaPass string, port int32) error {
	var errb, outb bytes.Buffer
	q := fmt.Sprintf(`
		CHANGE REPLICATION SOURCE TO
			SOURCE_USER='%s',
			SOURCE_PASSWORD='%s',
			SOURCE_HOST='%s',
			SOURCE_PORT=%d,
			SOURCE_SSL=1,
			SOURCE_CONNECTION_AUTO_FAILOVER=1,
			SOURCE_AUTO_POSITION=1,
			SOURCE_RETRY_COUNT=3,
			SOURCE_CONNECT_RETRY=60
		`, apiv1alpha1.UserReplication, replicaPass, host, port)
	err := d.exec(ctx, q, &outb, &errb)

	if err != nil {
		return errors.Wrap(err, "exec CHANGE REPLICATION SOURCE TO")
	}

	return nil
}

func (d *dbImplExec) StartReplication(ctx context.Context, host, replicaPass string, port int32) error {
	if err := d.ChangeReplicationSource(ctx, host, replicaPass, port); err != nil {
		return errors.Wrap(err, "change replication source")
	}

	var errb, outb bytes.Buffer
	err := d.exec(ctx, "START REPLICA", &outb, &errb)
	return errors.Wrap(err, "start replication")
}

func (d *dbImplExec) StopReplication(ctx context.Context) error {
	var errb, outb bytes.Buffer
	err := d.exec(ctx, "STOP REPLICA", &outb, &errb)
	return errors.Wrap(err, "stop replication")
}

func (d *dbImplExec) ResetReplication(ctx context.Context) error {
	var errb, outb bytes.Buffer
	err := d.exec(ctx, "RESET REPLICA ALL", &outb, &errb)
	return errors.Wrap(err, "reset replication")

}

func (d *dbImplExec) ReplicationStatus(ctx context.Context) (ReplicationStatus, string, error) {
	rows := []*struct {
		IoState  string `csv:"conn_state"`
		SqlState string `csv:"applier_state"`
		Host     string `csv:"host"`
	}{}

	q := fmt.Sprintf(`
        SELECT
	    connection_status.SERVICE_STATE as conn_state,
	    applier_status.SERVICE_STATE as applier_state,
            HOST as host
        FROM replication_connection_status connection_status
        JOIN replication_connection_configuration connection_configuration
            ON connection_status.channel_name = connection_configuration.channel_name
        JOIN replication_applier_status applier_status
            ON connection_status.channel_name = applier_status.channel_name
        WHERE connection_status.channel_name = '%s'
		`, DefaultChannelName)
	err := d.query(ctx, q, &rows)
	if err != nil {
		if errors.Is(err, sql.ErrNoRows) {
			return ReplicationStatusNotInitiated, "", nil
		}
		return ReplicationStatusError, "", errors.Wrap(err, "scan replication status")
	}

	if rows[0].IoState == "ON" && rows[0].SqlState == "ON" {
		return ReplicationStatusActive, rows[0].Host, nil
	}

	return ReplicationStatusNotInitiated, "", err
}

func (d *dbImplExec) IsReplica(ctx context.Context) (bool, error) {
	status, _, err := d.ReplicationStatus(ctx)
	return status == ReplicationStatusActive, errors.Wrap(err, "get replication status")
}

func (d *dbImplExec) EnableSuperReadonly(ctx context.Context) error {
	var errb, outb bytes.Buffer
	err := d.exec(ctx, "SET GLOBAL SUPER_READ_ONLY=1", &outb, &errb)
	return errors.Wrap(err, "set global super_read_only param to 1")
}

func (d *dbImplExec) IsReadonly(ctx context.Context) (bool, error) {
	rows := []*struct {
		Readonly int `csv:"readonly"`
	}{}

	err := d.query(ctx, "select @@read_only and @@super_read_only as readonly", &rows)
	if err != nil {
		return false, err
	}

	return rows[0].Readonly == 1, nil
}

func (d *dbImplExec) ReportHost(ctx context.Context) (string, error) {
	rows := []*struct {
		Host string `csv:"host"`
	}{}

	err := d.query(ctx, "select @@report_host as host", &rows)
	if err != nil {
		return "", err
	}

	return rows[0].Host, nil
}

func (d *dbImplExec) Close() error {
	return nil
}

func (d *dbImplExec) CloneInProgress(ctx context.Context) (bool, error) {
	rows := []*struct {
		State string `csv:"state"`
	}{}
	err := d.query(ctx, "SELECT STATE FROM clone_status as state", &rows)
	if err != nil {
		return false, errors.Wrap(err, "fetch clone status")
	}

	for _, row := range rows {
		if row.State != "Completed" && row.State != "Failed" {
			return true, nil
		}
	}

	return false, nil
}

func (d *dbImplExec) NeedsClone(ctx context.Context, donor string, port int32) (bool, error) {
	rows := []*struct {
		Source string `csv:"source"`
		State  string `csv:"state"`
	}{}
	err := d.query(ctx, "SELECT SOURCE as source, STATE as state FROM clone_status", &rows)
	if err != nil {
		return false, errors.Wrap(err, "fetch clone status")
	}

	for _, row := range rows {
		if row.Source == fmt.Sprintf("%s:%d", donor, port) && row.State == "Completed" {
			return false, nil
		}
	}

	return true, nil
}

func (d *dbImplExec) Clone(ctx context.Context, donor, user, pass string, port int32) error {
	var errb, outb bytes.Buffer
	q := fmt.Sprintf("SET GLOBAL clone_valid_donor_list='%s'", fmt.Sprintf("%s:%d", donor, port))
	err := d.exec(ctx, q, &outb, &errb)
	if err != nil {
		return errors.Wrap(err, "set clone_valid_donor_list")
	}

	q = fmt.Sprintf("CLONE INSTANCE FROM %s@%s:%d IDENTIFIED BY %s", user, donor, port, pass)
	err = d.exec(ctx, q, &outb, &errb)

	if strings.Contains(errb.String(), "ERROR") {
		return errors.Wrap(err, "clone instance")
	}

	// Error 3707: Restart server failed (mysqld is not managed by supervisor process).
	if strings.Contains(errb.String(), "3707") {
		return ErrRestartAfterClone
	}

	return nil
}

func (d *dbImplExec) DumbQuery(ctx context.Context) error {
	var errb, outb bytes.Buffer
	err := d.exec(ctx, "SELECT 1", &outb, &errb)

	return errors.Wrap(err, "SELECT 1")
}

func (d *dbImplExec) SetSemiSyncSource(ctx context.Context, enabled bool) error {
	var errb, outb bytes.Buffer
	q := fmt.Sprintf("SET GLOBAL rpl_semi_sync_master_enabled=%t", enabled)
	err := d.exec(ctx, q, &outb, &errb)
	return errors.Wrap(err, "set rpl_semi_sync_master_enabled")
}

func (d *dbImplExec) SetSemiSyncSize(ctx context.Context, size int) error {
	var errb, outb bytes.Buffer
	q := fmt.Sprintf("SET GLOBAL rpl_semi_sync_master_wait_for_slave_count=%d", size)
	err := d.exec(ctx, q, &outb, &errb)
	return errors.Wrap(err, "set rpl_semi_sync_master_wait_for_slave_count")
}

func (d *dbImplExec) GetGlobal(ctx context.Context, variable string) (interface{}, error) {
	rows := []*struct {
		Val interface{} `csv:"val"`
	}{}

	// TODO: check how to do this without being vulnerable to injection
	err := d.query(ctx, fmt.Sprintf("SELECT @@%s as val", variable), &rows)
	if err != nil {
		return nil, errors.Wrapf(err, "SELECT @@%s", variable)
	}

	return rows[0].Val, nil
}

func (d *dbImplExec) SetGlobal(ctx context.Context, variable, value interface{}) error {
	var errb, outb bytes.Buffer
	q := fmt.Sprintf("SET GLOBAL %s=%s", variable, value)
	err := d.exec(ctx, q, &outb, &errb)
	if err != nil {
		return errors.Wrapf(err, "SET GLOBAL %s=%s", variable, value)

	}
	return nil
}

func (d *dbImplExec) StartGroupReplication(ctx context.Context, password string) error {
	var errb, outb bytes.Buffer
	q := fmt.Sprintf("START GROUP_REPLICATION USER='%s', PASSWORD='%s'", apiv1alpha1.UserReplication, password)
	err := d.exec(ctx, q, &outb, &errb)

	mErr, ok := err.(*mysql.MySQLError)
	if !ok {
		return errors.Wrap(err, "start group replication")
	}

	// Error 3092: The server is not configured properly to be an active member of the group.
	if mErr.Number == uint16(3092) {
		return ErrGroupReplicationNotReady
	}

	return errors.Wrap(err, "start group replication")
}

func (d *dbImplExec) StopGroupReplication(ctx context.Context) error {
	var errb, outb bytes.Buffer
	err := d.exec(ctx, "STOP GROUP_REPLICATION", &outb, &errb)
	return errors.Wrap(err, "stop group replication")
}

func (d *dbImplExec) ChangeGroupReplicationPassword(ctx context.Context, replicaPass string) error {
	var errb, outb bytes.Buffer
	q := fmt.Sprintf(`
            CHANGE REPLICATION SOURCE TO
                SOURCE_USER='%s',
                SOURCE_PASSWORD='%s'
            FOR CHANNEL 'group_replication_recovery'
        `, apiv1alpha1.UserReplication, replicaPass)

	err := d.exec(ctx, q, &outb, &errb)
	if err != nil {
		return errors.Wrap(err, "exec CHANGE REPLICATION SOURCE TO")
	}

	return nil
}

func (d *dbImplExec) GetGroupReplicationPrimary(ctx context.Context) (string, error) {
	rows := []*struct {
		Host string `csv:"host"`
	}{}

	err := d.query(ctx, "SELECT MEMBER_HOST as host FROM replication_group_members WHERE MEMBER_ROLE='PRIMARY' AND MEMBER_STATE='ONLINE'", &rows)
	if err != nil {
		return "", errors.Wrap(err, "query primary member")
	}

	return rows[0].Host, nil
}

<<<<<<< HEAD
func (d *dbImplExec) GetGroupReplicationReplicas() ([]string, error) {
=======
// TODO: finish implementation
func (d *dbImplExec) GetGroupReplicationReplicas(ctx context.Context) ([]string, error) {
>>>>>>> f9866f9b
	rows := []*struct {
		Host string `csv:"host"`
	}{}

	err := d.query(ctx, "SELECT MEMBER_HOST as host FROM replication_group_members WHERE MEMBER_ROLE='SECONDARY' AND MEMBER_STATE='ONLINE'", &rows)
	if err != nil {
		if err == sql.ErrNoRows {
			return []string{}, nil
		}
		return nil, errors.Wrap(err, "query replicas")
	}

	replicas := make([]string, 0)
	for _, row := range rows {
		replicas = append(replicas, row.Host)
	}

	return replicas, nil
}

func (d *dbImplExec) GetMemberState(ctx context.Context, host string) (MemberState, error) {
	rows := []*struct {
		State MemberState `csv:"state"`
	}{}
	q := fmt.Sprintf(`SELECT MEMBER_STATE as state FROM replication_group_members WHERE MEMBER_HOST='%s'`, host)
	err := d.query(ctx, q, &rows)
	if err != nil {
		if errors.Is(err, sql.ErrNoRows) {
			return MemberStateOffline, nil
		}
		return MemberStateError, errors.Wrap(err, "query member state")
	}

	return rows[0].State, nil
}

func (d *dbImplExec) GetGroupReplicationMembers(ctx context.Context) ([]string, error) {
	rows := []*struct {
		Member string `csv:"member"`
	}{}

	err := d.query(ctx, "SELECT MEMBER_HOST as member FROM replication_group_members", &rows)
	if err != nil {
		return nil, errors.Wrap(err, "query members")
	}

	members := make([]string, 0)
	for _, row := range rows {
		members = append(members, row.Member)
	}

	return members, nil
}

func (d *dbImplExec) CheckIfDatabaseExists(ctx context.Context, name string) (bool, error) {
	rows := []*struct {
		DB string `csv:"db"`
	}{}

	q := fmt.Sprintf("SELECT SCHEMA_NAME AS db FROM INFORMATION_SCHEMA.SCHEMATA WHERE SCHEMA_NAME LIKE '%s'", name)
	err := d.query(ctx, q, &rows)

	if err != nil {
		if errors.Is(err, sql.ErrNoRows) {
			return false, nil
		}
		return false, err
	}

	return true, nil
}

// TODO: finish implementation
func (d *dbImplExec) CheckIfInPrimaryPartition(ctx context.Context) (bool, error) {
	rows := []*struct {
		In bool `csv:"in"`
	}{}

	err := d.query(ctx, `
	SELECT
		MEMBER_STATE = 'ONLINE'
		AND (
			(
				SELECT
					COUNT(*)
				FROM
					performance_schema.replication_group_members
				WHERE
					MEMBER_STATE NOT IN ('ONLINE', 'RECOVERING')
			) >= (
				(
					SELECT
						COUNT(*)
					FROM
						performance_schema.replication_group_members
				) / 2
			) = 0
		) as in
	FROM
		performance_schema.replication_group_members
		JOIN performance_schema.replication_group_member_stats USING(member_id)
	WHERE
		member_id = @@glob, &outb, &errba
	`, &rows)

	if err != nil {
		return false, err
	}

	return rows[0].In, nil
}

<<<<<<< HEAD
func (d *dbImplExec) ShowReplicas(ctx context.Context) ([]string, error) {
	rows := []*struct {
		ServerID    string `csv:"Server_Id"`
		Host        string `csv:"Host"`
		Port        int    `csv:"Port"`
		SourceID    string `csv:"Source_Id"`
		ReplicaUUID string `csv:"Replica_UUID"`
	}{}
	replicas := make([]string, 0)

	err := d.query("SHOW REPLICAS", &rows)
	if err != nil {
		if err == sql.ErrNoRows {
			return replicas, nil
		}
		return nil, errors.Wrap(err, "query replicas")
	}

	for _, row := range rows {
		replicas = append(replicas, row.Host)
	}

	return replicas, nil
}

func (d *dbImplExec) ShowReplicaStatus(ctx context.Context) (map[string]string, error) {
	rows := []*struct {
		SourceHost string `csv:"Source_Host"`
		IoRunning  string `csv:"Replica_IO_Running"`
		SqlRunning string `csv:"Replica_SQL_Running"`
	}{}
	err := d.query("SHOW REPLICA STATUS", &rows)
	if err != nil {
		if err == sql.ErrNoRows {
			return make(map[string]string), nil
		}
		return nil, err
	}
	if len(rows) > 1 {
		return nil, errors.New("more than one replica status returned")
	}
	if len(rows) == 0 {
		return make(map[string]string), nil
	}
	status := map[string]string{
		"Source_Host":         rows[0].SourceHost,
		"Replica_IO_Running":  rows[0].IoRunning,
		"Replica_SQL_Running": rows[0].SqlRunning,
	}

	return status, nil
=======
func (d *dbImplExec) CheckIfPrimaryUnreachable(ctx context.Context) (bool, error) {
	var state string

	err := d.query(ctx, `
	SELECT
		MEMBER_STATE
	FROM
		performance_schema.replication_group_members
	WHERE
		MEMBER_ROLE = 'PRIMARY'
	`, &state)
	if err != nil {
		return false, err
	}

	return state == string(innodbcluster.MemberStateUnreachable), nil
>>>>>>> f9866f9b
}<|MERGE_RESOLUTION|>--- conflicted
+++ resolved
@@ -41,11 +41,7 @@
 func (d *dbImplExec) exec(ctx context.Context, stm string, stdout, stderr *bytes.Buffer) error {
 	cmd := []string{"mysql", "--database", "performance_schema", fmt.Sprintf("-p%s", d.pass), "-u", string(d.user), "-h", d.host, "-e", stm}
 
-<<<<<<< HEAD
-	err := d.client.Exec(context.TODO(), d.obj, "mysql", cmd, nil, stdout, stderr, false)
-=======
-	err := d.client.Exec(ctx, d.pod, "mysql", cmd, nil, stdout, stderr, false)
->>>>>>> f9866f9b
+	err := d.client.Exec(ctx, d.obj, "mysql", cmd, nil, stdout, stderr, false)
 	if err != nil {
 		sout := sensitiveRegexp.ReplaceAllString(stdout.String(), ":*****@")
 		serr := sensitiveRegexp.ReplaceAllString(stderr.String(), ":*****@")
@@ -361,12 +357,7 @@
 	return rows[0].Host, nil
 }
 
-<<<<<<< HEAD
-func (d *dbImplExec) GetGroupReplicationReplicas() ([]string, error) {
-=======
-// TODO: finish implementation
 func (d *dbImplExec) GetGroupReplicationReplicas(ctx context.Context) ([]string, error) {
->>>>>>> f9866f9b
 	rows := []*struct {
 		Host string `csv:"host"`
 	}{}
@@ -479,7 +470,6 @@
 	return rows[0].In, nil
 }
 
-<<<<<<< HEAD
 func (d *dbImplExec) ShowReplicas(ctx context.Context) ([]string, error) {
 	rows := []*struct {
 		ServerID    string `csv:"Server_Id"`
@@ -490,7 +480,7 @@
 	}{}
 	replicas := make([]string, 0)
 
-	err := d.query("SHOW REPLICAS", &rows)
+	err := d.query(ctx, "SHOW REPLICAS", &rows)
 	if err != nil {
 		if err == sql.ErrNoRows {
 			return replicas, nil
@@ -511,7 +501,7 @@
 		IoRunning  string `csv:"Replica_IO_Running"`
 		SqlRunning string `csv:"Replica_SQL_Running"`
 	}{}
-	err := d.query("SHOW REPLICA STATUS", &rows)
+	err := d.query(ctx, "SHOW REPLICA STATUS", &rows)
 	if err != nil {
 		if err == sql.ErrNoRows {
 			return make(map[string]string), nil
@@ -531,7 +521,8 @@
 	}
 
 	return status, nil
-=======
+}
+
 func (d *dbImplExec) CheckIfPrimaryUnreachable(ctx context.Context) (bool, error) {
 	var state string
 
@@ -548,5 +539,4 @@
 	}
 
 	return state == string(innodbcluster.MemberStateUnreachable), nil
->>>>>>> f9866f9b
 }