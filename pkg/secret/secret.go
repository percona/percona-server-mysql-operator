--- conflicted
+++ resolved
@@ -23,10 +23,27 @@
 var validityNotAfter = time.Date(9999, 12, 31, 23, 59, 59, 0, time.UTC)
 
 func GenerateCertsSecret(ctx context.Context, cr *apiv1alpha1.PerconaServerMySQL) (*corev1.Secret, error) {
-<<<<<<< HEAD
 	ca, cert, key, err := issueCerts(DNSNames(cr))
-=======
-	// TODO: DNS suffix
+	if err != nil {
+		return nil, errors.Wrap(err, "issue TLS certificates")
+	}
+
+	secret := &corev1.Secret{
+		ObjectMeta: metav1.ObjectMeta{
+			Name:      cr.Spec.SSLSecretName,
+			Namespace: cr.Namespace,
+		},
+		Data: map[string][]byte{
+			"ca.crt":  ca,
+			"tls.crt": cert,
+			"tls.key": key,
+		},
+		Type: corev1.SecretTypeTLS,
+	}
+	return secret, nil
+}
+
+func DNSNames(cr *apiv1alpha1.PerconaServerMySQL) []string {
 	hosts := []string{
 		fmt.Sprintf("*.%s-mysql", cr.Name),
 		fmt.Sprintf("*.%s-mysql.%s", cr.Name, cr.Namespace),
@@ -37,40 +54,6 @@
 		fmt.Sprintf("*.%s-router", cr.Name),
 		fmt.Sprintf("*.%s-router.%s", cr.Name, cr.Namespace),
 		fmt.Sprintf("*.%s-router.%s.svc", cr.Name, cr.Namespace),
-	}
-
-	ca, cert, key, err := issueCerts(hosts)
->>>>>>> c5580ec0
-	if err != nil {
-		return nil, errors.Wrap(err, "issue TLS certificates")
-	}
-
-	secret := &corev1.Secret{
-		ObjectMeta: metav1.ObjectMeta{
-			Name:      cr.Spec.SSLSecretName,
-			Namespace: cr.Namespace,
-		},
-		Data: map[string][]byte{
-			"ca.crt":  ca,
-			"tls.crt": cert,
-			"tls.key": key,
-		},
-		Type: corev1.SecretTypeTLS,
-	}
-	return secret, nil
-}
-
-func DNSNames(cr *apiv1alpha1.PerconaServerMySQL) []string {
-	hosts := []string{
-		fmt.Sprintf("*.%s-mysql", cr.Name),
-		fmt.Sprintf("*.%s-mysql.%s", cr.Name, cr.Namespace),
-		fmt.Sprintf("*.%s-mysql.%s.svc.cluster.local", cr.Name, cr.Namespace),
-		fmt.Sprintf("*.%s-orchestrator", cr.Name),
-		fmt.Sprintf("*.%s-orchestrator.%s", cr.Name, cr.Namespace),
-		fmt.Sprintf("*.%s-orchestrator.%s.svc.cluster.local", cr.Name, cr.Namespace),
-		fmt.Sprintf("*.%s-router", cr.Name),
-		fmt.Sprintf("*.%s-router.%s", cr.Name, cr.Namespace),
-		fmt.Sprintf("*.%s-router.%s.svc.cluster.local", cr.Name, cr.Namespace),
 	}
 	if cr.Spec.TLS != nil {
 		hosts = append(hosts, cr.Spec.TLS.SANs...)
