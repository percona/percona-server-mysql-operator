--- conflicted
+++ resolved
@@ -6,10 +6,7 @@
 
 	EnvMySQLNotifySocketInternal = "NOTIFY_SOCKET" // should only be set in the entrypoint
 
-<<<<<<< HEAD
 	EnvBootstrapReadTimeout  = "BOOTSTRAP_READ_TIMEOUT"
 	EnvMysqlshUserConfigHome = "MYSQLSH_USER_CONFIG_HOME"
-=======
-	EnvBootstrapReadTimeout = "BOOTSTRAP_READ_TIMEOUT"
->>>>>>> 85cc268c
+
 )