--- conflicted
+++ resolved
@@ -45,21 +45,13 @@
 }
 
 const (
-<<<<<<< HEAD
-	AnnotationSecretHash          AnnotationKey = perconaPrefix + "last-applied-secret"
-	AnnotationConfigHash          AnnotationKey = perconaPrefix + "configuration-hash"
-	AnnotationTLSHash             AnnotationKey = perconaPrefix + "last-applied-tls"
-	AnnotationPasswordsUpdated    AnnotationKey = perconaPrefix + "passwords-updated"
-	AnnotationLastConfigHash      AnnotationKey = perconaPrefix + "last-config-hash"
-	AnnotationPVCResizeInProgress AnnotationKey = perconaPrefix + "pvc-resize-in-progress"
-=======
 	AnnotationSecretHash       AnnotationKey = perconaPrefix + "last-applied-secret"
 	AnnotationConfigHash       AnnotationKey = perconaPrefix + "configuration-hash"
 	AnnotationTLSHash          AnnotationKey = perconaPrefix + "last-applied-tls"
 	AnnotationPasswordsUpdated AnnotationKey = perconaPrefix + "passwords-updated"
 	AnnotationLastConfigHash   AnnotationKey = perconaPrefix + "last-config-hash"
 	AnnotationRescanNeeded     AnnotationKey = perconaPrefix + "rescan-needed"
->>>>>>> 8f8ec6db
+	AnnotationPVCResizeInProgress AnnotationKey = perconaPrefix + "pvc-resize-in-progress"
 )
 
 // Labels returns a minimal set of labels.
