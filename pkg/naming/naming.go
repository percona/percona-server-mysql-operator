package naming

const (
	perconaPrefix      = "percona.com/"
	mysqlPerconaPrefix = "mysql.percona.com/"
)

const (
	LabelName      = "app.kubernetes.io/name"
	LabelInstance  = "app.kubernetes.io/instance"
	LabelManagedBy = "app.kubernetes.io/managed-by"
	LabelPartOf    = "app.kubernetes.io/part-of"
	LabelComponent = "app.kubernetes.io/component"
)

const (
	LabelCluster = perconaPrefix + "cluster"
)

const (
<<<<<<< HEAD
	FinalizerDeleteSSL         = annotationPrefix + "delete-ssl"
	FinalizerDeletePodsInOrder = annotationPrefix + "delete-mysql-pods-in-order"
	FinalizerDeleteMySQLPvc    = annotationPrefix + "delete-mysql-pvc"
=======
	LabelMySQLPrimary = mysqlPerconaPrefix + "primary"
	LabelExposed      = perconaPrefix + "exposed"
)

const (
	LabelBackupType     = perconaPrefix + "backup-type"
	LabelBackupAncestor = perconaPrefix + "backup-ancestor"
)

const (
	FinalizerDeleteSSL         = perconaPrefix + "delete-ssl"
	FinalizerDeletePodsInOrder = perconaPrefix + "delete-mysql-pods-in-order"
>>>>>>> fdc21380

	FinalizerDeleteBackup = perconaPrefix + "delete-backup"
)

type AnnotationKey string

func (s AnnotationKey) String() string {
	return string(s)
}

const (
	AnnotationSecretHash       AnnotationKey = perconaPrefix + "last-applied-secret"
	AnnotationConfigHash       AnnotationKey = perconaPrefix + "configuration-hash"
	AnnotationTLSHash          AnnotationKey = perconaPrefix + "last-applied-tls"
	AnnotationPasswordsUpdated AnnotationKey = perconaPrefix + "passwords-updated"
	AnnotationLastConfigHash   AnnotationKey = perconaPrefix + "last-config-hash"
)<|MERGE_RESOLUTION|>--- conflicted
+++ resolved
@@ -18,11 +18,6 @@
 )
 
 const (
-<<<<<<< HEAD
-	FinalizerDeleteSSL         = annotationPrefix + "delete-ssl"
-	FinalizerDeletePodsInOrder = annotationPrefix + "delete-mysql-pods-in-order"
-	FinalizerDeleteMySQLPvc    = annotationPrefix + "delete-mysql-pvc"
-=======
 	LabelMySQLPrimary = mysqlPerconaPrefix + "primary"
 	LabelExposed      = perconaPrefix + "exposed"
 )
@@ -35,8 +30,7 @@
 const (
 	FinalizerDeleteSSL         = perconaPrefix + "delete-ssl"
 	FinalizerDeletePodsInOrder = perconaPrefix + "delete-mysql-pods-in-order"
->>>>>>> fdc21380
-
+  FinalizerDeleteMySQLPvc    = annotationPrefix + "delete-mysql-pvc"
 	FinalizerDeleteBackup = perconaPrefix + "delete-backup"
 )
 
