--- conflicted
+++ resolved
@@ -92,17 +92,16 @@
 	return Name(cr)
 }
 
-<<<<<<< HEAD
 func AutoConfigMapName(cr *apiv1alpha1.PerconaServerMySQL) string {
 	return "auto-" + Name(cr)
-=======
+}
+
 func PodName(cr *apiv1alpha1.PerconaServerMySQL, idx int) string {
 	return fmt.Sprintf("%s-%d", Name(cr), idx)
 }
 
 func FQDN(cr *apiv1alpha1.PerconaServerMySQL, idx int) string {
 	return fmt.Sprintf("%s.%s.%s", PodName(cr, idx), ServiceName(cr), cr.Namespace)
->>>>>>> 1bc83079
 }
 
 func MatchLabels(cr *apiv1alpha1.PerconaServerMySQL) map[string]string {
