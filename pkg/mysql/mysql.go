--- conflicted
+++ resolved
@@ -2,10 +2,7 @@
 
 import (
 	"fmt"
-<<<<<<< HEAD
 	"os"
-=======
->>>>>>> 85cc268c
 	"path/filepath"
 
 	appsv1 "k8s.io/api/apps/v1"
