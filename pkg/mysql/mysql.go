package mysql

import (
	"fmt"
	"path/filepath"

	appsv1 "k8s.io/api/apps/v1"
	corev1 "k8s.io/api/core/v1"
	metav1 "k8s.io/apimachinery/pkg/apis/meta/v1"
	"k8s.io/apimachinery/pkg/types"
	"k8s.io/utils/ptr"

	apiv1 "github.com/percona/percona-server-mysql-operator/api/v1"
	"github.com/percona/percona-server-mysql-operator/pkg/k8s"
	"github.com/percona/percona-server-mysql-operator/pkg/naming"
	"github.com/percona/percona-server-mysql-operator/pkg/pmm"
	"github.com/percona/percona-server-mysql-operator/pkg/util"
)

const (
	AppName               = "mysql"
	DataVolumeName        = "datadir"
	DataMountPath         = "/var/lib/mysql"
	CustomConfigKey       = "my.cnf"
	configVolumeName      = "config"
	configMountPath       = "/etc/mysql/config"
	credsVolumeName       = "users"
	CredsMountPath        = "/etc/mysql/mysql-users-secret"
	mysqlshVolumeName     = "mysqlsh"
	mysqlshMountPath      = "/.mysqlsh"
	tlsVolumeName         = "tls"
	tlsMountPath          = "/etc/mysql/mysql-tls-secret"
	BackupLogDir          = "/var/log/xtrabackup"
	vaultSecretVolumeName = "vault-keyring-secret"
	vaultSecretMountPath  = "/etc/mysql/vault-keyring-secret"
)

const (
	DefaultPort      = 3306
	DefaultGRPort    = 33061
	DefaultAdminPort = 33062
	DefaultXPort     = 33060
	SidecarHTTPPort  = 6450
)

type User struct {
	Username apiv1.SystemUser
	Password string
	Hosts    []string
}

type Exposer apiv1.PerconaServerMySQL

func (e *Exposer) Exposed() bool {
	return e.Spec.MySQL.Expose.Enabled
}

func (e *Exposer) Name(index string) string {
	cr := apiv1.PerconaServerMySQL(*e)
	return Name(&cr) + "-" + index
}

func (e *Exposer) Size() int32 {
	return e.Spec.MySQL.Size
}

<<<<<<< HEAD
func (e *Exposer) Labels() map[string]string {
	cr := apiv1.PerconaServerMySQL(*e)
=======
func (e *Exposer) MatchLabels() map[string]string {
	cr := apiv1alpha1.PerconaServerMySQL(*e)
>>>>>>> 6187fea9
	return MatchLabels(&cr)
}

func (e *Exposer) Service(name string) *corev1.Service {
	cr := apiv1.PerconaServerMySQL(*e)
	return PodService(&cr, cr.Spec.MySQL.Expose.Type, name)
}

func (e *Exposer) SaveOldMeta() bool {
	cr := apiv1.PerconaServerMySQL(*e)
	return cr.MySQLSpec().Expose.SaveOldMeta()
}

func Name(cr *apiv1.PerconaServerMySQL) string {
	return cr.Name + "-" + AppName
}

func NamespacedName(cr *apiv1.PerconaServerMySQL) types.NamespacedName {
	return types.NamespacedName{Name: Name(cr), Namespace: cr.Namespace}
}

func ServiceName(cr *apiv1.PerconaServerMySQL) string {
	return Name(cr)
}

func UnreadyServiceName(cr *apiv1.PerconaServerMySQL) string {
	return Name(cr) + "-unready"
}

func ProxyServiceName(cr *apiv1.PerconaServerMySQL) string {
	return Name(cr) + "-proxy"
}

func PrimaryServiceName(cr *apiv1.PerconaServerMySQL) string {
	return Name(cr) + "-primary"
}

func ConfigMapName(cr *apiv1.PerconaServerMySQL) string {
	return Name(cr)
}

func AutoConfigMapName(cr *apiv1.PerconaServerMySQL) string {
	return "auto-" + Name(cr)
}

func PodName(cr *apiv1.PerconaServerMySQL, idx int) string {
	return fmt.Sprintf("%s-%d", Name(cr), idx)
}

func FQDN(cr *apiv1.PerconaServerMySQL, idx int) string {
	return fmt.Sprintf("%s.%s.%s", PodName(cr, idx), ServiceName(cr), cr.Namespace)
}

func PodFQDN(cr *apiv1.PerconaServerMySQL, pod *corev1.Pod) string {
	return fmt.Sprintf("%s.%s.%s", pod.Name, ServiceName(cr), cr.Namespace)
}

<<<<<<< HEAD
func MatchLabels(cr *apiv1.PerconaServerMySQL) map[string]string {
	return util.SSMapMerge(cr.GlobalLabels(), cr.MySQLSpec().Labels,
		cr.Labels(AppName, naming.ComponentDatabase))
}

func StatefulSet(cr *apiv1.PerconaServerMySQL, initImage, configHash, tlsHash string, secret *corev1.Secret) *appsv1.StatefulSet {
	labels := MatchLabels(cr)
=======
func Labels(cr *apiv1alpha1.PerconaServerMySQL) map[string]string {
	return util.SSMapMerge(cr.GlobalLabels(), cr.MySQLSpec().Labels, MatchLabels(cr))
}

func MatchLabels(cr *apiv1alpha1.PerconaServerMySQL) map[string]string {
	return cr.Labels(AppName, naming.ComponentDatabase)
}

func StatefulSet(cr *apiv1alpha1.PerconaServerMySQL, initImage, configHash, tlsHash string, secret *corev1.Secret) *appsv1.StatefulSet {
	selector := MatchLabels(cr)
>>>>>>> 6187fea9
	spec := cr.MySQLSpec()
	replicas := spec.Size

	annotations := make(map[string]string)
	if configHash != "" {
		annotations[string(naming.AnnotationConfigHash)] = configHash
	}
	if tlsHash != "" {
		annotations[string(naming.AnnotationTLSHash)] = tlsHash
	}

	sts := &appsv1.StatefulSet{
		TypeMeta: metav1.TypeMeta{
			APIVersion: "apps/v1",
			Kind:       "StatefulSet",
		},
		ObjectMeta: metav1.ObjectMeta{
			Name:        Name(cr),
			Namespace:   cr.Namespace,
			Labels:      Labels(cr),
			Annotations: cr.GlobalAnnotations(),
		},
		Spec: appsv1.StatefulSetSpec{
			Replicas: &replicas,
			Selector: &metav1.LabelSelector{
				MatchLabels: selector,
			},
			ServiceName:    ServiceName(cr),
			UpdateStrategy: updateStrategy(cr),
			Template: corev1.PodTemplateSpec{
				ObjectMeta: metav1.ObjectMeta{
					Labels:      Labels(cr),
					Annotations: util.SSMapMerge(cr.GlobalAnnotations(), annotations),
				},
				Spec: corev1.PodSpec{
					InitContainers: []corev1.Container{
						k8s.InitContainer(
							cr,
							AppName,
							initImage,
							spec.InitContainer,
							spec.ImagePullPolicy,
							spec.ContainerSecurityContext,
							spec.Resources,
							nil,
						),
					},
					Containers:                    containers(cr, secret),
					ServiceAccountName:            cr.Spec.MySQL.ServiceAccountName,
					NodeSelector:                  cr.Spec.MySQL.NodeSelector,
					Tolerations:                   cr.Spec.MySQL.Tolerations,
					Affinity:                      spec.GetAffinity(selector),
					TopologySpreadConstraints:     spec.GetTopologySpreadConstraints(selector),
					ImagePullSecrets:              spec.ImagePullSecrets,
					TerminationGracePeriodSeconds: spec.GetTerminationGracePeriodSeconds(),
					PriorityClassName:             spec.PriorityClassName,
					RuntimeClassName:              spec.RuntimeClassName,
					RestartPolicy:                 corev1.RestartPolicyAlways,
					SchedulerName:                 spec.SchedulerName,
					DNSPolicy:                     corev1.DNSClusterFirst,
					Volumes: append(
						volumes(cr),
						spec.SidecarVolumes...,
					),
					SecurityContext: spec.PodSecurityContext,
				},
			},
		},
	}

	if cr.Spec.MySQL.VolumeSpec.PersistentVolumeClaim != nil {
		sts.Spec.VolumeClaimTemplates = append(sts.Spec.VolumeClaimTemplates, volumeClaimTemplates(cr, spec)...)
		return sts
	}

	var dataVolume *corev1.Volume
	switch {
	case spec.VolumeSpec.HostPath != nil:
		dataVolume = &corev1.Volume{
			Name:         DataVolumeName,
			VolumeSource: corev1.VolumeSource{HostPath: spec.VolumeSpec.HostPath},
		}
	case spec.VolumeSpec.EmptyDir != nil:
		dataVolume = &corev1.Volume{
			Name:         DataVolumeName,
			VolumeSource: corev1.VolumeSource{EmptyDir: spec.VolumeSpec.EmptyDir},
		}
	}

	if dataVolume != nil {
		sts.Spec.Template.Spec.Volumes = append(sts.Spec.Template.Spec.Volumes, *dataVolume)
	}

	return sts
}

func volumes(cr *apiv1.PerconaServerMySQL) []corev1.Volume {
	volumes := []corev1.Volume{
		{
			Name: apiv1.BinVolumeName,
			VolumeSource: corev1.VolumeSource{
				EmptyDir: &corev1.EmptyDirVolumeSource{},
			},
		},
		{
			Name: mysqlshVolumeName, // In OpenShift, we should use emptyDir for ./mysqlsh to avoid permission issues.
			VolumeSource: corev1.VolumeSource{
				EmptyDir: &corev1.EmptyDirVolumeSource{},
			},
		},
		{
			Name: credsVolumeName,
			VolumeSource: corev1.VolumeSource{
				Secret: &corev1.SecretVolumeSource{
					SecretName: cr.InternalSecretName(),
				},
			},
		},
		{
			Name: tlsVolumeName,
			VolumeSource: corev1.VolumeSource{
				Secret: &corev1.SecretVolumeSource{
					SecretName: cr.Spec.SSLSecretName,
				},
			},
		},
		{
			Name: configVolumeName,
			VolumeSource: corev1.VolumeSource{
				Projected: &corev1.ProjectedVolumeSource{
					Sources: []corev1.VolumeProjection{
						{
							ConfigMap: &corev1.ConfigMapProjection{
								LocalObjectReference: corev1.LocalObjectReference{
									Name: ConfigMapName(cr),
								},
								Items: []corev1.KeyToPath{
									{
										Key:  CustomConfigKey,
										Path: "my-config.cnf",
									},
								},
								Optional: ptr.To(true),
							},
						},
						{
							ConfigMap: &corev1.ConfigMapProjection{
								LocalObjectReference: corev1.LocalObjectReference{
									Name: AutoConfigMapName(cr),
								},
								Items: []corev1.KeyToPath{
									{
										Key:  CustomConfigKey,
										Path: "auto-config.cnf",
									},
								},
								Optional: ptr.To(true),
							},
						},
						{
							Secret: &corev1.SecretProjection{
								LocalObjectReference: corev1.LocalObjectReference{
									Name: ConfigMapName(cr),
								},
								Items: []corev1.KeyToPath{
									{
										Key:  CustomConfigKey,
										Path: "my-secret.cnf",
									},
								},
								Optional: ptr.To(true),
							},
						},
					},
				},
			},
		},
		{
			Name: "backup-logs",
			VolumeSource: corev1.VolumeSource{
				EmptyDir: &corev1.EmptyDirVolumeSource{},
			},
		},
	}

	if cr.CompareVersion("0.11.0") >= 0 {
		volumes = append(volumes, corev1.Volume{
			Name: vaultSecretVolumeName,
			VolumeSource: corev1.VolumeSource{
				Secret: &corev1.SecretVolumeSource{
					SecretName: cr.Spec.MySQL.VaultSecretName,
					Optional:   ptr.To(true),
				},
			},
		})
	}

	return volumes
}

func updateStrategy(cr *apiv1.PerconaServerMySQL) appsv1.StatefulSetUpdateStrategy {
	switch cr.Spec.UpdateStrategy {
	case appsv1.OnDeleteStatefulSetStrategyType:
		return appsv1.StatefulSetUpdateStrategy{Type: appsv1.OnDeleteStatefulSetStrategyType}
	case apiv1.SmartUpdateStatefulSetStrategyType:
		return appsv1.StatefulSetUpdateStrategy{Type: appsv1.OnDeleteStatefulSetStrategyType}
	default:
		var zero int32 = 0
		return appsv1.StatefulSetUpdateStrategy{
			Type: appsv1.RollingUpdateStatefulSetStrategyType,
			RollingUpdate: &appsv1.RollingUpdateStatefulSetStrategy{
				Partition: &zero,
			},
		}
	}
}

func volumeClaimTemplates(cr *apiv1.PerconaServerMySQL, spec *apiv1.MySQLSpec) []corev1.PersistentVolumeClaim {
	var pvcs []corev1.PersistentVolumeClaim

	if spec.VolumeSpec.PersistentVolumeClaim == nil {
		return pvcs
	}

	pvcs = append(pvcs, k8s.PVC(cr, DataVolumeName, spec.VolumeSpec))

	for _, p := range spec.SidecarPVCs {
		pvcs = append(pvcs, corev1.PersistentVolumeClaim{
			ObjectMeta: metav1.ObjectMeta{Name: p.Name},
			Spec:       p.Spec,
		})
	}

	return pvcs
}

func servicePorts(cr *apiv1.PerconaServerMySQL) []corev1.ServicePort {
	ports := []corev1.ServicePort{
		{
			Name: AppName,
			Port: DefaultPort,
		},
		{
			Name: "mysql-admin",
			Port: DefaultAdminPort,
		},
		{
			Name: "mysqlx",
			Port: DefaultXPort,
		},
		{
			Name: "http",
			Port: SidecarHTTPPort,
		},
	}

	if cr.Spec.MySQL.IsGR() {
		ports = append(ports, corev1.ServicePort{Name: AppName + "-gr", Port: DefaultGRPort})
	}

	return ports
}

func containerPorts(cr *apiv1.PerconaServerMySQL) []corev1.ContainerPort {
	ports := []corev1.ContainerPort{
		{
			Name:          AppName,
			ContainerPort: DefaultPort,
		},
		{
			Name:          "mysql-admin",
			ContainerPort: DefaultAdminPort,
		},
		{
			Name:          "mysqlx",
			ContainerPort: DefaultXPort,
		},
	}

	if cr.Spec.MySQL.IsGR() {
		ports = append(ports, corev1.ContainerPort{Name: AppName + "-gr", ContainerPort: DefaultGRPort})
	}

	return ports
}

<<<<<<< HEAD
func UnreadyService(cr *apiv1.PerconaServerMySQL) *corev1.Service {
	labels := MatchLabels(cr)
=======
func UnreadyService(cr *apiv1alpha1.PerconaServerMySQL) *corev1.Service {
	selector := MatchLabels(cr)
>>>>>>> 6187fea9

	return &corev1.Service{
		TypeMeta: metav1.TypeMeta{
			APIVersion: "v1",
			Kind:       "Service",
		},
		ObjectMeta: metav1.ObjectMeta{
			Name:        UnreadyServiceName(cr),
			Namespace:   cr.Namespace,
			Labels:      Labels(cr),
			Annotations: cr.GlobalAnnotations(),
		},
		Spec: corev1.ServiceSpec{
			ClusterIP:                "None",
			Ports:                    servicePorts(cr),
			Selector:                 selector,
			PublishNotReadyAddresses: true,
		},
	}
}

<<<<<<< HEAD
func HeadlessService(cr *apiv1.PerconaServerMySQL) *corev1.Service {
	labels := MatchLabels(cr)
=======
func HeadlessService(cr *apiv1alpha1.PerconaServerMySQL) *corev1.Service {
	selector := MatchLabels(cr)
>>>>>>> 6187fea9
	return &corev1.Service{
		TypeMeta: metav1.TypeMeta{
			APIVersion: "v1",
			Kind:       "Service",
		},
		ObjectMeta: metav1.ObjectMeta{
			Name:        ServiceName(cr),
			Namespace:   cr.Namespace,
			Labels:      Labels(cr),
			Annotations: cr.GlobalAnnotations(),
		},
		Spec: corev1.ServiceSpec{
			Type:                     corev1.ServiceTypeClusterIP,
			ClusterIP:                "None",
			Ports:                    servicePorts(cr),
			Selector:                 selector,
			PublishNotReadyAddresses: cr.Spec.MySQL.IsGR(),
		},
	}
}

<<<<<<< HEAD
func ProxyService(cr *apiv1.PerconaServerMySQL) *corev1.Service {
	labels := MatchLabels(cr)
=======
func ProxyService(cr *apiv1alpha1.PerconaServerMySQL) *corev1.Service {
	selector := MatchLabels(cr)
>>>>>>> 6187fea9
	return &corev1.Service{
		TypeMeta: metav1.TypeMeta{
			APIVersion: "v1",
			Kind:       "Service",
		},
		ObjectMeta: metav1.ObjectMeta{
			Name:        ProxyServiceName(cr),
			Namespace:   cr.Namespace,
			Labels:      Labels(cr),
			Annotations: cr.GlobalAnnotations(),
		},
		Spec: corev1.ServiceSpec{
			Type:                     corev1.ServiceTypeClusterIP,
			ClusterIP:                "None",
			Ports:                    servicePorts(cr),
			Selector:                 selector,
			PublishNotReadyAddresses: false,
		},
	}
}

func PodService(cr *apiv1.PerconaServerMySQL, t corev1.ServiceType, podName string) *corev1.Service {
	expose := cr.Spec.MySQL.Expose

	labels := MatchLabels(cr)
	labels[naming.LabelExposed] = "true"
	labels = util.SSMapMerge(cr.GlobalLabels(), expose.Labels, labels)

	selector := MatchLabels(cr)
	selector["statefulset.kubernetes.io/pod-name"] = podName

	var loadBalancerSourceRanges []string
	if t == corev1.ServiceTypeLoadBalancer {
		loadBalancerSourceRanges = expose.LoadBalancerSourceRanges
	}

	var externalTrafficPolicy corev1.ServiceExternalTrafficPolicyType
	if t == corev1.ServiceTypeLoadBalancer || t == corev1.ServiceTypeNodePort {
		externalTrafficPolicy = expose.ExternalTrafficPolicy
	}

	return &corev1.Service{
		TypeMeta: metav1.TypeMeta{
			APIVersion: "v1",
			Kind:       "Service",
		},
		ObjectMeta: metav1.ObjectMeta{
			Name:        podName,
			Namespace:   cr.Namespace,
			Labels:      labels,
			Annotations: util.SSMapMerge(cr.GlobalAnnotations(), expose.Annotations),
		},
		Spec: corev1.ServiceSpec{
			Type:                     t,
			Selector:                 selector,
			Ports:                    servicePorts(cr),
			LoadBalancerSourceRanges: loadBalancerSourceRanges,
			InternalTrafficPolicy:    expose.InternalTrafficPolicy,
			ExternalTrafficPolicy:    externalTrafficPolicy,
		},
	}
}

// PrimaryService constructs a service which exposes the pods that has the primary label.
// For now this service should be available only for group replication.
func PrimaryService(cr *apiv1.PerconaServerMySQL) *corev1.Service {
	expose := cr.Spec.MySQL.ExposePrimary

	labels := MatchLabels(cr)
	labels = util.SSMapMerge(cr.GlobalLabels(), expose.Labels, labels)

	selector := MatchLabels(cr)
	selector[naming.LabelMySQLPrimary] = "true"

	var loadBalancerSourceRanges []string
	if expose.Type == corev1.ServiceTypeLoadBalancer {
		loadBalancerSourceRanges = expose.LoadBalancerSourceRanges
	}

	var externalTrafficPolicy corev1.ServiceExternalTrafficPolicyType
	if expose.Type == corev1.ServiceTypeLoadBalancer || expose.Type == corev1.ServiceTypeNodePort {
		externalTrafficPolicy = expose.ExternalTrafficPolicy
	}

	return &corev1.Service{
		TypeMeta: metav1.TypeMeta{
			APIVersion: "v1",
			Kind:       "Service",
		},
		ObjectMeta: metav1.ObjectMeta{
			Name:        PrimaryServiceName(cr),
			Namespace:   cr.Namespace,
			Labels:      labels,
			Annotations: util.SSMapMerge(cr.GlobalAnnotations(), expose.Annotations),
		},
		Spec: corev1.ServiceSpec{
			Type:                     expose.Type,
			Selector:                 selector,
			Ports:                    servicePorts(cr),
			LoadBalancerSourceRanges: loadBalancerSourceRanges,
			InternalTrafficPolicy:    expose.InternalTrafficPolicy,
			ExternalTrafficPolicy:    externalTrafficPolicy,
		},
	}
}

func containers(cr *apiv1.PerconaServerMySQL, secret *corev1.Secret) []corev1.Container {
	containers := []corev1.Container{mysqldContainer(cr)}

	if backup := cr.Spec.Backup; backup != nil && backup.Enabled {
		containers = append(containers, backupContainer(cr))
	}

	if toolkit := cr.Spec.Toolkit; toolkit != nil && cr.Spec.MySQL.IsAsync() && cr.OrchestratorEnabled() {
		containers = append(containers, heartbeatContainer(cr))
	}

	if cr.PMMEnabled(secret) {
		pmmC := pmm.Container(
			cr,
			secret,
			AppName,
			cr.Spec.PMM.MySQLParams)

		containers = append(containers, pmmC)
	}

	return appendUniqueContainers(containers, cr.Spec.MySQL.Sidecars...)
}

func mysqldVolumeMounts(cr *apiv1.PerconaServerMySQL) []corev1.VolumeMount {
	mounts := []corev1.VolumeMount{
		{
			Name:      apiv1.BinVolumeName,
			MountPath: apiv1.BinVolumePath,
		},
		{
			Name:      DataVolumeName,
			MountPath: DataMountPath,
		},
		{
			Name:      mysqlshVolumeName,
			MountPath: mysqlshMountPath,
		},
		{
			Name:      credsVolumeName,
			MountPath: CredsMountPath,
		},
		{
			Name:      tlsVolumeName,
			MountPath: tlsMountPath,
		},
		{
			Name:      configVolumeName,
			MountPath: configMountPath,
		},
	}

	if cr.CompareVersion("0.11.0") >= 0 {
		mounts = append(mounts, corev1.VolumeMount{
			Name:      vaultSecretVolumeName,
			MountPath: vaultSecretMountPath,
		})
	}

	return mounts
}

func mysqldContainer(cr *apiv1.PerconaServerMySQL) corev1.Container {
	spec := cr.MySQLSpec()

	env := []corev1.EnvVar{
		{
			Name:  "MONITOR_HOST",
			Value: "%",
		},
		{
			Name:  "SERVICE_NAME",
			Value: ServiceName(cr),
		},
		{
			Name:  "SERVICE_NAME_UNREADY",
			Value: UnreadyServiceName(cr),
		},
		{
			Name:  "CLUSTER_HASH",
			Value: cr.ClusterHash(),
		},
		{
			Name:  "INNODB_CLUSTER_NAME",
			Value: cr.InnoDBClusterName(),
		},
		{
			Name:  "CR_UID",
			Value: string(cr.UID),
		},
		{
			Name:  naming.EnvMySQLClusterType,
			Value: string(cr.Spec.MySQL.ClusterType),
		},
		{
			Name:  naming.EnvMySQLNotifySocket,
			Value: filepath.Join(DataMountPath, "notify.sock"),
		},
		{
			Name:  naming.EnvMySQLStateFile,
			Value: filepath.Join(DataMountPath, "mysql.state"),
		},
	}
	env = append(env, spec.Env...)

	if cr.CompareVersion("0.12.0") >= 0 {
		env = append(env, corev1.EnvVar{
			Name:  "KEYRING_VAULT_PATH",
			Value: fmt.Sprintf("%s/keyring_vault.cnf", vaultSecretMountPath),
		})
	}

	container := corev1.Container{
		Name:                     AppName,
		Image:                    spec.Image,
		ImagePullPolicy:          spec.ImagePullPolicy,
		Resources:                spec.Resources,
		Ports:                    containerPorts(cr),
		Env:                      env,
		EnvFrom:                  spec.EnvFrom,
		Command:                  []string{"/opt/percona/ps-entrypoint.sh"},
		VolumeMounts:             mysqldVolumeMounts(cr),
		Args:                     []string{"mysqld"},
		TerminationMessagePath:   "/dev/termination-log",
		TerminationMessagePolicy: corev1.TerminationMessageReadFile,
		SecurityContext:          spec.ContainerSecurityContext,
		LivenessProbe: k8s.ExecProbe(spec.LivenessProbe,
			[]string{"/opt/percona/healthcheck", "liveness"}),
		ReadinessProbe: k8s.ExecProbe(spec.ReadinessProbe,
			[]string{"/opt/percona/healthcheck", "readiness"}),
		StartupProbe: k8s.ExecProbe(spec.StartupProbe,
			[]string{"/opt/percona/bootstrap"}),
		Lifecycle: &corev1.Lifecycle{
			PreStop: &corev1.LifecycleHandler{
				Exec: &corev1.ExecAction{
					Command: []string{"/opt/percona/ps-pre-stop.sh"},
				},
			},
		},
	}

	return container
}

func backupVolumeMounts(cr *apiv1.PerconaServerMySQL) []corev1.VolumeMount {
	mounts := []corev1.VolumeMount{
		{
			Name:      apiv1.BinVolumeName,
			MountPath: apiv1.BinVolumePath,
		},
		{
			Name:      DataVolumeName,
			MountPath: DataMountPath,
		},
		{
			Name:      credsVolumeName,
			MountPath: CredsMountPath,
		},
		{
			Name:      "backup-logs",
			MountPath: BackupLogDir,
		},
	}

	if cr.CompareVersion("0.11.0") >= 0 {
		mounts = append(mounts, corev1.VolumeMount{
			Name:      vaultSecretVolumeName,
			MountPath: vaultSecretMountPath,
		})
	}

	return mounts
}

func backupContainer(cr *apiv1.PerconaServerMySQL) corev1.Container {
	return corev1.Container{
		Name:            "xtrabackup",
		Image:           cr.Spec.Backup.Image,
		ImagePullPolicy: cr.Spec.Backup.ImagePullPolicy,
		Env:             []corev1.EnvVar{},
		Ports: []corev1.ContainerPort{
			{
				Name:          "http",
				ContainerPort: SidecarHTTPPort,
			},
		},
		VolumeMounts:             backupVolumeMounts(cr),
		Command:                  []string{"/opt/percona/sidecar"},
		TerminationMessagePath:   "/dev/termination-log",
		TerminationMessagePolicy: corev1.TerminationMessageReadFile,
		SecurityContext:          cr.Spec.Backup.ContainerSecurityContext,
		Resources:                cr.Spec.Backup.Resources,
	}
}

func heartbeatContainer(cr *apiv1.PerconaServerMySQL) corev1.Container {
	return corev1.Container{
		Name:            "pt-heartbeat",
		Image:           cr.Spec.Toolkit.Image,
		ImagePullPolicy: cr.Spec.Toolkit.ImagePullPolicy,
		SecurityContext: cr.Spec.Toolkit.ContainerSecurityContext,
		Resources:       cr.Spec.Toolkit.Resources,
		Env: []corev1.EnvVar{
			{
				Name: "HEARTBEAT_PASSWORD",
				ValueFrom: &corev1.EnvVarSource{
					SecretKeyRef: k8s.SecretKeySelector(cr.InternalSecretName(), string(apiv1.UserHeartbeat)),
				},
			},
		},
		Ports: []corev1.ContainerPort{},
		VolumeMounts: []corev1.VolumeMount{
			{
				Name:      apiv1.BinVolumeName,
				MountPath: apiv1.BinVolumePath,
			},
			{
				Name:      DataVolumeName,
				MountPath: DataMountPath,
			},
			{
				Name:      credsVolumeName,
				MountPath: CredsMountPath,
			},
		},
		Command:                  []string{"/opt/percona/heartbeat-entrypoint.sh"},
		TerminationMessagePath:   "/dev/termination-log",
		TerminationMessagePolicy: corev1.TerminationMessageReadFile,
	}
}

func appendUniqueContainers(containers []corev1.Container, more ...corev1.Container) []corev1.Container {
	if len(more) == 0 {
		return containers
	}

	exists := make(map[string]bool)
	for i := range containers {
		exists[containers[i].Name] = true
	}

	for i := range more {
		name := more[i].Name
		if exists[name] {
			continue
		}

		containers = append(containers, more[i])
		exists[name] = true
	}

	return containers
}<|MERGE_RESOLUTION|>--- conflicted
+++ resolved
@@ -10,7 +10,7 @@
 	"k8s.io/apimachinery/pkg/types"
 	"k8s.io/utils/ptr"
 
-	apiv1 "github.com/percona/percona-server-mysql-operator/api/v1"
+	apiv1alpha1 "github.com/percona/percona-server-mysql-operator/api/v1alpha1"
 	"github.com/percona/percona-server-mysql-operator/pkg/k8s"
 	"github.com/percona/percona-server-mysql-operator/pkg/naming"
 	"github.com/percona/percona-server-mysql-operator/pkg/pmm"
@@ -44,19 +44,19 @@
 )
 
 type User struct {
-	Username apiv1.SystemUser
+	Username apiv1alpha1.SystemUser
 	Password string
 	Hosts    []string
 }
 
-type Exposer apiv1.PerconaServerMySQL
+type Exposer apiv1alpha1.PerconaServerMySQL
 
 func (e *Exposer) Exposed() bool {
 	return e.Spec.MySQL.Expose.Enabled
 }
 
 func (e *Exposer) Name(index string) string {
-	cr := apiv1.PerconaServerMySQL(*e)
+	cr := apiv1alpha1.PerconaServerMySQL(*e)
 	return Name(&cr) + "-" + index
 }
 
@@ -64,79 +64,65 @@
 	return e.Spec.MySQL.Size
 }
 
-<<<<<<< HEAD
-func (e *Exposer) Labels() map[string]string {
-	cr := apiv1.PerconaServerMySQL(*e)
-=======
 func (e *Exposer) MatchLabels() map[string]string {
 	cr := apiv1alpha1.PerconaServerMySQL(*e)
->>>>>>> 6187fea9
 	return MatchLabels(&cr)
 }
 
 func (e *Exposer) Service(name string) *corev1.Service {
-	cr := apiv1.PerconaServerMySQL(*e)
+	cr := apiv1alpha1.PerconaServerMySQL(*e)
 	return PodService(&cr, cr.Spec.MySQL.Expose.Type, name)
 }
 
 func (e *Exposer) SaveOldMeta() bool {
-	cr := apiv1.PerconaServerMySQL(*e)
+	cr := apiv1alpha1.PerconaServerMySQL(*e)
 	return cr.MySQLSpec().Expose.SaveOldMeta()
 }
 
-func Name(cr *apiv1.PerconaServerMySQL) string {
+func Name(cr *apiv1alpha1.PerconaServerMySQL) string {
 	return cr.Name + "-" + AppName
 }
 
-func NamespacedName(cr *apiv1.PerconaServerMySQL) types.NamespacedName {
+func NamespacedName(cr *apiv1alpha1.PerconaServerMySQL) types.NamespacedName {
 	return types.NamespacedName{Name: Name(cr), Namespace: cr.Namespace}
 }
 
-func ServiceName(cr *apiv1.PerconaServerMySQL) string {
+func ServiceName(cr *apiv1alpha1.PerconaServerMySQL) string {
 	return Name(cr)
 }
 
-func UnreadyServiceName(cr *apiv1.PerconaServerMySQL) string {
+func UnreadyServiceName(cr *apiv1alpha1.PerconaServerMySQL) string {
 	return Name(cr) + "-unready"
 }
 
-func ProxyServiceName(cr *apiv1.PerconaServerMySQL) string {
+func ProxyServiceName(cr *apiv1alpha1.PerconaServerMySQL) string {
 	return Name(cr) + "-proxy"
 }
 
-func PrimaryServiceName(cr *apiv1.PerconaServerMySQL) string {
+func PrimaryServiceName(cr *apiv1alpha1.PerconaServerMySQL) string {
 	return Name(cr) + "-primary"
 }
 
-func ConfigMapName(cr *apiv1.PerconaServerMySQL) string {
+func ConfigMapName(cr *apiv1alpha1.PerconaServerMySQL) string {
 	return Name(cr)
 }
 
-func AutoConfigMapName(cr *apiv1.PerconaServerMySQL) string {
+func AutoConfigMapName(cr *apiv1alpha1.PerconaServerMySQL) string {
 	return "auto-" + Name(cr)
 }
 
-func PodName(cr *apiv1.PerconaServerMySQL, idx int) string {
+func PodName(cr *apiv1alpha1.PerconaServerMySQL, idx int) string {
 	return fmt.Sprintf("%s-%d", Name(cr), idx)
 }
 
-func FQDN(cr *apiv1.PerconaServerMySQL, idx int) string {
+func FQDN(cr *apiv1alpha1.PerconaServerMySQL, idx int) string {
 	return fmt.Sprintf("%s.%s.%s", PodName(cr, idx), ServiceName(cr), cr.Namespace)
 }
 
-func PodFQDN(cr *apiv1.PerconaServerMySQL, pod *corev1.Pod) string {
+func PodFQDN(cr *apiv1alpha1.PerconaServerMySQL, pod *corev1.Pod) string {
 	return fmt.Sprintf("%s.%s.%s", pod.Name, ServiceName(cr), cr.Namespace)
 }
 
-<<<<<<< HEAD
-func MatchLabels(cr *apiv1.PerconaServerMySQL) map[string]string {
-	return util.SSMapMerge(cr.GlobalLabels(), cr.MySQLSpec().Labels,
-		cr.Labels(AppName, naming.ComponentDatabase))
-}
-
-func StatefulSet(cr *apiv1.PerconaServerMySQL, initImage, configHash, tlsHash string, secret *corev1.Secret) *appsv1.StatefulSet {
-	labels := MatchLabels(cr)
-=======
 func Labels(cr *apiv1alpha1.PerconaServerMySQL) map[string]string {
 	return util.SSMapMerge(cr.GlobalLabels(), cr.MySQLSpec().Labels, MatchLabels(cr))
 }
@@ -147,7 +133,6 @@
 
 func StatefulSet(cr *apiv1alpha1.PerconaServerMySQL, initImage, configHash, tlsHash string, secret *corev1.Secret) *appsv1.StatefulSet {
 	selector := MatchLabels(cr)
->>>>>>> 6187fea9
 	spec := cr.MySQLSpec()
 	replicas := spec.Size
 
@@ -244,10 +229,10 @@
 	return sts
 }
 
-func volumes(cr *apiv1.PerconaServerMySQL) []corev1.Volume {
+func volumes(cr *apiv1alpha1.PerconaServerMySQL) []corev1.Volume {
 	volumes := []corev1.Volume{
 		{
-			Name: apiv1.BinVolumeName,
+			Name: apiv1alpha1.BinVolumeName,
 			VolumeSource: corev1.VolumeSource{
 				EmptyDir: &corev1.EmptyDirVolumeSource{},
 			},
@@ -348,11 +333,11 @@
 	return volumes
 }
 
-func updateStrategy(cr *apiv1.PerconaServerMySQL) appsv1.StatefulSetUpdateStrategy {
+func updateStrategy(cr *apiv1alpha1.PerconaServerMySQL) appsv1.StatefulSetUpdateStrategy {
 	switch cr.Spec.UpdateStrategy {
 	case appsv1.OnDeleteStatefulSetStrategyType:
 		return appsv1.StatefulSetUpdateStrategy{Type: appsv1.OnDeleteStatefulSetStrategyType}
-	case apiv1.SmartUpdateStatefulSetStrategyType:
+	case apiv1alpha1.SmartUpdateStatefulSetStrategyType:
 		return appsv1.StatefulSetUpdateStrategy{Type: appsv1.OnDeleteStatefulSetStrategyType}
 	default:
 		var zero int32 = 0
@@ -365,7 +350,7 @@
 	}
 }
 
-func volumeClaimTemplates(cr *apiv1.PerconaServerMySQL, spec *apiv1.MySQLSpec) []corev1.PersistentVolumeClaim {
+func volumeClaimTemplates(cr *apiv1alpha1.PerconaServerMySQL, spec *apiv1alpha1.MySQLSpec) []corev1.PersistentVolumeClaim {
 	var pvcs []corev1.PersistentVolumeClaim
 
 	if spec.VolumeSpec.PersistentVolumeClaim == nil {
@@ -384,7 +369,7 @@
 	return pvcs
 }
 
-func servicePorts(cr *apiv1.PerconaServerMySQL) []corev1.ServicePort {
+func servicePorts(cr *apiv1alpha1.PerconaServerMySQL) []corev1.ServicePort {
 	ports := []corev1.ServicePort{
 		{
 			Name: AppName,
@@ -411,7 +396,7 @@
 	return ports
 }
 
-func containerPorts(cr *apiv1.PerconaServerMySQL) []corev1.ContainerPort {
+func containerPorts(cr *apiv1alpha1.PerconaServerMySQL) []corev1.ContainerPort {
 	ports := []corev1.ContainerPort{
 		{
 			Name:          AppName,
@@ -434,13 +419,8 @@
 	return ports
 }
 
-<<<<<<< HEAD
-func UnreadyService(cr *apiv1.PerconaServerMySQL) *corev1.Service {
-	labels := MatchLabels(cr)
-=======
 func UnreadyService(cr *apiv1alpha1.PerconaServerMySQL) *corev1.Service {
 	selector := MatchLabels(cr)
->>>>>>> 6187fea9
 
 	return &corev1.Service{
 		TypeMeta: metav1.TypeMeta{
@@ -462,13 +442,8 @@
 	}
 }
 
-<<<<<<< HEAD
-func HeadlessService(cr *apiv1.PerconaServerMySQL) *corev1.Service {
-	labels := MatchLabels(cr)
-=======
 func HeadlessService(cr *apiv1alpha1.PerconaServerMySQL) *corev1.Service {
 	selector := MatchLabels(cr)
->>>>>>> 6187fea9
 	return &corev1.Service{
 		TypeMeta: metav1.TypeMeta{
 			APIVersion: "v1",
@@ -490,13 +465,8 @@
 	}
 }
 
-<<<<<<< HEAD
-func ProxyService(cr *apiv1.PerconaServerMySQL) *corev1.Service {
-	labels := MatchLabels(cr)
-=======
 func ProxyService(cr *apiv1alpha1.PerconaServerMySQL) *corev1.Service {
 	selector := MatchLabels(cr)
->>>>>>> 6187fea9
 	return &corev1.Service{
 		TypeMeta: metav1.TypeMeta{
 			APIVersion: "v1",
@@ -518,7 +488,7 @@
 	}
 }
 
-func PodService(cr *apiv1.PerconaServerMySQL, t corev1.ServiceType, podName string) *corev1.Service {
+func PodService(cr *apiv1alpha1.PerconaServerMySQL, t corev1.ServiceType, podName string) *corev1.Service {
 	expose := cr.Spec.MySQL.Expose
 
 	labels := MatchLabels(cr)
@@ -562,7 +532,7 @@
 
 // PrimaryService constructs a service which exposes the pods that has the primary label.
 // For now this service should be available only for group replication.
-func PrimaryService(cr *apiv1.PerconaServerMySQL) *corev1.Service {
+func PrimaryService(cr *apiv1alpha1.PerconaServerMySQL) *corev1.Service {
 	expose := cr.Spec.MySQL.ExposePrimary
 
 	labels := MatchLabels(cr)
@@ -603,7 +573,7 @@
 	}
 }
 
-func containers(cr *apiv1.PerconaServerMySQL, secret *corev1.Secret) []corev1.Container {
+func containers(cr *apiv1alpha1.PerconaServerMySQL, secret *corev1.Secret) []corev1.Container {
 	containers := []corev1.Container{mysqldContainer(cr)}
 
 	if backup := cr.Spec.Backup; backup != nil && backup.Enabled {
@@ -627,11 +597,11 @@
 	return appendUniqueContainers(containers, cr.Spec.MySQL.Sidecars...)
 }
 
-func mysqldVolumeMounts(cr *apiv1.PerconaServerMySQL) []corev1.VolumeMount {
+func mysqldVolumeMounts(cr *apiv1alpha1.PerconaServerMySQL) []corev1.VolumeMount {
 	mounts := []corev1.VolumeMount{
 		{
-			Name:      apiv1.BinVolumeName,
-			MountPath: apiv1.BinVolumePath,
+			Name:      apiv1alpha1.BinVolumeName,
+			MountPath: apiv1alpha1.BinVolumePath,
 		},
 		{
 			Name:      DataVolumeName,
@@ -665,7 +635,7 @@
 	return mounts
 }
 
-func mysqldContainer(cr *apiv1.PerconaServerMySQL) corev1.Container {
+func mysqldContainer(cr *apiv1alpha1.PerconaServerMySQL) corev1.Container {
 	spec := cr.MySQLSpec()
 
 	env := []corev1.EnvVar{
@@ -747,11 +717,11 @@
 	return container
 }
 
-func backupVolumeMounts(cr *apiv1.PerconaServerMySQL) []corev1.VolumeMount {
+func backupVolumeMounts(cr *apiv1alpha1.PerconaServerMySQL) []corev1.VolumeMount {
 	mounts := []corev1.VolumeMount{
 		{
-			Name:      apiv1.BinVolumeName,
-			MountPath: apiv1.BinVolumePath,
+			Name:      apiv1alpha1.BinVolumeName,
+			MountPath: apiv1alpha1.BinVolumePath,
 		},
 		{
 			Name:      DataVolumeName,
@@ -777,7 +747,7 @@
 	return mounts
 }
 
-func backupContainer(cr *apiv1.PerconaServerMySQL) corev1.Container {
+func backupContainer(cr *apiv1alpha1.PerconaServerMySQL) corev1.Container {
 	return corev1.Container{
 		Name:            "xtrabackup",
 		Image:           cr.Spec.Backup.Image,
@@ -798,7 +768,7 @@
 	}
 }
 
-func heartbeatContainer(cr *apiv1.PerconaServerMySQL) corev1.Container {
+func heartbeatContainer(cr *apiv1alpha1.PerconaServerMySQL) corev1.Container {
 	return corev1.Container{
 		Name:            "pt-heartbeat",
 		Image:           cr.Spec.Toolkit.Image,
@@ -809,15 +779,15 @@
 			{
 				Name: "HEARTBEAT_PASSWORD",
 				ValueFrom: &corev1.EnvVarSource{
-					SecretKeyRef: k8s.SecretKeySelector(cr.InternalSecretName(), string(apiv1.UserHeartbeat)),
+					SecretKeyRef: k8s.SecretKeySelector(cr.InternalSecretName(), string(apiv1alpha1.UserHeartbeat)),
 				},
 			},
 		},
 		Ports: []corev1.ContainerPort{},
 		VolumeMounts: []corev1.VolumeMount{
 			{
-				Name:      apiv1.BinVolumeName,
-				MountPath: apiv1.BinVolumePath,
+				Name:      apiv1alpha1.BinVolumeName,
+				MountPath: apiv1alpha1.BinVolumePath,
 			},
 			{
 				Name:      DataVolumeName,
