--- conflicted
+++ resolved
@@ -546,11 +546,8 @@
 		Name:            "pt-heartbeat",
 		Image:           cr.Spec.Toolkit.Image,
 		ImagePullPolicy: cr.Spec.Toolkit.ImagePullPolicy,
-<<<<<<< HEAD
-=======
 		SecurityContext: cr.Spec.Toolkit.ContainerSecurityContext,
 		Resources:       cr.Spec.Toolkit.Resources,
->>>>>>> ae67cfaa
 		Env: []corev1.EnvVar{
 			{
 				Name: "HEARTBEAT_PASSWORD",
@@ -562,13 +559,8 @@
 		Ports: []corev1.ContainerPort{},
 		VolumeMounts: []corev1.VolumeMount{
 			{
-<<<<<<< HEAD
 				Name:      apiv1alpha1.BinVolumeName,
 				MountPath: apiv1alpha1.BinVolumePath,
-=======
-				Name:      binVolumeName,
-				MountPath: binMountPath,
->>>>>>> ae67cfaa
 			},
 			{
 				Name:      DataVolumeName,
