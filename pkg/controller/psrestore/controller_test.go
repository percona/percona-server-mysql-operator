--- conflicted
+++ resolved
@@ -376,11 +376,7 @@
 
 	for _, tt := range tests {
 		t.Run(tt.name, func(t *testing.T) {
-<<<<<<< HEAD
-			cb := fake.NewClientBuilder().WithScheme(scheme).WithObjects(tt.cr).WithObjects(tt.objects...)
-=======
-			cb := fake.NewClientBuilder().WithScheme(scheme).WithObjects(tt.cr).WithStatusSubresource(tt.cr)
->>>>>>> 6e190e66
+			cb := fake.NewClientBuilder().WithScheme(scheme).WithObjects(tt.cr).WithStatusSubresource(tt.cr).WithObjects(tt.objects...)
 			if tt.cluster != nil {
 				cb.WithObjects(tt.cluster, &appsv1.StatefulSet{
 					ObjectMeta: metav1.ObjectMeta{
