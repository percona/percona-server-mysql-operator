/*
Copyright 2021.

Licensed under the Apache License, Version 2.0 (the "License");
you may not use this file except in compliance with the License.
You may obtain a copy of the License at

    http://www.apache.org/licenses/LICENSE-2.0

Unless required by applicable law or agreed to in writing, software
distributed under the License is distributed on an "AS IS" BASIS,
WITHOUT WARRANTIES OR CONDITIONS OF ANY KIND, either express or implied.
See the License for the specific language governing permissions and
limitations under the License.
*/

package ps

import (
	"bytes"
	"context"
	"crypto/md5"
	"encoding/json"
	"fmt"
	"reflect"
	"strconv"
	"strings"
	"time"

	"github.com/pkg/errors"
	"golang.org/x/sync/errgroup"
	appsv1 "k8s.io/api/apps/v1"
	corev1 "k8s.io/api/core/v1"
	k8serrors "k8s.io/apimachinery/pkg/api/errors"
	"k8s.io/apimachinery/pkg/api/meta"
	"k8s.io/apimachinery/pkg/api/resource"
	metav1 "k8s.io/apimachinery/pkg/apis/meta/v1"
	"k8s.io/apimachinery/pkg/runtime"
	"k8s.io/apimachinery/pkg/types"
	k8sretry "k8s.io/client-go/util/retry"
	k8sexec "k8s.io/utils/exec"
	ctrl "sigs.k8s.io/controller-runtime"
	"sigs.k8s.io/controller-runtime/pkg/client"
	logf "sigs.k8s.io/controller-runtime/pkg/log"

	apiv1alpha1 "github.com/percona/percona-server-mysql-operator/api/v1alpha1"
	"github.com/percona/percona-server-mysql-operator/pkg/controller/psrestore"
	"github.com/percona/percona-server-mysql-operator/pkg/haproxy"
	"github.com/percona/percona-server-mysql-operator/pkg/innodbcluster"
	"github.com/percona/percona-server-mysql-operator/pkg/k8s"
	"github.com/percona/percona-server-mysql-operator/pkg/mysql"
	"github.com/percona/percona-server-mysql-operator/pkg/mysqlsh"
	"github.com/percona/percona-server-mysql-operator/pkg/orchestrator"
	"github.com/percona/percona-server-mysql-operator/pkg/platform"
	"github.com/percona/percona-server-mysql-operator/pkg/replicator"
	"github.com/percona/percona-server-mysql-operator/pkg/router"
	"github.com/percona/percona-server-mysql-operator/pkg/secret"
	"github.com/percona/percona-server-mysql-operator/pkg/users"
	"github.com/percona/percona-server-mysql-operator/pkg/util"
)

// PerconaServerMySQLReconciler reconciles a PerconaServerMySQL object
type PerconaServerMySQLReconciler struct {
	client.Client
	Scheme        *runtime.Scheme
	ServerVersion *platform.ServerVersion
}

//+kubebuilder:rbac:groups=ps.percona.com,resources=perconaservermysqls;perconaservermysqls/status;perconaservermysqls/finalizers,verbs=get;list;watch;create;update;patch;delete
//+kubebuilder:rbac:groups="",resources=pods;configmaps;services;secrets,verbs=get;list;watch;create;update;patch;delete
//+kubebuilder:rbac:groups=apps,resources=statefulsets;deployments,verbs=get;list;watch;create;update;patch;delete
//+kubebuilder:rbac:groups=certmanager.k8s.io;cert-manager.io,resources=issuers;certificates,verbs=get;list;watch;create;update;patch;delete;deletecollection

// SetupWithManager sets up the controller with the Manager.
func (r *PerconaServerMySQLReconciler) SetupWithManager(mgr ctrl.Manager) error {
	return ctrl.NewControllerManagedBy(mgr).
		For(&apiv1alpha1.PerconaServerMySQL{}).
		Complete(r)
}

// Reconcile is part of the main kubernetes reconciliation loop which aims to
// move the current state of the cluster closer to the desired state.
// TODO(user): Modify the Reconcile function to compare the state specified by
// the PerconaServerMySQL object against the actual cluster state, and then
// perform operations to make the cluster state reflect the state specified by
// the user.
//
// For more details, check Reconcile and its Result here:
// - https://pkg.go.dev/sigs.k8s.io/controller-runtime@v0.9.2/pkg/reconcile
func (r *PerconaServerMySQLReconciler) Reconcile(
	ctx context.Context,
	req ctrl.Request,
) (ctrl.Result, error) {
	log := logf.FromContext(ctx).WithName("PerconaServerMySQL")

	rr := ctrl.Result{RequeueAfter: 5 * time.Second}

	var cr *apiv1alpha1.PerconaServerMySQL
	defer func() {
		if err := r.reconcileCRStatus(ctx, cr); err != nil {
			log.Error(err, "failed to update status")
		}
	}()

	cr, err := k8s.GetCRWithDefaults(ctx, r.Client, req.NamespacedName, r.ServerVersion)
	if err != nil {
		if k8serrors.IsNotFound(err) {
			return ctrl.Result{}, nil
		}

		return rr, errors.Wrap(err, "get CR")
	}

	if cr.ObjectMeta.DeletionTimestamp != nil {
		return rr, r.applyFinalizers(ctx, cr)
	}

	if err := r.doReconcile(ctx, cr); err != nil {
		return rr, errors.Wrap(err, "reconcile")
	}

	return rr, nil
}

func (r *PerconaServerMySQLReconciler) applyFinalizers(ctx context.Context, cr *apiv1alpha1.PerconaServerMySQL) error {
	log := logf.FromContext(ctx).WithName("Finalizer")
	log.Info("Applying finalizers", "CR", cr)

	var err error

	finalizers := []string{}
	for _, f := range cr.GetFinalizers() {
		switch f {
		case "delete-mysql-pods-in-order":
			err = r.deleteMySQLPods(ctx, cr)
		}

		if err != nil {
			switch err {
			case psrestore.ErrWaitingTermination:
				log.Info("waiting for pods to be deleted", "finalizer", f)
			default:
				log.Error(err, "failed to run finalizer", "finalizer", f)
			}
			finalizers = append(finalizers, f)
		}
	}

	cr.SetFinalizers(finalizers)

	return k8sretry.RetryOnConflict(k8sretry.DefaultRetry, func() error {
		err = r.Client.Update(ctx, cr)
		if err != nil {
			log.Error(err, "Client.Update failed")
		}
		return err
	})
}

func (r *PerconaServerMySQLReconciler) deleteMySQLPods(ctx context.Context, cr *apiv1alpha1.PerconaServerMySQL) error {
	log := logf.FromContext(ctx)

	pods, err := k8s.PodsByLabels(ctx, r.Client, mysql.MatchLabels(cr))
	if err != nil {
		return errors.Wrap(err, "get pods")
	}
	log.Info("Deleting MySQL pods", "pods", len(pods))

	// the last pod left - we can leave it for the stateful set
	if len(pods) <= 1 {
		time.Sleep(time.Second * 3)
		log.Info("Cluster deleted")
		return nil
	}

	var firstPod corev1.Pod
	for _, p := range pods {
		if p.GetName() == mysql.PodName(cr, 0) {
			firstPod = p
			break
		}
	}

	if cr.Spec.MySQL.IsAsync() {
		orcHost := orchestrator.APIHost(cr)

		log.Info("Ensuring oldest mysql node is the primary")
		err := orchestrator.EnsureNodeIsPrimary(ctx, orcHost, cr.ClusterHint(), firstPod.GetName(), mysql.DefaultPort)
		if err != nil {
			return errors.Wrap(err, "ensure node is primary")
		}
	} else {
		operatorPass, err := k8s.UserPassword(ctx, r.Client, cr, apiv1alpha1.UserOperator)
		if err != nil {
			return errors.Wrap(err, "get operator password")
		}

		firstPodFQDN := fmt.Sprintf("%s.%s.%s", firstPod.Name, mysql.ServiceName(cr), cr.Namespace)
		firstPodUri := fmt.Sprintf("%s:%s@%s", apiv1alpha1.UserOperator, operatorPass, firstPodFQDN)

		db, err := replicator.NewReplicator(apiv1alpha1.UserOperator, operatorPass, firstPodFQDN, mysql.DefaultAdminPort)
		if err != nil {
			return errors.Wrapf(err, "connect to %s", firstPod.Name)
		}
		defer db.Close()

		mysh := mysqlsh.New(k8sexec.New(), firstPodUri)

		log.Info("Removing instances from GR")
		for _, pod := range pods {
			if pod.Name == firstPod.Name {
				continue
			}

			podFQDN := fmt.Sprintf("%s.%s.%s", pod.Name, mysql.ServiceName(cr), cr.Namespace)

			state, err := db.GetMemberState(podFQDN)
			if err != nil {
				return errors.Wrapf(err, "get member state of %s from performance_schema", pod.Name)
			}

			if state == replicator.MemberStateOffline {
				log.Info("Member is not part of GR or already removed", "member", pod.Name, "memberState", state)
				continue
			}

			podUri := fmt.Sprintf("%s:%s@%s", apiv1alpha1.UserOperator, operatorPass, podFQDN)

			log.Info("Removing member from GR", "member", pod.Name, "memberState", state)
			err = mysh.RemoveInstance(ctx, cr.InnoDBClusterName(), podUri)
			if err != nil {
				return errors.Wrapf(err, "remove instance %s", pod.Name)
			}
			log.Info("Member removed from GR", "member", pod.Name)
		}
	}

	sts := &appsv1.StatefulSet{}
	if err := r.Client.Get(ctx, mysql.NamespacedName(cr), sts); err != nil {
		return errors.Wrap(err, "get MySQL statefulset")
	}
	log.V(1).Info("Got statefulset", "sts", sts, "spec", sts.Spec)

	if sts.Spec.Replicas == nil || *sts.Spec.Replicas != 1 {
		dscaleTo := int32(1)
		sts.Spec.Replicas = &dscaleTo
		err = r.Client.Update(ctx, sts)
		if err != nil {
			return errors.Wrap(err, "downscale StatefulSet")
		}
		log.Info("sts replicaset downscaled", "sts", sts)
	}

	return psrestore.ErrWaitingTermination
}

func (r *PerconaServerMySQLReconciler) doReconcile(
	ctx context.Context,
	cr *apiv1alpha1.PerconaServerMySQL,
) error {
	log := logf.FromContext(ctx).WithName("doReconcile")

	if err := r.reconcileVersions(ctx, cr); err != nil {
		log.Error(err, "failed to reconcile versions")
	}
	if err := r.ensureUserSecrets(ctx, cr); err != nil {
		return errors.Wrap(err, "users secret")
	}
	if err := r.reconcileUsers(ctx, cr); err != nil {
		return errors.Wrap(err, "users")
	}
	if err := r.ensureTLSSecret(ctx, cr); err != nil {
		return errors.Wrap(err, "TLS secret")
	}
	if err := r.reconcileServices(ctx, cr); err != nil {
		return errors.Wrap(err, "services")
	}
	if err := r.reconcileDatabase(ctx, cr); err != nil {
		return errors.Wrap(err, "database")
	}
	if err := r.reconcileOrchestrator(ctx, cr); err != nil {
		return errors.Wrap(err, "orchestrator")
	}
	if err := r.reconcileReplication(ctx, cr); err != nil {
		return errors.Wrap(err, "replication")
	}
	if err := r.reconcileHAProxy(ctx, cr); err != nil {
		return errors.Wrap(err, "HAProxy")
	}
	if err := r.reconcileMySQLRouter(ctx, cr); err != nil {
		return errors.Wrap(err, "MySQL router")
	}
	if err := r.cleanupOutdated(ctx, cr); err != nil {
		return errors.Wrap(err, "cleanup outdated")
	}

	return nil
}

func (r *PerconaServerMySQLReconciler) getCRWithDefaults(
	ctx context.Context,
	nn types.NamespacedName,
) (*apiv1alpha1.PerconaServerMySQL, error) {
	cr := &apiv1alpha1.PerconaServerMySQL{}
	if err := r.Client.Get(ctx, nn, cr); err != nil {
		return nil, errors.Wrapf(err, "get %v", nn.String())
	}
	if err := cr.CheckNSetDefaults(ctx, r.ServerVersion); err != nil {
		return cr, errors.Wrapf(err, "check and set defaults for %v", nn.String())
	}

	return cr, nil
}

func (r *PerconaServerMySQLReconciler) ensureUserSecrets(
	ctx context.Context,
	cr *apiv1alpha1.PerconaServerMySQL,
) error {
	nn := types.NamespacedName{
		Namespace: cr.Namespace,
		Name:      cr.Spec.SecretsName,
	}

	exists, err := k8s.ObjectExists(ctx, r.Client, nn, &corev1.Secret{})
	if err != nil {
		return errors.Wrap(err, "check if secret exists")
	} else if exists {
		return nil
	}

	secret, err := secret.GeneratePasswordsSecret(cr.Spec.SecretsName, cr.Namespace)
	if err != nil {
		return errors.Wrap(err, "generate passwords")
	}

	if err = r.Create(ctx, secret); err != nil {
		return errors.Wrapf(err, "create secret %s", cr.Spec.SecretsName)
	}

	return nil
}

func (r *PerconaServerMySQLReconciler) reconcileUsers(ctx context.Context, cr *apiv1alpha1.PerconaServerMySQL) error {
	log := logf.FromContext(ctx).WithName("reconcileUsers")

	secret := &corev1.Secret{}
	nn := types.NamespacedName{Name: cr.Spec.SecretsName, Namespace: cr.Namespace}
	if err := r.Client.Get(ctx, nn, secret); err != nil {
		if k8serrors.IsNotFound(err) {
			return nil
		}
		return errors.Wrapf(err, "get Secret/%s", nn.Name)
	}

	internalSecret := &corev1.Secret{}
	nn.Name = cr.InternalSecretName()
	err := r.Client.Get(ctx, nn, internalSecret)
	if err != nil && !k8serrors.IsNotFound(err) {
		return errors.Wrapf(err, "get Secret/%s", nn.Name)
	}

	// Internal secret is not found
	if k8serrors.IsNotFound(err) {
		secret.DeepCopyInto(internalSecret)
		internalSecret.ObjectMeta = metav1.ObjectMeta{
			Name:      cr.InternalSecretName(),
			Namespace: cr.Namespace,
		}

		if err = r.Client.Create(ctx, internalSecret); err != nil {
			return errors.Wrapf(err, "create secret %s", internalSecret.Name)
		}

		return nil
	}

	hash, err := k8s.ObjectHash(secret)
	if err != nil {
		return errors.Wrapf(err, "get secret/%s hash", secret.Name)
	}

	internalHash, err := k8s.ObjectHash(internalSecret)
	if err != nil {
		return errors.Wrapf(err, "get secret/%s hash", internalSecret.Name)
	}

	if hash == internalHash {
		log.V(1).Info("Secret data is up to date")
		return nil
	}

	if cr.Status.MySQL.State != apiv1alpha1.StateReady {
		log.Info("MySQL is not ready")
		return nil
	}

	var (
		restartMySQL        bool
		restartReplication  bool
		restartOrchestrator bool
	)
	updatedUsers := make([]mysql.User, 0)
	for user, pass := range secret.Data {
		if bytes.Equal(pass, internalSecret.Data[user]) {
			log.V(1).Info("User password is up to date", "user", user)
			continue
		}

		mysqlUser := mysql.User{
			Username: apiv1alpha1.SystemUser(user),
			Password: string(pass),
			Hosts:    []string{"%"},
		}

		switch mysqlUser.Username {
		case apiv1alpha1.UserMonitor:
			restartMySQL = cr.PMMEnabled(internalSecret)
		case apiv1alpha1.UserPMMServerKey:
			restartMySQL = cr.PMMEnabled(internalSecret)
			continue // PMM server user credentials are not stored in db
		case apiv1alpha1.UserReplication:
			restartReplication = true
		case apiv1alpha1.UserOrchestrator:
			restartOrchestrator = true && cr.Spec.MySQL.IsAsync()
		case apiv1alpha1.UserRoot:
			mysqlUser.Hosts = append(mysqlUser.Hosts, "localhost")
		case apiv1alpha1.UserHeartbeat, apiv1alpha1.UserXtraBackup:
			mysqlUser.Hosts = []string{"localhost"}
		}

		log.V(1).Info("User password changed", "user", user)

		updatedUsers = append(updatedUsers, mysqlUser)
	}

	operatorPass, err := k8s.UserPassword(ctx, r.Client, cr, apiv1alpha1.UserOperator)
	if err != nil {
		return errors.Wrap(err, "get operator password")
	}

	primaryHost, err := r.getPrimaryHost(ctx, cr)
	if err != nil {
		return errors.Wrap(err, "get primary host")
	}
	log.V(1).Info("Got primary host", "primary", primaryHost)

	um, err := users.NewManager(apiv1alpha1.UserOperator, operatorPass, primaryHost, mysql.DefaultAdminPort)
	if err != nil {
		return errors.Wrap(err, "init user manager")
	}
	defer um.Close()

	if restartReplication {
		if cr.Spec.MySQL.IsAsync() {
			if err := r.stopAsyncReplication(ctx, cr); err != nil {
				return errors.Wrap(err, "stop async replication")
			}
		}
	}

	if err := um.UpdateUserPasswords(updatedUsers); err != nil {
		return errors.Wrapf(err, "update passwords")
	}

	if restartReplication {
		var updatedReplicaPass string
		for _, user := range updatedUsers {
			if user.Username == apiv1alpha1.UserReplication {
				updatedReplicaPass = user.Password
				break
			}
		}

		if cr.Spec.MySQL.IsAsync() {
			if err := r.startAsyncReplication(ctx, cr, updatedReplicaPass); err != nil {
				return errors.Wrap(err, "start async replication")
			}
		}

		if cr.Spec.MySQL.IsGR() {
			if err := r.restartGroupReplication(ctx, cr, updatedReplicaPass); err != nil {
				return errors.Wrap(err, "restart group replication")
			}
		}
	}

	if cr.OrchestratorEnabled() && restartOrchestrator {
		log.Info("Orchestrator password updated. Restarting orchestrator.")

		sts := &appsv1.StatefulSet{}
		if err := r.Client.Get(ctx, orchestrator.NamespacedName(cr), sts); err != nil {
			return errors.Wrap(err, "get Orchestrator statefulset")
		}
		if err := k8s.RolloutRestart(ctx, r.Client, sts, apiv1alpha1.AnnotationSecretHash, hash); err != nil {
			return errors.Wrap(err, "restart orchestrator")
		}
	}

	if restartMySQL {
		log.Info("Monitor user password updated. Restarting MySQL.")

		sts := &appsv1.StatefulSet{}
		if err := r.Client.Get(ctx, mysql.NamespacedName(cr), sts); err != nil {
			return errors.Wrap(err, "get MySQL statefulset")
		}
		if err := k8s.RolloutRestart(ctx, r.Client, sts, apiv1alpha1.AnnotationSecretHash, hash); err != nil {
			return errors.Wrap(err, "restart MySQL")
		}
	}

	if cr.Status.State != apiv1alpha1.StateReady {
		log.Info("Waiting cluster to be ready")
		return nil
	}

	primaryHost, err = r.getPrimaryHost(ctx, cr)
	if err != nil {
		return errors.Wrap(err, "get primary host")
	}
	log.V(1).Info("Got primary host", "primary", primaryHost)

	um, err = users.NewManager(apiv1alpha1.UserOperator, operatorPass, primaryHost, mysql.DefaultAdminPort)
	if err != nil {
		return errors.Wrap(err, "init user manager")
	}
	defer um.Close()

	if err := um.DiscardOldPasswords(updatedUsers); err != nil {
		return errors.Wrap(err, "discard old passwords")
	}

	log.Info("Discarded old user passwords")

	internalSecret.Data = secret.DeepCopy().Data
	if err := r.Client.Update(ctx, internalSecret); err != nil {
		return errors.Wrapf(err, "update Secret/%s", internalSecret.Name)
	}

	log.Info("Updated internal secret", "secretName", cr.InternalSecretName())

	return nil
}

func (r *PerconaServerMySQLReconciler) reconcileDatabase(
	ctx context.Context,
	cr *apiv1alpha1.PerconaServerMySQL,
) error {
	log := logf.FromContext(ctx).WithName("reconcileDatabase")

	configHash, err := r.reconcileMySQLConfiguration(ctx, cr)
	if err != nil {
		return errors.Wrap(err, "reconcile MySQL config")
	}

	if err = r.reconcileMySQLAutoConfig(ctx, cr); err != nil {
		return errors.Wrap(err, "reconcile MySQL auto-config")
	}

	initImage, err := k8s.InitImage(ctx, r.Client, cr, &cr.Spec.MySQL.PodSpec)
	if err != nil {
		return errors.Wrap(err, "get init image")
	}

	internalSecret := new(corev1.Secret)
	nn := types.NamespacedName{Name: cr.InternalSecretName(), Namespace: cr.Namespace}
	err = r.Client.Get(ctx, nn, internalSecret)
	if client.IgnoreNotFound(err) != nil {
		return errors.Wrapf(err, "get Secret/%s", nn.Name)
	}

	if err := k8s.EnsureObjectWithHash(ctx, r.Client, cr, mysql.StatefulSet(cr, initImage, configHash, internalSecret), r.Scheme); err != nil {
		return errors.Wrap(err, "reconcile sts")
	}

	if pmm := cr.Spec.PMM; pmm != nil && pmm.Enabled && !pmm.HasSecret(internalSecret) {
		log.Info(fmt.Sprintf(`Can't enable PMM: either "%s" key doesn't exist in the secrets, or secrets and internal secrets are out of sync`,
			apiv1alpha1.UserPMMServerKey), "secrets", cr.Spec.SecretsName, "internalSecrets", cr.InternalSecretName())
	}

	return nil
}

type Exposer interface {
	Exposed() bool
	Name(index string) string
	Size() int32
	Labels() map[string]string
	Service(name string) *corev1.Service
	SaveOldMeta() bool
}

func (r *PerconaServerMySQLReconciler) reconcileServicePerPod(ctx context.Context, cr *apiv1alpha1.PerconaServerMySQL, exposer Exposer) error {
	_ = logf.FromContext(ctx).WithName("reconcileServicePerPod")

	if !exposer.Exposed() {
		return nil
	}

	size := int(exposer.Size())
	svcNames := make(map[string]struct{}, size)
	for i := 0; i < size; i++ {
		svcName := exposer.Name(strconv.Itoa(i))
		svc := exposer.Service(svcName)
		svcNames[svc.Name] = struct{}{}

		if err := k8s.EnsureService(ctx, r.Client, cr, svc, r.Scheme, exposer.SaveOldMeta()); err != nil {
			return errors.Wrapf(err, "reconcile svc for pod %s", svc.Name)
		}
	}

	return nil
}

func (r *PerconaServerMySQLReconciler) reconcileMySQLServices(ctx context.Context, cr *apiv1alpha1.PerconaServerMySQL) error {
	_ = logf.FromContext(ctx).WithName("reconcileMySQLServices")

	if err := k8s.EnsureService(ctx, r.Client, cr, mysql.UnreadyService(cr), r.Scheme, true); err != nil {
		return errors.Wrap(err, "reconcile unready svc")
	}

	if err := k8s.EnsureService(ctx, r.Client, cr, mysql.HeadlessService(cr), r.Scheme, true); err != nil {
		return errors.Wrap(err, "reconcile headless svc")
	}

	exposer := mysql.Exposer(*cr)
	if err := r.reconcileServicePerPod(ctx, cr, &exposer); err != nil {
		return errors.Wrap(err, "reconcile service per pod")
	}

	return nil
}
func (r *PerconaServerMySQLReconciler) reconcileMySQLAutoConfig(ctx context.Context, cr *apiv1alpha1.PerconaServerMySQL) error {
	log := logf.FromContext(ctx).WithName("reconcileMySQLAutoConfig")
	var memory *resource.Quantity
	var err error

	if res := cr.Spec.MySQL.Resources; res.Size() > 0 {
		if _, ok := res.Requests[corev1.ResourceMemory]; ok {
			memory = res.Requests.Memory()
		}
		if _, ok := res.Limits[corev1.ResourceMemory]; ok {
			memory = res.Limits.Memory()
		}
	}

	nn := types.NamespacedName{
		Name:      mysql.AutoConfigMapName(cr),
		Namespace: cr.Namespace,
	}
	currentConfigMap := new(corev1.ConfigMap)
	if err = r.Client.Get(ctx, nn, currentConfigMap); client.IgnoreNotFound(err) != nil {
		return errors.Wrapf(err, "get ConfigMap/%s", nn.Name)
	}
	if memory == nil {
		exists := true
		if k8serrors.IsNotFound(err) {
			exists = false
		}

		if !exists || !metav1.IsControlledBy(currentConfigMap, cr) {
			return nil
		}

		if err := r.Client.Delete(ctx, currentConfigMap); err != nil {
			return errors.Wrapf(err, "delete ConfigMaps/%s", currentConfigMap.Name)
		}

		log.Info("ConfigMap deleted", "name", currentConfigMap.Name)

		return nil
	}
	autotuneParams, err := mysql.GetAutoTuneParams(cr, memory)
	if err != nil {
		return err
	}
	configMap := k8s.ConfigMap(mysql.AutoConfigMapName(cr), cr.Namespace, mysql.CustomConfigKey, autotuneParams)
	if !reflect.DeepEqual(currentConfigMap.Data, configMap.Data) {
		if err := k8s.EnsureObject(ctx, r.Client, cr, configMap, r.Scheme); err != nil {
			return errors.Wrapf(err, "ensure ConfigMap/%s", configMap.Name)
		}
		log.Info("ConfigMap updated", "name", configMap.Name, "data", configMap.Data)
	}
	return nil
}

func (r *PerconaServerMySQLReconciler) reconcileMySQLConfiguration(
	ctx context.Context,
	cr *apiv1alpha1.PerconaServerMySQL,
) (string, error) {
	log := logf.FromContext(ctx).WithName("reconcileMySQLConfiguration")

	cmName := mysql.ConfigMapName(cr)
	nn := types.NamespacedName{Name: cmName, Namespace: cr.Namespace}

	currCm := &corev1.ConfigMap{}
	if err := r.Client.Get(ctx, nn, currCm); err != nil && !k8serrors.IsNotFound(err) {
		return "", errors.Wrapf(err, "get ConfigMap/%s", cmName)
	}

	// Cleanup if user removed the configuration from CR
	if cr.Spec.MySQL.Configuration == "" {
		exists, err := k8s.ObjectExists(ctx, r.Client, nn, currCm)
		if err != nil {
			return "", errors.Wrapf(err, "check if ConfigMap/%s exists", cmName)
		}

		if !exists || !metav1.IsControlledBy(currCm, cr) {
			return "", nil
		}

		if err := r.Client.Delete(ctx, currCm); err != nil {
			return "", errors.Wrapf(err, "delete ConfigMaps/%s", cmName)
		}

		log.Info("ConfigMap deleted", "name", cmName)

		return "", nil
	}

	var memory *resource.Quantity
	if res := cr.Spec.MySQL.Resources; res.Size() > 0 {
		if _, ok := res.Requests[corev1.ResourceMemory]; ok {
			memory = res.Requests.Memory()
		}
		if _, ok := res.Limits[corev1.ResourceMemory]; ok {
			memory = res.Limits.Memory()
		}
	}

	if memory != nil {
		var err error
		cr.Spec.MySQL.Configuration, err = mysql.ExecuteConfigurationTemplate(cr.Spec.MySQL.Configuration, memory)
		if err != nil {
			return "", errors.Wrap(err, "execute configuration template")
		}
	} else if strings.Contains(cr.Spec.MySQL.Configuration, "{{") {
		return "", errors.New("mysql resources.limits[memory] or resources.requests[memory] should be specified for template usage in configuration")
	}

	cm := k8s.ConfigMap(cmName, cr.Namespace, mysql.CustomConfigKey, cr.Spec.MySQL.Configuration)
	if !reflect.DeepEqual(currCm.Data, cm.Data) {
		if err := k8s.EnsureObject(ctx, r.Client, cr, cm, r.Scheme); err != nil {
			return "", errors.Wrapf(err, "ensure ConfigMap/%s", cmName)
		}

		log.Info("ConfigMap updated", "name", cmName, "data", cm.Data)
	}

	d := struct{ Data map[string]string }{Data: cm.Data}
	data, err := json.Marshal(d)
	if err != nil {
		return "", errors.Wrap(err, "marshal configmap data to json")
	}

	return fmt.Sprintf("%x", md5.Sum(data)), nil
}

func (r *PerconaServerMySQLReconciler) reconcileOrchestrator(ctx context.Context, cr *apiv1alpha1.PerconaServerMySQL) error {
	log := logf.FromContext(ctx).WithName("reconcileOrchestrator")

	if cr.Spec.MySQL.ClusterType == apiv1alpha1.ClusterTypeGR || !cr.OrchestratorEnabled() {
		return nil
	}

	cm := &corev1.ConfigMap{}
	err := r.Client.Get(ctx, orchestrator.NamespacedName(cr), cm)
	if client.IgnoreNotFound(err) != nil {
		return errors.Wrap(err, "get config map")
	}

	existingNodes := make([]string, 0)
	if !k8serrors.IsNotFound(err) {
		cfg, ok := cm.Data[orchestrator.ConfigFileName]
		if !ok {
			return errors.Errorf("key %s not found in ConfigMap", orchestrator.ConfigFileName)
		}

		config := make(map[string]interface{}, 0)
		if err := json.Unmarshal([]byte(cfg), &config); err != nil {
			return errors.Wrap(err, "unmarshal ConfigMap data to json")
		}

		nodes, ok := config["RaftNodes"].([]interface{})
		if !ok {
			return errors.New("key RaftNodes not found in ConfigMap")
		}

		for _, v := range nodes {
			existingNodes = append(existingNodes, v.(string))
		}
	}

	cmData, err := orchestrator.ConfigMapData(cr)
	if err != nil {
		return errors.Wrap(err, "get ConfigMap data")
	}

	if err := k8s.EnsureObjectWithHash(ctx, r.Client, cr, orchestrator.ConfigMap(cr, cmData), r.Scheme); err != nil {
		return errors.Wrap(err, "reconcile ConfigMap")
	}

	initImage, err := k8s.InitImage(ctx, r.Client, cr, &cr.Spec.Orchestrator.PodSpec)
	if err != nil {
		return errors.Wrap(err, "get init image")
	}

	if err := k8s.EnsureObjectWithHash(ctx, r.Client, cr, orchestrator.StatefulSet(cr, initImage), r.Scheme); err != nil {
		return errors.Wrap(err, "reconcile StatefulSet")
	}

	raftNodes := orchestrator.RaftNodes(cr)
	if len(existingNodes) == 0 || len(existingNodes) == len(raftNodes) {
		return nil
	}

	orcHost := orchestrator.APIHost(cr)
	g, gCtx := errgroup.WithContext(context.Background())

	if len(raftNodes) > len(existingNodes) {
		newPeers := util.Difference(raftNodes, existingNodes)

		for _, peer := range newPeers {
			p := peer
			g.Go(func() error {
				return orchestrator.AddPeer(gCtx, orcHost, p)
			})
		}

		log.Error(g.Wait(), "Orchestrator add peers", "peers", newPeers)
	} else {
		oldPeers := util.Difference(existingNodes, raftNodes)

		for _, peer := range oldPeers {
			p := peer
			g.Go(func() error {
				return orchestrator.RemovePeer(gCtx, orcHost, p)
			})
		}

		log.Error(g.Wait(), "Orchestrator remove peers", "peers", oldPeers)
	}

	return nil
}

func (r *PerconaServerMySQLReconciler) reconcileOrchestratorServices(ctx context.Context, cr *apiv1alpha1.PerconaServerMySQL) error {
	if err := k8s.EnsureService(ctx, r.Client, cr, orchestrator.Service(cr), r.Scheme, true); err != nil {
		return errors.Wrap(err, "reconcile Service")
	}

	exposer := orchestrator.Exposer(*cr)
	if err := r.reconcileServicePerPod(ctx, cr, &exposer); err != nil {
		return errors.Wrap(err, "reconcile service per pod")
	}

	return nil
}

func (r *PerconaServerMySQLReconciler) reconcileHAProxy(ctx context.Context, cr *apiv1alpha1.PerconaServerMySQL) error {
	log := logf.FromContext(ctx).WithName("reconcileHAProxy")

	if !cr.HAProxyEnabled() || cr.Spec.MySQL.ClusterType == apiv1alpha1.ClusterTypeGR {
		return nil
	}

	nn := types.NamespacedName{Namespace: cr.Namespace, Name: mysql.PodName(cr, 0)}
	firstMySQLPodReady, err := k8s.IsPodWithNameReady(ctx, r.Client, nn)
	if err != nil {
		return errors.Wrapf(err, "check if pod %s ready", nn.String())
	}

	if !firstMySQLPodReady {
		log.V(1).Info("Waiting for pod to be ready", "pod", nn.Name)
		return nil
	}

	initImage, err := k8s.InitImage(ctx, r.Client, cr, &cr.Spec.Proxy.HAProxy.PodSpec)
	if err != nil {
		return errors.Wrap(err, "get init image")
	}

	if err := k8s.EnsureObjectWithHash(ctx, r.Client, cr, haproxy.StatefulSet(cr, initImage), r.Scheme); err != nil {
		return errors.Wrap(err, "reconcile StatefulSet")
	}

	return nil
}

func (r *PerconaServerMySQLReconciler) reconcileServices(ctx context.Context, cr *apiv1alpha1.PerconaServerMySQL) error {
	if err := r.reconcileMySQLServices(ctx, cr); err != nil {
		return errors.Wrap(err, "reconcile MySQL services")
	}

	if cr.Spec.MySQL.IsAsync() {
		if err := r.reconcileOrchestratorServices(ctx, cr); err != nil {
			return errors.Wrap(err, "reconcile Orchestrator services")
		}
		if cr.HAProxyEnabled() {
			expose := cr.Spec.Proxy.HAProxy.Expose
			if err := k8s.EnsureService(ctx, r.Client, cr, haproxy.Service(cr), r.Scheme, expose.SaveOldMeta()); err != nil {
				return errors.Wrap(err, "reconcile HAProxy svc")
			}
		}
	}

	if cr.Spec.MySQL.IsGR() {
		expose := cr.Spec.Proxy.Router.Expose
		if err := k8s.EnsureService(ctx, r.Client, cr, router.Service(cr), r.Scheme, expose.SaveOldMeta()); err != nil {
			return errors.Wrap(err, "reconcile router svc")
		}
	}

	return nil
}

func (r *PerconaServerMySQLReconciler) reconcileReplication(ctx context.Context, cr *apiv1alpha1.PerconaServerMySQL) error {
	log := logf.FromContext(ctx).WithName("reconcileReplication")

	if err := r.reconcileGroupReplication(ctx, cr); err != nil {
		return errors.Wrap(err, "reconcile group replication")
	}

	if cr.Spec.MySQL.ClusterType == apiv1alpha1.ClusterTypeGR || !cr.OrchestratorEnabled() || cr.Spec.Orchestrator.Size <= 0 {
		return nil
	}

	sts := &appsv1.StatefulSet{}
	// no need to set init image since we're just getting obj from API
	if err := r.Get(ctx, client.ObjectKeyFromObject(orchestrator.StatefulSet(cr, "")), sts); err != nil {
		return client.IgnoreNotFound(err)
	}

	if sts.Status.ReadyReplicas == 0 {
		log.Info("orchestrator is not ready. skip", "ready", sts.Status.ReadyReplicas)
		return nil
	}

	if err := orchestrator.Discover(ctx, orchestrator.APIHost(cr), mysql.ServiceName(cr), mysql.DefaultPort); err != nil {
		switch err.Error() {
		case "Unauthorized":
			log.Info("mysql is not ready, unauthorized orchestrator discover response. skip")
			return nil
		case orchestrator.ErrEmptyResponse.Error():
			log.Info("mysql is not ready, empty orchestrator discover response. skip")
			return nil
		}
		return errors.Wrap(err, "failed to discover cluster")
	}

	primary, err := orchestrator.ClusterPrimary(ctx, orchestrator.APIHost(cr), cr.ClusterHint())
	if err != nil {
		return errors.Wrap(err, "get cluster primary")
	}
	if primary.Alias == "" {
		log.Info("mysql is not ready, orchestrator cluster primary alias is empty. skip")
		return nil
	}

	if err := reconcileReplicationSemiSync(ctx, r.Client, cr); err != nil {
		return errors.Wrapf(err, "reconcile %s", cr.MySQLSpec().ClusterType)
	}

	return nil
}

func (r *PerconaServerMySQLReconciler) reconcileGroupReplication(ctx context.Context, cr *apiv1alpha1.PerconaServerMySQL) error {
	log := logf.FromContext(ctx).WithName("reconcileGroupReplication")

	if cr.Spec.MySQL.ClusterType != apiv1alpha1.ClusterTypeGR {
		return nil
	}

	if cr.Status.MySQL.Ready == 0 || cr.Status.MySQL.Ready != cr.Spec.MySQL.Size {
		log.V(1).Info("Waiting for MySQL pods to be ready")
		return nil
	}

	operatorPass, err := k8s.UserPassword(ctx, r.Client, cr, apiv1alpha1.UserOperator)
	if err != nil {
		return errors.Wrap(err, "get operator password")
	}

	uri := fmt.Sprintf("%s:%s@%s", apiv1alpha1.UserOperator, operatorPass, mysql.ServiceName(cr))
	mysh := mysqlsh.New(k8sexec.New(), uri)

	cond := meta.FindStatusCondition(cr.Status.Conditions, apiv1alpha1.ConditionInnoDBClusterBootstrapped)
	if cond == nil || cond.Status == metav1.ConditionFalse {
		if !mysh.DoesClusterExist(ctx, cr.InnoDBClusterName()) {
			log.Info("Creating InnoDB cluster")
			err = mysh.CreateCluster(ctx, cr.InnoDBClusterName())
			if err != nil {
				return errors.Wrapf(err, "create cluster %s", cr.InnoDBClusterName())
			}
			log.Info("Created InnoDB Cluster", "cluster", cr.InnoDBClusterName())
		}

		meta.SetStatusCondition(&cr.Status.Conditions, metav1.Condition{
			Type:               apiv1alpha1.ConditionInnoDBClusterBootstrapped,
			Status:             metav1.ConditionTrue,
			Reason:             apiv1alpha1.ConditionInnoDBClusterBootstrapped,
			Message:            fmt.Sprintf("InnoDB cluster successfully bootstrapped with %d nodes", cr.MySQLSpec().Size),
			LastTransitionTime: metav1.Now(),
		})

		return nil
	}

	if !mysh.DoesClusterExist(ctx, cr.InnoDBClusterName()) {
		return errors.New("InnoDB cluster is already bootstrapped, but failed to check its status")
	}

	return nil
}

func reconcileReplicationSemiSync(
	ctx context.Context,
	cl client.Reader,
	cr *apiv1alpha1.PerconaServerMySQL,
) error {
	log := logf.FromContext(ctx).WithName("reconcileReplicationSemiSync")

	primary, err := getPrimaryFromOrchestrator(ctx, cr)
	if err != nil {
		return errors.Wrap(err, "get primary")
	}
	primaryHost := primary.Key.Hostname

	log.V(1).Info("Use primary host", "primaryHost", primaryHost, "clusterPrimary", primary)

	operatorPass, err := k8s.UserPassword(ctx, cl, cr, apiv1alpha1.UserOperator)
	if err != nil {
		return errors.Wrap(err, "get operator password")
	}

	db, err := replicator.NewReplicator(apiv1alpha1.UserOperator,
		operatorPass,
		primaryHost,
		mysql.DefaultAdminPort)
	if err != nil {
		return errors.Wrapf(err, "connect to %v", primaryHost)
	}
	defer db.Close()

	if err := db.SetSemiSyncSource(cr.MySQLSpec().SizeSemiSync.IntValue() > 0); err != nil {
		return errors.Wrapf(err, "set semi-sync source on %s", primaryHost)
	}
	log.V(1).Info("Set semi-sync source", "host", primaryHost)

	if err := db.SetSemiSyncSize(cr.MySQLSpec().SizeSemiSync.IntValue()); err != nil {
		return errors.Wrapf(err, "set semi-sync size on %s", primaryHost)
	}
	log.V(1).Info("Set semi-sync size", "host", primaryHost)

	return nil
}

func (r *PerconaServerMySQLReconciler) cleanupOutdatedServices(ctx context.Context, exposer Exposer) error {
	log := logf.FromContext(ctx).WithName("cleanupOutdatedServices")

	size := int(exposer.Size())
	svcNames := make(map[string]struct{}, size)
	for i := 0; i < size; i++ {
		svcName := exposer.Name(strconv.Itoa(i))
		svc := exposer.Service(svcName)
		svcNames[svc.Name] = struct{}{}

		if !exposer.Exposed() {
			if err := r.Client.Delete(ctx, svc); err != nil && !k8serrors.IsNotFound(err) {
				return errors.Wrapf(err, "delete svc for pod %s", svc.Name)
			}
		}
	}

	svcLabels := exposer.Labels()
	svcLabels[apiv1alpha1.ExposedLabel] = "true"
	services, err := k8s.ServicesByLabels(ctx, r.Client, svcLabels)
	if err != nil {
		return errors.Wrap(err, "get exposed services")
	}

	for _, svc := range services {
		if _, ok := svcNames[svc.Name]; ok {
			continue
		}

		log.Info("Deleting outdated service", "service", svc.Name)
		if err := r.Client.Delete(ctx, &svc); err != nil && !k8serrors.IsNotFound(err) {
			return errors.Wrapf(err, "delete Service/%s", svc.Name)
		}
	}

	return nil
}

func (r *PerconaServerMySQLReconciler) cleanupOutdatedStatefulSets(ctx context.Context, cr *apiv1alpha1.PerconaServerMySQL) error {
	if !cr.OrchestratorEnabled() {
		if err := r.Delete(ctx, orchestrator.StatefulSet(cr, "")); err != nil && !k8serrors.IsNotFound(err) {
			return errors.Wrap(err, "failed to delete orchestrator statefulset")
		}
	}
	if !cr.HAProxyEnabled() {
		if err := r.Delete(ctx, haproxy.StatefulSet(cr, "")); err != nil && !k8serrors.IsNotFound(err) {
			return errors.Wrap(err, "failed to delete haproxy statefulset")
		}
	}
	return nil
}

func (r *PerconaServerMySQLReconciler) reconcileMySQLRouter(ctx context.Context, cr *apiv1alpha1.PerconaServerMySQL) error {
	log := logf.FromContext(ctx).WithName("reconcileMySQLRouter")

	if cr.Spec.MySQL.ClusterType != apiv1alpha1.ClusterTypeGR {
		return nil
	}

	configHash, err := r.reconcileMySQLRouterConfiguration(ctx, cr)
	if err != nil {
		return errors.Wrap(err, "reconcile MySQL config")
	}

	if cr.Spec.Proxy.Router.Size > 0 {
		if cr.Status.MySQL.Ready != cr.Spec.MySQL.Size {
			log.V(1).Info("Waiting for MySQL pods to be ready")
			return nil
		}

		operatorPass, err := k8s.UserPassword(ctx, r.Client, cr, apiv1alpha1.UserOperator)
		if err != nil {
			return errors.Wrap(err, "get operator password")
		}

		firstPodUri := mysql.PodName(cr, 0) + "." + mysql.ServiceName(cr) + "." + cr.Namespace
		mysh := mysqlsh.New(k8sexec.New(), fmt.Sprintf("%s:%s@%s", apiv1alpha1.UserOperator, operatorPass, firstPodUri))
		if !mysh.DoesClusterExist(ctx, cr.InnoDBClusterName()) {
			log.V(1).Info("Waiting for InnoDB Cluster", "cluster", cr.Name)
			return nil
		}
	}

	initImage, err := k8s.InitImage(ctx, r.Client, cr, &cr.Spec.Proxy.Router.PodSpec)
	if err != nil {
		return errors.Wrap(err, "get init image")
	}

	if err := k8s.EnsureObjectWithHash(ctx, r.Client, cr, router.Deployment(cr, initImage, configHash), r.Scheme); err != nil {
		return errors.Wrap(err, "reconcile Deployment")
	}

	return nil
}

func (r *PerconaServerMySQLReconciler) reconcileMySQLRouterConfiguration(ctx context.Context, cr *apiv1alpha1.PerconaServerMySQL) (string, error) {
	log := logf.FromContext(ctx).WithName("reconcileMySQLRouterConfiguration")

	cmName := router.Name(cr)
	nn := types.NamespacedName{Name: cmName, Namespace: cr.Namespace}

	currCm := &corev1.ConfigMap{}
	if err := r.Client.Get(ctx, nn, currCm); err != nil && !k8serrors.IsNotFound(err) {
		return "", errors.Wrapf(err, "get ConfigMap/%s", cmName)
	}

	// Cleanup if user removed the configuration from CR
	if cr.Spec.Proxy.Router.Configuration == "" {
		exists, err := k8s.ObjectExists(ctx, r.Client, nn, currCm)
		if err != nil {
			return "", errors.Wrapf(err, "check if ConfigMap/%s exists", cmName)
		}

		if !exists || !metav1.IsControlledBy(currCm, cr) {
			return "", nil
		}

		if err := r.Client.Delete(ctx, currCm); err != nil {
			return "", errors.Wrapf(err, "delete ConfigMaps/%s", cmName)
		}

		log.Info("ConfigMap deleted", "name", cmName)

		return "", nil
	}

	cm := k8s.ConfigMap(cmName, cr.Namespace, router.CustomConfigKey, cr.Spec.Proxy.Router.Configuration)
	if !reflect.DeepEqual(currCm.Data, cm.Data) {
		if err := k8s.EnsureObject(ctx, r.Client, cr, cm, r.Scheme); err != nil {
			return "", errors.Wrapf(err, "ensure ConfigMap/%s", cmName)
		}

		log.Info("ConfigMap updated", "name", cmName, "data", cm.Data)
	}

	d := struct{ Data map[string]string }{Data: cm.Data}
	data, err := json.Marshal(d)
	if err != nil {
		return "", errors.Wrap(err, "marshal configmap data to json")
	}

	return fmt.Sprintf("%x", md5.Sum(data)), nil
}

func (r *PerconaServerMySQLReconciler) cleanupOutdated(ctx context.Context, cr *apiv1alpha1.PerconaServerMySQL) error {
	mysqlExposer := mysql.Exposer(*cr)
	if err := r.cleanupOutdatedServices(ctx, &mysqlExposer); err != nil {
		return errors.Wrap(err, "cleanup MySQL services")
	}

	orcExposer := orchestrator.Exposer(*cr)
	if err := r.cleanupOutdatedServices(ctx, &orcExposer); err != nil {
		return errors.Wrap(err, "cleanup Orchestrator services")
	}

	if err := r.cleanupOutdatedStatefulSets(ctx, cr); err != nil {
		return errors.Wrap(err, "cleanup statefulsets")
	}

	return nil
}

func (r *PerconaServerMySQLReconciler) isGRReady(ctx context.Context, cr *apiv1alpha1.PerconaServerMySQL) (bool, error) {
	log := logf.FromContext(ctx).WithName("GRStatus")
	if cr.Status.MySQL.Ready != cr.Spec.MySQL.Size {
		return false, nil
	}

	operatorPass, err := k8s.UserPassword(ctx, r.Client, cr, apiv1alpha1.UserOperator)
	if err != nil {
		return false, errors.Wrap(err, "get operator password")
	}

	firstPodUri := mysql.PodName(cr, 0) + "." + mysql.ServiceName(cr) + "." + cr.Namespace
	mysh := mysqlsh.New(k8sexec.New(), fmt.Sprintf("%s:%s@%s", apiv1alpha1.UserOperator, operatorPass, firstPodUri))
	if !mysh.DoesClusterExist(ctx, cr.InnoDBClusterName()) {
		return false, nil
	}

	status, err := mysh.ClusterStatus(ctx, cr.InnoDBClusterName())
	if err != nil {
		return false, errors.Wrap(err, "get cluster status")
	}

	for addr, member := range status.DefaultReplicaSet.Topology {
		for _, err := range member.InstanceErrors {
			log.WithName(addr).Info(err)
		}
	}

	switch status.DefaultReplicaSet.Status {
	case innodbcluster.ClusterStatusOK:
		return true, nil
	case innodbcluster.ClusterStatusOKPartial, innodbcluster.ClusterStatusOKNoTolerance, innodbcluster.ClusterStatusOKNoTolerancePartial:
		log.Info("GR status", "status", status.DefaultReplicaSet.Status, "statusText", status.DefaultReplicaSet.StatusText)
		return true, nil
	default:
		return false, nil
	}
}

func (r *PerconaServerMySQLReconciler) reconcileCRStatus(ctx context.Context, cr *apiv1alpha1.PerconaServerMySQL) error {
	if cr == nil || cr.ObjectMeta.DeletionTimestamp != nil {
		return nil
	}
	if err := cr.CheckNSetDefaults(ctx, r.ServerVersion); err != nil {
		cr.Status.State = apiv1alpha1.StateError
		nn := types.NamespacedName{Name: cr.Name, Namespace: cr.Namespace}
		return writeStatus(ctx, r.Client, nn, cr.Status)
	}
	log := logf.FromContext(ctx).WithName("reconcileCRStatus")

	mysqlStatus, err := appStatus(ctx, r.Client, cr.MySQLSpec().Size, mysql.MatchLabels(cr), cr.Status.MySQL.Version)
	if err != nil {
		return errors.Wrap(err, "get MySQL status")
	}

	if mysqlStatus.State == apiv1alpha1.StateReady && cr.Spec.MySQL.IsGR() {
		ready, err := r.isGRReady(ctx, cr)
		if err != nil {
			return errors.Wrap(err, "check if GR ready")
		}
		if !ready {
			mysqlStatus.State = apiv1alpha1.StateInitializing
		}
	}
	cr.Status.MySQL = mysqlStatus

	orcStatus := apiv1alpha1.StatefulAppStatus{}
	if cr.OrchestratorEnabled() && cr.Spec.MySQL.IsAsync() {
		orcStatus, err = appStatus(ctx, r.Client, cr.OrchestratorSpec().Size, orchestrator.MatchLabels(cr), cr.Status.Orchestrator.Version)
		if err != nil {
			return errors.Wrap(err, "get Orchestrator status")
		}
	}
	cr.Status.Orchestrator = orcStatus

	routerStatus := apiv1alpha1.StatefulAppStatus{}
	if cr.Spec.MySQL.IsGR() {
		routerStatus, err = appStatus(ctx, r.Client, cr.Spec.Proxy.Router.Size, router.MatchLabels(cr), cr.Status.Router.Version)
		if err != nil {
			return errors.Wrap(err, "get Router status")
		}
	}
	cr.Status.Router = routerStatus

	haproxyStatus := apiv1alpha1.StatefulAppStatus{}
	if cr.HAProxyEnabled() && cr.Spec.MySQL.IsAsync() {
		haproxyStatus, err = appStatus(ctx, r.Client, cr.Spec.Proxy.HAProxy.Size, haproxy.MatchLabels(cr), cr.Status.HAProxy.Version)
		if err != nil {
			return errors.Wrap(err, "get HAProxy status")
		}
	}
	cr.Status.HAProxy = haproxyStatus

	cr.Status.State = apiv1alpha1.StateInitializing
	if cr.Spec.MySQL.IsAsync() {
		if !cr.OrchestratorEnabled() || cr.Status.MySQL.State == cr.Status.Orchestrator.State {
			cr.Status.State = cr.Status.MySQL.State
		}
		if cr.HAProxyEnabled() && cr.Status.HAProxy.State != apiv1alpha1.StateReady {
			cr.Status.State = cr.Status.HAProxy.State
		}
	} else if cr.Spec.MySQL.IsGR() && cr.Status.MySQL.State == cr.Status.Router.State {
		cr.Status.State = cr.Status.MySQL.State
	}

	cr.Status.Host, err = appHost(ctx, r.Client, cr)
	if err != nil {
		return errors.Wrap(err, "get app host")
	}

	loadBalancersReady, err := r.allLoadBalancersReady(ctx, cr)
	if err != nil {
		return errors.Wrap(err, "check load balancers")
	}
	if !loadBalancersReady {
		cr.Status.State = apiv1alpha1.StateInitializing
	}

	log.V(1).Info(
		"Writing CR status",
		"mysql", cr.Status.MySQL,
		"orchestrator", cr.Status.Orchestrator,
		"router", cr.Status.Router,
		"host", cr.Status.Host,
		"loadbalancers", loadBalancersReady,
		"conditions", cr.Status.Conditions,
		"state", cr.Status.State,
	)

	nn := types.NamespacedName{Name: cr.Name, Namespace: cr.Namespace}
	return writeStatus(ctx, r.Client, nn, cr.Status)
}

func (r *PerconaServerMySQLReconciler) allLoadBalancersReady(ctx context.Context, cr *apiv1alpha1.PerconaServerMySQL) (bool, error) {
	opts := &client.ListOptions{Namespace: cr.Namespace}
	svcList := &corev1.ServiceList{}
	if err := r.Client.List(ctx, svcList, opts); err != nil {
		return false, errors.Wrap(err, "list services")
	}
	for _, svc := range svcList.Items {
		if svc.Spec.Type != corev1.ServiceTypeLoadBalancer {
			continue
		}
		if svc.Status.LoadBalancer.Ingress == nil {
			return false, nil
		}
	}
	return true, nil
}

func appHost(ctx context.Context, cl client.Reader, cr *apiv1alpha1.PerconaServerMySQL) (string, error) {
	var serviceName string
	if cr.Spec.MySQL.IsGR() {
		serviceName = router.ServiceName(cr)
		if cr.Spec.Proxy.Router.Expose.Type != corev1.ServiceTypeLoadBalancer {
			return serviceName + "." + cr.GetNamespace(), nil
		}
	}

	if cr.Spec.MySQL.IsAsync() {
		if cr.HAProxyEnabled() {
			serviceName = haproxy.ServiceName(cr)
			if cr.Spec.Proxy.HAProxy.Expose.Type != corev1.ServiceTypeLoadBalancer {
				return serviceName + "." + cr.GetNamespace(), nil
			}
		} else {
			return mysql.ServiceName(cr) + "." + cr.GetNamespace(), nil
		}
	}

	svc := &corev1.Service{}
	err := cl.Get(ctx, types.NamespacedName{Namespace: cr.Namespace, Name: serviceName}, svc)
	if err != nil {
		return "", errors.Wrapf(err, "get %s service", serviceName)
	}

	var host string
	for _, i := range svc.Status.LoadBalancer.Ingress {
		host = i.IP
		if len(i.Hostname) > 0 {
			host = i.Hostname
		}
	}

	return host, nil
}

func appStatus(
	ctx context.Context,
	cl client.Reader,
	size int32,
	labels map[string]string,
	version string,
) (apiv1alpha1.StatefulAppStatus, error) {
	status := apiv1alpha1.StatefulAppStatus{
		Size:  size,
		State: apiv1alpha1.StateInitializing,
	}

	pods, err := k8s.PodsByLabels(ctx, cl, labels)
	if err != nil {
		return status, errors.Wrap(err, "get pod list")
	}

	for i := range pods {
		if k8s.IsPodReady(pods[i]) {
			status.Ready++
		}
	}

	if status.Ready == status.Size {
		status.State = apiv1alpha1.StateReady
	}

	status.Version = version

	return status, nil
}

func writeStatus(
	ctx context.Context,
	cl client.Client,
	nn types.NamespacedName,
	status apiv1alpha1.PerconaServerMySQLStatus,
) error {
	return k8sretry.RetryOnConflict(k8sretry.DefaultRetry, func() error {
		cr := &apiv1alpha1.PerconaServerMySQL{}
		if err := cl.Get(ctx, nn, cr); err != nil {
			return errors.Wrapf(err, "get %v", nn.String())
		}

		cr.Status = status
		if err := cl.Status().Update(ctx, cr); err != nil {
			return errors.Wrapf(err, "update %v", nn.String())
		}

		return nil
	})
}

func getPrimaryFromOrchestrator(ctx context.Context, cr *apiv1alpha1.PerconaServerMySQL) (*orchestrator.Instance, error) {
	orcHost := orchestrator.APIHost(cr)
	primary, err := orchestrator.ClusterPrimary(ctx, orcHost, cr.ClusterHint())
	if err != nil {
		return nil, errors.Wrap(err, "get cluster primary")
	}

	if primary.Key.Hostname == "" {
		primary.Key.Hostname = fmt.Sprintf("%s.%s.%s", primary.Alias, mysql.ServiceName(cr), cr.Namespace)
	}

	return primary, nil
}

func (r *PerconaServerMySQLReconciler) getPrimaryFromGR(ctx context.Context, cr *apiv1alpha1.PerconaServerMySQL) (string, error) {
	operatorPass, err := k8s.UserPassword(ctx, r.Client, cr, apiv1alpha1.UserOperator)
	if err != nil {
		return "", errors.Wrap(err, "get operator password")
	}

	fqdn := mysql.FQDN(cr, 0)
	db, err := replicator.NewReplicator(apiv1alpha1.UserOperator, operatorPass, fqdn, mysql.DefaultAdminPort)
	if err != nil {
		return "", errors.Wrapf(err, "open connection to %s", fqdn)
	}

	return db.GetGroupReplicationPrimary()
}

func (r *PerconaServerMySQLReconciler) getPrimaryHost(ctx context.Context, cr *apiv1alpha1.PerconaServerMySQL) (string, error) {
	log := logf.FromContext(ctx).WithName("getPrimaryHost")

	if cr.Spec.MySQL.IsGR() {
		return r.getPrimaryFromGR(ctx, cr)
	}

	primary, err := getPrimaryFromOrchestrator(ctx, cr)
	if err != nil {
		return "", errors.Wrap(err, "get cluster primary")
	}
	log.V(1).Info("Cluster primary from orchestrator", "primary", primary)

	return primary.Key.Hostname, nil
}

func (r *PerconaServerMySQLReconciler) stopAsyncReplication(ctx context.Context, cr *apiv1alpha1.PerconaServerMySQL) error {
	log := logf.FromContext(ctx).WithName("stopAsyncReplication")

	orcHost := orchestrator.APIHost(cr)
	primary, err := getPrimaryFromOrchestrator(ctx, cr)
	if err != nil {
		return errors.Wrap(err, "get cluster primary")
	}

	operatorPass, err := k8s.UserPassword(ctx, r.Client, cr, apiv1alpha1.UserOperator)
	if err != nil {
		return errors.Wrap(err, "get operator password")
	}

	db, err := replicator.NewReplicator(apiv1alpha1.UserOperator, operatorPass, primary.Key.Hostname, mysql.DefaultAdminPort)
	if err != nil {
		return errors.Wrap(err, "open connection to primary")
	}

	// We're disabling semi-sync replication on primary to avoid LockedSemiSyncMaster.
	if err := db.SetSemiSyncSource(false); err != nil {
		return errors.Wrap(err, "set semi_sync wait count")
	}

	g, gCtx := errgroup.WithContext(context.Background())
	for _, replica := range primary.Replicas {
		hostname := replica.Hostname
		port := replica.Port
		g.Go(func() error {
			repDb, err := replicator.NewReplicator(apiv1alpha1.UserOperator, operatorPass, hostname, port)
			if err != nil {
				return errors.Wrapf(err, "connect to replica %s", hostname)
			}

			if err := orchestrator.StopReplication(gCtx, orcHost, hostname, port); err != nil {
				return errors.Wrapf(err, "stop replica %s", hostname)
			}

			status, _, err := repDb.ReplicationStatus()
			if err != nil {
				return errors.Wrapf(err, "get replication status of %s", hostname)
			}

			for status == replicator.ReplicationStatusActive {
				time.Sleep(250 * time.Millisecond)
				status, _, err = repDb.ReplicationStatus()
				if err != nil {
					return errors.Wrapf(err, "get replication status of %s", hostname)
				}
			}

			log.V(1).Info("Stopped replication on replica", "hostname", hostname, "port", port)

			return nil
		})
	}

	return errors.Wrap(g.Wait(), "stop replication on replicas")
}

func (r *PerconaServerMySQLReconciler) startAsyncReplication(ctx context.Context, cr *apiv1alpha1.PerconaServerMySQL, replicaPass string) error {
	log := logf.FromContext(ctx).WithName("startAsyncReplication")

	orcHost := orchestrator.APIHost(cr)
	primary, err := getPrimaryFromOrchestrator(ctx, cr)
	if err != nil {
		return errors.Wrap(err, "get cluster primary")
	}

	operatorPass, err := k8s.UserPassword(ctx, r.Client, cr, apiv1alpha1.UserOperator)
	if err != nil {
		return errors.Wrap(err, "get operator password")
	}

	g, gCtx := errgroup.WithContext(context.Background())
	for _, replica := range primary.Replicas {
		hostname := replica.Hostname
		port := replica.Port
		g.Go(func() error {
			db, err := replicator.NewReplicator(
				apiv1alpha1.UserOperator,
				operatorPass,
				hostname,
				mysql.DefaultAdminPort,
			)
			if err != nil {
				return errors.Wrapf(err, "get db connection to %s", hostname)
			}
			defer db.Close()

			log.V(1).Info("Change replication source", "primary", primary.Key.Hostname, "replica", hostname)
			if err := db.ChangeReplicationSource(primary.Key.Hostname, replicaPass, primary.Key.Port); err != nil {
				return errors.Wrapf(err, "change replication source on %s", hostname)
			}

			if err := orchestrator.StartReplication(gCtx, orcHost, hostname, port); err != nil {
				return errors.Wrapf(err, "start replication on %s", hostname)
			}

			log.V(1).Info("Started replication on replica", "hostname", hostname, "port", port)

			return nil
		})
	}

	return errors.Wrap(g.Wait(), "start replication on replicas")
}

func (r *PerconaServerMySQLReconciler) restartGroupReplication(ctx context.Context, cr *apiv1alpha1.PerconaServerMySQL, replicaPass string) error {
	log := logf.FromContext(ctx).WithName("restartGroupReplication")

	operatorPass, err := k8s.UserPassword(ctx, r.Client, cr, apiv1alpha1.UserOperator)
	if err != nil {
		return errors.Wrap(err, "get operator password")
	}

	hostname := mysql.FQDN(cr, 0)
	db, err := replicator.NewReplicator(apiv1alpha1.UserOperator, operatorPass, hostname, mysql.DefaultAdminPort)
	if err != nil {
		return errors.Wrapf(err, "get db connection to %s", hostname)
	}
	defer db.Close()

	replicas, err := db.GetGroupReplicationReplicas()
	if err != nil {
		return errors.Wrap(err, "get replicas")
	}

	for _, host := range replicas {
		db, err := replicator.NewReplicator(apiv1alpha1.UserOperator, operatorPass, host, mysql.DefaultAdminPort)
		if err != nil {
			return errors.Wrapf(err, "get db connection to %s", hostname)
		}
		defer db.Close()

		if err := db.StopGroupReplication(); err != nil {
			return errors.Wrapf(err, "stop group replication on %s", host)
		}
		log.V(1).Info("Stopped group replication", "hostname", host)

		if err := db.ChangeGroupReplicationPassword(replicaPass); err != nil {
			return errors.Wrapf(err, "change group replication password on %s", host)
		}
		log.V(1).Info("Changed group replication password", "hostname", host)

		if err := db.StartGroupReplication(replicaPass); err != nil {
			return errors.Wrapf(err, "start group replication on %s", host)
		}
		log.V(1).Info("Started group replication", "hostname", host)
	}

	primary, err := db.GetGroupReplicationPrimary()
	if err != nil {
		return errors.Wrap(err, "get primary member")
	}

	db, err = replicator.NewReplicator(apiv1alpha1.UserOperator, operatorPass, primary, mysql.DefaultAdminPort)
	if err != nil {
		return errors.Wrapf(err, "get db connection to %s", hostname)
	}
	defer db.Close()

	if err := db.StopGroupReplication(); err != nil {
		return errors.Wrapf(err, "stop group replication on %s", primary)
	}
	log.V(1).Info("Stopped group replication", "hostname", primary)

	if err := db.ChangeGroupReplicationPassword(replicaPass); err != nil {
		return errors.Wrapf(err, "change group replication password on %s", primary)
	}
	log.V(1).Info("Changed group replication password", "hostname", primary)

	if err := db.StartGroupReplication(replicaPass); err != nil {
		return errors.Wrapf(err, "start group replication on %s", primary)
	}
	log.V(1).Info("Started group replication", "hostname", primary)

	return nil
<<<<<<< HEAD
=======
}

func (r *PerconaServerMySQLReconciler) createSSLByCertManager(ctx context.Context, cr *apiv1alpha1.PerconaServerMySQL) error {

	issuerName := cr.Name + "-pso-issuer"
	caIssuerName := cr.Name + "-pso-ca-issuer"
	issuerKind := "Issuer"
	issuerGroup := ""
	if cr.Spec.TLS != nil && cr.Spec.TLS.IssuerConf != nil {
		issuerKind = cr.Spec.TLS.IssuerConf.Kind
		issuerName = cr.Spec.TLS.IssuerConf.Name
		issuerGroup = cr.Spec.TLS.IssuerConf.Group
	} else {
		issuerConf := cm.IssuerConfig{
			SelfSigned: &cm.SelfSignedIssuer{},
		}
		if cr.Spec.TLS != nil && cr.Spec.TLS.IssuerConf != nil {
			issuerConf = cm.IssuerConfig{
				CA: &cm.CAIssuer{SecretName: cr.Spec.TLS.IssuerConf.Name},
			}
		}
		if err := r.createIssuer(ctx, cr, caIssuerName, issuerConf); err != nil {
			return err
		}

		caCert := &cm.Certificate{
			ObjectMeta: metav1.ObjectMeta{
				Name:      cr.Name + "-ca-cert",
				Namespace: cr.Namespace,
			},
			Spec: cm.CertificateSpec{
				SecretName: cr.Name + "-ca-cert",
				CommonName: cr.Name + "-ca",
				IsCA:       true,
				IssuerRef: cmmeta.ObjectReference{
					Name:  caIssuerName,
					Kind:  issuerKind,
					Group: issuerGroup,
				},
				Duration:    &metav1.Duration{Duration: time.Hour * 24 * 365},
				RenewBefore: &metav1.Duration{Duration: 730 * time.Hour},
			},
		}
		err := ctrl.SetControllerReference(cr, caCert, r.Scheme)
		if err != nil {
			return errors.Wrap(err, "set controller reference")
		}
		err = r.Create(ctx, caCert)
		if err != nil && !k8serrors.IsAlreadyExists(err) {
			return errors.Wrap(err, "create CA certificate")
		}

		if err := r.waitForCerts(ctx, cr.Namespace, cr.Name+"-ca-cert"); err != nil {
			return err
		}

		issuerConf = cm.IssuerConfig{
			CA: &cm.CAIssuer{SecretName: caCert.Spec.SecretName},
		}

		if err := r.createIssuer(ctx, cr, issuerName, issuerConf); err != nil {
			return err
		}
	}
	hosts := []string{
		fmt.Sprintf("*.%s-mysql", cr.Name),
		fmt.Sprintf("*.%s-mysql.%s", cr.Name, cr.Namespace),
		fmt.Sprintf("*.%s-mysql.%s.svc", cr.Name, cr.Namespace),
		fmt.Sprintf("*.%s-orchestrator", cr.Name),
		fmt.Sprintf("*.%s-orchestrator.%s", cr.Name, cr.Namespace),
		fmt.Sprintf("*.%s-orchestrator.%s.svc", cr.Name, cr.Namespace),
		fmt.Sprintf("*.%s-router", cr.Name),
		fmt.Sprintf("*.%s-router.%s", cr.Name, cr.Namespace),
		fmt.Sprintf("*.%s-router.%s.svc", cr.Name, cr.Namespace),
	}
	kubeCert := &cm.Certificate{
		ObjectMeta: metav1.ObjectMeta{
			Name:      cr.Name + "-ssl",
			Namespace: cr.Namespace,
		},
		Spec: cm.CertificateSpec{
			SecretName: cr.Spec.SSLSecretName,
			DNSNames:   hosts,
			IsCA:       false,
			IssuerRef: cmmeta.ObjectReference{
				Name:  issuerName,
				Kind:  issuerKind,
				Group: issuerGroup,
			},
		},
	}
	err := ctrl.SetControllerReference(cr, kubeCert, r.Scheme)
	if err != nil {
		return errors.Wrap(err, "set controller reference")
	}
	if cr.Spec.TLS != nil {
		kubeCert.Spec.DNSNames = append(kubeCert.Spec.DNSNames, cr.Spec.TLS.SANs...)
	}

	err = r.Create(ctx, kubeCert)
	if err != nil && !k8serrors.IsAlreadyExists(err) {
		return errors.Wrap(err, "create certificate")
	}

	return r.waitForCerts(ctx, cr.Namespace, cr.Spec.SSLSecretName)
}

func (r *PerconaServerMySQLReconciler) waitForCerts(ctx context.Context, namespace string, secretsList ...string) error {
	ticker := time.NewTicker(3 * time.Second)
	timeoutTimer := time.NewTimer(30 * time.Second)
	defer timeoutTimer.Stop()
	defer ticker.Stop()
	for {
		select {
		case <-timeoutTimer.C:
			return errors.Errorf("timeout: can't get tls certificates from certmanager, %s", secretsList)
		case <-ticker.C:
			successCount := 0
			for _, secretName := range secretsList {
				secret := &corev1.Secret{}
				err := r.Get(ctx, types.NamespacedName{
					Name:      secretName,
					Namespace: namespace,
				}, secret)
				if err != nil && !k8serrors.IsNotFound(err) {
					return err
				} else if err == nil {
					successCount++
				}
			}
			if successCount == len(secretsList) {
				return nil
			}
		}
	}
}

func (r *PerconaServerMySQLReconciler) createIssuer(ctx context.Context, cr *apiv1alpha1.PerconaServerMySQL, issuerName string, IssuerConf cm.IssuerConfig,
) error {

	isr := &cm.Issuer{
		ObjectMeta: metav1.ObjectMeta{
			Name:      issuerName,
			Namespace: cr.Namespace,
		},
		Spec: cm.IssuerSpec{
			IssuerConfig: IssuerConf,
		},
	}
	err := ctrl.SetControllerReference(cr, isr, r.Scheme)
	if err != nil {
		return errors.Wrap(err, "set controller reference")
	}
	err = r.Create(ctx, isr)
	if err != nil && !k8serrors.IsAlreadyExists(err) {
		return errors.Wrap(err, "create issuer")
	}

	return nil
>>>>>>> c5580ec0
}<|MERGE_RESOLUTION|>--- conflicted
+++ resolved
@@ -1679,166 +1679,4 @@
 	log.V(1).Info("Started group replication", "hostname", primary)
 
 	return nil
-<<<<<<< HEAD
-=======
-}
-
-func (r *PerconaServerMySQLReconciler) createSSLByCertManager(ctx context.Context, cr *apiv1alpha1.PerconaServerMySQL) error {
-
-	issuerName := cr.Name + "-pso-issuer"
-	caIssuerName := cr.Name + "-pso-ca-issuer"
-	issuerKind := "Issuer"
-	issuerGroup := ""
-	if cr.Spec.TLS != nil && cr.Spec.TLS.IssuerConf != nil {
-		issuerKind = cr.Spec.TLS.IssuerConf.Kind
-		issuerName = cr.Spec.TLS.IssuerConf.Name
-		issuerGroup = cr.Spec.TLS.IssuerConf.Group
-	} else {
-		issuerConf := cm.IssuerConfig{
-			SelfSigned: &cm.SelfSignedIssuer{},
-		}
-		if cr.Spec.TLS != nil && cr.Spec.TLS.IssuerConf != nil {
-			issuerConf = cm.IssuerConfig{
-				CA: &cm.CAIssuer{SecretName: cr.Spec.TLS.IssuerConf.Name},
-			}
-		}
-		if err := r.createIssuer(ctx, cr, caIssuerName, issuerConf); err != nil {
-			return err
-		}
-
-		caCert := &cm.Certificate{
-			ObjectMeta: metav1.ObjectMeta{
-				Name:      cr.Name + "-ca-cert",
-				Namespace: cr.Namespace,
-			},
-			Spec: cm.CertificateSpec{
-				SecretName: cr.Name + "-ca-cert",
-				CommonName: cr.Name + "-ca",
-				IsCA:       true,
-				IssuerRef: cmmeta.ObjectReference{
-					Name:  caIssuerName,
-					Kind:  issuerKind,
-					Group: issuerGroup,
-				},
-				Duration:    &metav1.Duration{Duration: time.Hour * 24 * 365},
-				RenewBefore: &metav1.Duration{Duration: 730 * time.Hour},
-			},
-		}
-		err := ctrl.SetControllerReference(cr, caCert, r.Scheme)
-		if err != nil {
-			return errors.Wrap(err, "set controller reference")
-		}
-		err = r.Create(ctx, caCert)
-		if err != nil && !k8serrors.IsAlreadyExists(err) {
-			return errors.Wrap(err, "create CA certificate")
-		}
-
-		if err := r.waitForCerts(ctx, cr.Namespace, cr.Name+"-ca-cert"); err != nil {
-			return err
-		}
-
-		issuerConf = cm.IssuerConfig{
-			CA: &cm.CAIssuer{SecretName: caCert.Spec.SecretName},
-		}
-
-		if err := r.createIssuer(ctx, cr, issuerName, issuerConf); err != nil {
-			return err
-		}
-	}
-	hosts := []string{
-		fmt.Sprintf("*.%s-mysql", cr.Name),
-		fmt.Sprintf("*.%s-mysql.%s", cr.Name, cr.Namespace),
-		fmt.Sprintf("*.%s-mysql.%s.svc", cr.Name, cr.Namespace),
-		fmt.Sprintf("*.%s-orchestrator", cr.Name),
-		fmt.Sprintf("*.%s-orchestrator.%s", cr.Name, cr.Namespace),
-		fmt.Sprintf("*.%s-orchestrator.%s.svc", cr.Name, cr.Namespace),
-		fmt.Sprintf("*.%s-router", cr.Name),
-		fmt.Sprintf("*.%s-router.%s", cr.Name, cr.Namespace),
-		fmt.Sprintf("*.%s-router.%s.svc", cr.Name, cr.Namespace),
-	}
-	kubeCert := &cm.Certificate{
-		ObjectMeta: metav1.ObjectMeta{
-			Name:      cr.Name + "-ssl",
-			Namespace: cr.Namespace,
-		},
-		Spec: cm.CertificateSpec{
-			SecretName: cr.Spec.SSLSecretName,
-			DNSNames:   hosts,
-			IsCA:       false,
-			IssuerRef: cmmeta.ObjectReference{
-				Name:  issuerName,
-				Kind:  issuerKind,
-				Group: issuerGroup,
-			},
-		},
-	}
-	err := ctrl.SetControllerReference(cr, kubeCert, r.Scheme)
-	if err != nil {
-		return errors.Wrap(err, "set controller reference")
-	}
-	if cr.Spec.TLS != nil {
-		kubeCert.Spec.DNSNames = append(kubeCert.Spec.DNSNames, cr.Spec.TLS.SANs...)
-	}
-
-	err = r.Create(ctx, kubeCert)
-	if err != nil && !k8serrors.IsAlreadyExists(err) {
-		return errors.Wrap(err, "create certificate")
-	}
-
-	return r.waitForCerts(ctx, cr.Namespace, cr.Spec.SSLSecretName)
-}
-
-func (r *PerconaServerMySQLReconciler) waitForCerts(ctx context.Context, namespace string, secretsList ...string) error {
-	ticker := time.NewTicker(3 * time.Second)
-	timeoutTimer := time.NewTimer(30 * time.Second)
-	defer timeoutTimer.Stop()
-	defer ticker.Stop()
-	for {
-		select {
-		case <-timeoutTimer.C:
-			return errors.Errorf("timeout: can't get tls certificates from certmanager, %s", secretsList)
-		case <-ticker.C:
-			successCount := 0
-			for _, secretName := range secretsList {
-				secret := &corev1.Secret{}
-				err := r.Get(ctx, types.NamespacedName{
-					Name:      secretName,
-					Namespace: namespace,
-				}, secret)
-				if err != nil && !k8serrors.IsNotFound(err) {
-					return err
-				} else if err == nil {
-					successCount++
-				}
-			}
-			if successCount == len(secretsList) {
-				return nil
-			}
-		}
-	}
-}
-
-func (r *PerconaServerMySQLReconciler) createIssuer(ctx context.Context, cr *apiv1alpha1.PerconaServerMySQL, issuerName string, IssuerConf cm.IssuerConfig,
-) error {
-
-	isr := &cm.Issuer{
-		ObjectMeta: metav1.ObjectMeta{
-			Name:      issuerName,
-			Namespace: cr.Namespace,
-		},
-		Spec: cm.IssuerSpec{
-			IssuerConfig: IssuerConf,
-		},
-	}
-	err := ctrl.SetControllerReference(cr, isr, r.Scheme)
-	if err != nil {
-		return errors.Wrap(err, "set controller reference")
-	}
-	err = r.Create(ctx, isr)
-	if err != nil && !k8serrors.IsAlreadyExists(err) {
-		return errors.Wrap(err, "create issuer")
-	}
-
-	return nil
->>>>>>> c5580ec0
 }