/*
Copyright 2021.

Licensed under the Apache License, Version 2.0 (the "License");
you may not use this file except in compliance with the License.
You may obtain a copy of the License at

    http://www.apache.org/licenses/LICENSE-2.0

Unless required by applicable law or agreed to in writing, software
distributed under the License is distributed on an "AS IS" BASIS,
WITHOUT WARRANTIES OR CONDITIONS OF ANY KIND, either express or implied.
See the License for the specific language governing permissions and
limitations under the License.
*/

package ps

import (
	"context"
	"crypto/md5"
	"encoding/json"
	"fmt"
	"reflect"
	"strconv"
	"strings"
	"time"

	cm "github.com/cert-manager/cert-manager/pkg/apis/certmanager/v1"
	"github.com/pkg/errors"
	"golang.org/x/sync/errgroup"
	appsv1 "k8s.io/api/apps/v1"
	corev1 "k8s.io/api/core/v1"
	k8serrors "k8s.io/apimachinery/pkg/api/errors"
	"k8s.io/apimachinery/pkg/api/meta"
	"k8s.io/apimachinery/pkg/api/resource"
	metav1 "k8s.io/apimachinery/pkg/apis/meta/v1"
	"k8s.io/apimachinery/pkg/runtime"
	"k8s.io/apimachinery/pkg/types"
	k8sretry "k8s.io/client-go/util/retry"
	ctrl "sigs.k8s.io/controller-runtime"
	"sigs.k8s.io/controller-runtime/pkg/client"
	logf "sigs.k8s.io/controller-runtime/pkg/log"

	"github.com/percona/percona-server-mysql-operator/api/v1alpha1"
	apiv1alpha1 "github.com/percona/percona-server-mysql-operator/api/v1alpha1"
	"github.com/percona/percona-server-mysql-operator/pkg/controller/psrestore"
	"github.com/percona/percona-server-mysql-operator/pkg/haproxy"
	"github.com/percona/percona-server-mysql-operator/pkg/innodbcluster"
	"github.com/percona/percona-server-mysql-operator/pkg/k8s"
	"github.com/percona/percona-server-mysql-operator/pkg/mysql"
	"github.com/percona/percona-server-mysql-operator/pkg/mysqlsh"
	"github.com/percona/percona-server-mysql-operator/pkg/orchestrator"
	"github.com/percona/percona-server-mysql-operator/pkg/platform"
	"github.com/percona/percona-server-mysql-operator/pkg/replicator"
	"github.com/percona/percona-server-mysql-operator/pkg/router"
	"github.com/percona/percona-server-mysql-operator/pkg/util"
)

// PerconaServerMySQLReconciler reconciles a PerconaServerMySQL object
type PerconaServerMySQLReconciler struct {
	client.Client
	Scheme        *runtime.Scheme
	ServerVersion *platform.ServerVersion
}

//+kubebuilder:rbac:groups=ps.percona.com,resources=perconaservermysqls;perconaservermysqls/status;perconaservermysqls/finalizers,verbs=get;list;watch;create;update;patch;delete
//+kubebuilder:rbac:groups="",resources=pods;pods/exec;configmaps;services;secrets,verbs=get;list;watch;create;update;patch;delete
//+kubebuilder:rbac:groups=apps,resources=statefulsets;deployments,verbs=get;list;watch;create;update;patch;delete
//+kubebuilder:rbac:groups=certmanager.k8s.io;cert-manager.io,resources=issuers;certificates,verbs=get;list;watch;create;update;patch;delete;deletecollection

// SetupWithManager sets up the controller with the Manager.
func (r *PerconaServerMySQLReconciler) SetupWithManager(mgr ctrl.Manager) error {
	return ctrl.NewControllerManagedBy(mgr).
		For(&apiv1alpha1.PerconaServerMySQL{}).
		Named("ps-controller").
		Complete(r)
}

// Reconcile is part of the main kubernetes reconciliation loop which aims to
// move the current state of the cluster closer to the desired state.
// TODO(user): Modify the Reconcile function to compare the state specified by
// the PerconaServerMySQL object against the actual cluster state, and then
// perform operations to make the cluster state reflect the state specified by
// the user.
//
// For more details, check Reconcile and its Result here:
// - https://pkg.go.dev/sigs.k8s.io/controller-runtime@v0.9.2/pkg/reconcile
func (r *PerconaServerMySQLReconciler) Reconcile(
	ctx context.Context,
	req ctrl.Request,
) (ctrl.Result, error) {
	log := logf.FromContext(ctx)

	rr := ctrl.Result{RequeueAfter: 5 * time.Second}

	var cr *apiv1alpha1.PerconaServerMySQL
	defer func() {
		if err := r.reconcileCRStatus(ctx, cr); err != nil {
			log.Error(err, "failed to update status")
		}
	}()

	cr, err := k8s.GetCRWithDefaults(ctx, r.Client, req.NamespacedName, r.ServerVersion)
	if err != nil {
		if k8serrors.IsNotFound(err) {
			return ctrl.Result{}, nil
		}

		return rr, errors.Wrap(err, "get CR")
	}

	if cr.ObjectMeta.DeletionTimestamp != nil {
		return rr, r.applyFinalizers(ctx, cr)
	}

	if err := r.doReconcile(ctx, cr); err != nil {
		return rr, errors.Wrap(err, "reconcile")
	}

	return rr, nil
}

func (r *PerconaServerMySQLReconciler) applyFinalizers(ctx context.Context, cr *apiv1alpha1.PerconaServerMySQL) error {
	log := logf.FromContext(ctx).WithName("Finalizer")
	log.Info("Applying finalizers", "CR", cr)

	var err error

	finalizers := []string{}
	for _, f := range cr.GetFinalizers() {
		switch f {
		case "delete-mysql-pods-in-order":
			err = r.deleteMySQLPods(ctx, cr)
		case "delete-ssl":
			err = r.deleteCerts(ctx, cr)
		}

		if err != nil {
			switch err {
			case psrestore.ErrWaitingTermination:
				log.Info("waiting for pods to be deleted", "finalizer", f)
			default:
				log.Error(err, "failed to run finalizer", "finalizer", f)
			}
			finalizers = append(finalizers, f)
		}
	}

	cr.SetFinalizers(finalizers)

	return k8sretry.RetryOnConflict(k8sretry.DefaultRetry, func() error {
		err = r.Client.Update(ctx, cr)
		if err != nil {
			log.Error(err, "Client.Update failed")
		}
		return err
	})
}

func (r *PerconaServerMySQLReconciler) deleteMySQLPods(ctx context.Context, cr *apiv1alpha1.PerconaServerMySQL) error {
	log := logf.FromContext(ctx)

	pods, err := k8s.PodsByLabels(ctx, r.Client, mysql.MatchLabels(cr))
	if err != nil {
		return errors.Wrap(err, "get pods")
	}
	log.Info("Deleting MySQL pods", "pods", len(pods))

	// the last pod left - we can leave it for the stateful set
	if len(pods) <= 1 {
		time.Sleep(time.Second * 3)
		log.Info("Cluster deleted")
		return nil
	}

	var firstPod corev1.Pod
	for _, p := range pods {
		if p.GetName() == mysql.PodName(cr, 0) {
			firstPod = p
			break
		}
	}

	if cr.Spec.MySQL.IsAsync() {
		orcPod, err := getOrcPod(ctx, r.Client, cr, 0)
		if err != nil {
			return nil
		}

		log.Info("Ensuring oldest mysql node is the primary")
		err = orchestrator.EnsureNodeIsPrimaryExec(ctx, orcPod, cr.ClusterHint(), firstPod.GetName(), mysql.DefaultPort)
		if err != nil {
			return errors.Wrap(err, "ensure node is primary")
		}
	} else {
		operatorPass, err := k8s.UserPassword(ctx, r.Client, cr, apiv1alpha1.UserOperator)
		if err != nil {
			return errors.Wrap(err, "get operator password")
		}

		firstPodFQDN := fmt.Sprintf("%s.%s.%s", firstPod.Name, mysql.ServiceName(cr), cr.Namespace)
		firstPodUri := fmt.Sprintf("%s:%s@%s", apiv1alpha1.UserOperator, operatorPass, firstPodFQDN)

		db, err := replicator.NewReplicatorExec(&firstPod, v1alpha1.UserOperator, operatorPass, firstPodFQDN)
		if err != nil {
			return errors.Wrapf(err, "connect to %s", firstPod.Name)
		}
		defer db.Close()

		mysh, err := mysqlsh.NewWithExec(&firstPod, firstPodUri)
		if err != nil {
			return err
		}

		log.Info("Removing instances from GR")
		for _, pod := range pods {
			if pod.Name == firstPod.Name {
				continue
			}

			podFQDN := fmt.Sprintf("%s.%s.%s", pod.Name, mysql.ServiceName(cr), cr.Namespace)

			state, err := db.GetMemberState(podFQDN)
			if err != nil {
				return errors.Wrapf(err, "get member state of %s from performance_schema", pod.Name)
			}

			if state == replicator.MemberStateOffline {
				log.Info("Member is not part of GR or already removed", "member", pod.Name, "memberState", state)
				continue
			}

			podUri := fmt.Sprintf("%s:%s@%s", apiv1alpha1.UserOperator, operatorPass, podFQDN)

			log.Info("Removing member from GR", "member", pod.Name, "memberState", state)
			err = mysh.RemoveInstanceWithExec(ctx, cr.InnoDBClusterName(), podUri)
			if err != nil {
				return errors.Wrapf(err, "remove instance %s", pod.Name)
			}
			log.Info("Member removed from GR", "member", pod.Name)
		}
	}

	sts := &appsv1.StatefulSet{}
	if err := r.Client.Get(ctx, mysql.NamespacedName(cr), sts); err != nil {
		return errors.Wrap(err, "get MySQL statefulset")
	}
	log.V(1).Info("Got statefulset", "sts", sts, "spec", sts.Spec)

	if sts.Spec.Replicas == nil || *sts.Spec.Replicas != 1 {
		dscaleTo := int32(1)
		sts.Spec.Replicas = &dscaleTo
		err = r.Client.Update(ctx, sts)
		if err != nil {
			return errors.Wrap(err, "downscale StatefulSet")
		}
		log.Info("sts replicaset downscaled", "sts", sts)
	}

	return psrestore.ErrWaitingTermination
}

func (r *PerconaServerMySQLReconciler) deleteCerts(ctx context.Context, cr *apiv1alpha1.PerconaServerMySQL) error {
	log := logf.FromContext(ctx)
	log.Info("Deleting SSL certificates")

	issuers := []string{
		cr.Name + "-pso-ca-issuer",
		cr.Name + "-pso-issuer",
	}
	for _, issuerName := range issuers {
		issuer := &cm.Issuer{}
		err := r.Client.Get(ctx, types.NamespacedName{
			Namespace: cr.Namespace,
			Name:      issuerName,
		}, issuer)
		if err != nil {
			continue
		}
		err = r.Client.Delete(ctx, issuer, &client.DeleteOptions{Preconditions: &metav1.Preconditions{UID: &issuer.UID}})
		if err != nil {
			return errors.Wrapf(err, "delete issuer %s", issuerName)
		}
	}

	certs := []string{
		cr.Name + "-ssl",
		cr.Name + "-ca-cert",
	}
	for _, certName := range certs {
		cert := &cm.Certificate{}
		err := r.Client.Get(ctx, types.NamespacedName{
			Namespace: cr.Namespace,
			Name:      certName,
		}, cert)
		if err != nil {
			continue
		}

		err = r.Client.Delete(ctx, cert,
			&client.DeleteOptions{Preconditions: &metav1.Preconditions{UID: &cert.UID}})
		if err != nil {
			return errors.Wrapf(err, "delete certificate %s", certName)
		}
	}

	secretNames := []string{
		cr.Name + "-ca-cert",
		cr.Spec.SSLSecretName,
	}
	for _, secretName := range secretNames {
		secret := &corev1.Secret{}
		err := r.Client.Get(ctx, types.NamespacedName{
			Namespace: cr.Namespace,
			Name:      secretName,
		}, secret)
		if err != nil {
			continue
		}

		err = r.Client.Delete(ctx, secret,
			&client.DeleteOptions{Preconditions: &metav1.Preconditions{UID: &secret.UID}})
		if err != nil {
			return errors.Wrapf(err, "delete secret %s", secretName)
		}
	}

	return nil
}

func (r *PerconaServerMySQLReconciler) doReconcile(
	ctx context.Context,
	cr *apiv1alpha1.PerconaServerMySQL,
) error {
	log := logf.FromContext(ctx).WithName("doReconcile")

	if err := r.reconcileVersions(ctx, cr); err != nil {
		log.Error(err, "failed to reconcile versions")
	}
	if err := r.ensureUserSecrets(ctx, cr); err != nil {
		return errors.Wrap(err, "users secret")
	}
	if err := r.reconcileUsers(ctx, cr); err != nil {
		return errors.Wrap(err, "users")
	}
	if err := r.ensureTLSSecret(ctx, cr); err != nil {
		return errors.Wrap(err, "TLS secret")
	}
	if err := r.reconcileServices(ctx, cr); err != nil {
		return errors.Wrap(err, "services")
	}
	if err := r.reconcileDatabase(ctx, cr); err != nil {
		return errors.Wrap(err, "database")
	}
	if err := r.reconcileOrchestrator(ctx, cr); err != nil {
		return errors.Wrap(err, "orchestrator")
	}
	if err := r.reconcileReplication(ctx, cr); err != nil {
		return errors.Wrap(err, "replication")
	}
	if err := r.reconcileHAProxy(ctx, cr); err != nil {
		return errors.Wrap(err, "HAProxy")
	}
	if err := r.reconcileMySQLRouter(ctx, cr); err != nil {
		return errors.Wrap(err, "MySQL router")
	}
	if err := r.cleanupOutdated(ctx, cr); err != nil {
		return errors.Wrap(err, "cleanup outdated")
	}

	return nil
}

func (r *PerconaServerMySQLReconciler) reconcileDatabase(
	ctx context.Context,
	cr *apiv1alpha1.PerconaServerMySQL,
) error {
	log := logf.FromContext(ctx).WithName("reconcileDatabase")

	configHash, err := r.reconcileMySQLConfiguration(ctx, cr)
	if err != nil {
		return errors.Wrap(err, "reconcile MySQL config")
	}

	if err = r.reconcileMySQLAutoConfig(ctx, cr); err != nil {
		return errors.Wrap(err, "reconcile MySQL auto-config")
	}

	initImage, err := k8s.InitImage(ctx, r.Client, cr, &cr.Spec.MySQL.PodSpec)
	if err != nil {
		return errors.Wrap(err, "get init image")
	}

	internalSecret := new(corev1.Secret)
	nn := types.NamespacedName{Name: cr.InternalSecretName(), Namespace: cr.Namespace}
	err = r.Client.Get(ctx, nn, internalSecret)
	if client.IgnoreNotFound(err) != nil {
		return errors.Wrapf(err, "get Secret/%s", nn.Name)
	}

	if err := k8s.EnsureObjectWithHash(ctx, r.Client, cr, mysql.StatefulSet(cr, initImage, configHash, internalSecret), r.Scheme); err != nil {
		return errors.Wrap(err, "reconcile sts")
	}

	if pmm := cr.Spec.PMM; pmm != nil && pmm.Enabled && !pmm.HasSecret(internalSecret) {
		log.Info(fmt.Sprintf(`Can't enable PMM: either "%s" key doesn't exist in the secrets, or secrets and internal secrets are out of sync`,
			apiv1alpha1.UserPMMServerKey), "secrets", cr.Spec.SecretsName, "internalSecrets", cr.InternalSecretName())
	}

	return nil
}

type Exposer interface {
	Exposed() bool
	Name(index string) string
	Size() int32
	Labels() map[string]string
	Service(name string) *corev1.Service
	SaveOldMeta() bool
}

func (r *PerconaServerMySQLReconciler) reconcileServicePerPod(ctx context.Context, cr *apiv1alpha1.PerconaServerMySQL, exposer Exposer) error {
	_ = logf.FromContext(ctx).WithName("reconcileServicePerPod")

	if !exposer.Exposed() {
		return nil
	}

	size := int(exposer.Size())
	svcNames := make(map[string]struct{}, size)
	for i := 0; i < size; i++ {
		svcName := exposer.Name(strconv.Itoa(i))
		svc := exposer.Service(svcName)
		svcNames[svc.Name] = struct{}{}

		if err := k8s.EnsureService(ctx, r.Client, cr, svc, r.Scheme, exposer.SaveOldMeta()); err != nil {
			return errors.Wrapf(err, "reconcile svc for pod %s", svc.Name)
		}
	}

	return nil
}

func (r *PerconaServerMySQLReconciler) reconcileMySQLServices(ctx context.Context, cr *apiv1alpha1.PerconaServerMySQL) error {
	_ = logf.FromContext(ctx).WithName("reconcileMySQLServices")

	if err := k8s.EnsureService(ctx, r.Client, cr, mysql.UnreadyService(cr), r.Scheme, true); err != nil {
		return errors.Wrap(err, "reconcile unready svc")
	}

	if err := k8s.EnsureService(ctx, r.Client, cr, mysql.HeadlessService(cr), r.Scheme, true); err != nil {
		return errors.Wrap(err, "reconcile headless svc")
	}

	exposer := mysql.Exposer(*cr)
	if err := r.reconcileServicePerPod(ctx, cr, &exposer); err != nil {
		return errors.Wrap(err, "reconcile service per pod")
	}

	return nil
}
func (r *PerconaServerMySQLReconciler) reconcileMySQLAutoConfig(ctx context.Context, cr *apiv1alpha1.PerconaServerMySQL) error {
	log := logf.FromContext(ctx).WithName("reconcileMySQLAutoConfig")
	var memory *resource.Quantity
	var err error

	if res := cr.Spec.MySQL.Resources; res.Size() > 0 {
		if _, ok := res.Requests[corev1.ResourceMemory]; ok {
			memory = res.Requests.Memory()
		}
		if _, ok := res.Limits[corev1.ResourceMemory]; ok {
			memory = res.Limits.Memory()
		}
	}

	nn := types.NamespacedName{
		Name:      mysql.AutoConfigMapName(cr),
		Namespace: cr.Namespace,
	}
	currentConfigMap := new(corev1.ConfigMap)
	if err = r.Client.Get(ctx, nn, currentConfigMap); client.IgnoreNotFound(err) != nil {
		return errors.Wrapf(err, "get ConfigMap/%s", nn.Name)
	}
	if memory == nil {
		exists := true
		if k8serrors.IsNotFound(err) {
			exists = false
		}

		if !exists || !metav1.IsControlledBy(currentConfigMap, cr) {
			return nil
		}

		if err := r.Client.Delete(ctx, currentConfigMap); err != nil {
			return errors.Wrapf(err, "delete ConfigMaps/%s", currentConfigMap.Name)
		}

		log.Info("ConfigMap deleted", "name", currentConfigMap.Name)

		return nil
	}
	autotuneParams, err := mysql.GetAutoTuneParams(cr, memory)
	if err != nil {
		return err
	}
	configMap := k8s.ConfigMap(mysql.AutoConfigMapName(cr), cr.Namespace, mysql.CustomConfigKey, autotuneParams)
	if !reflect.DeepEqual(currentConfigMap.Data, configMap.Data) {
		if err := k8s.EnsureObject(ctx, r.Client, cr, configMap, r.Scheme); err != nil {
			return errors.Wrapf(err, "ensure ConfigMap/%s", configMap.Name)
		}
		log.Info("ConfigMap updated", "name", configMap.Name, "data", configMap.Data)
	}
	return nil
}

func (r *PerconaServerMySQLReconciler) reconcileMySQLConfiguration(
	ctx context.Context,
	cr *apiv1alpha1.PerconaServerMySQL,
) (string, error) {
	log := logf.FromContext(ctx).WithName("reconcileMySQLConfiguration")

	cmName := mysql.ConfigMapName(cr)
	nn := types.NamespacedName{Name: cmName, Namespace: cr.Namespace}

	currCm := &corev1.ConfigMap{}
	if err := r.Client.Get(ctx, nn, currCm); err != nil && !k8serrors.IsNotFound(err) {
		return "", errors.Wrapf(err, "get ConfigMap/%s", cmName)
	}

	if cr.Spec.MySQL.Configuration == "" {
		exists, err := k8s.ObjectExists(ctx, r.Client, nn, currCm)
		if err != nil {
			return "", errors.Wrapf(err, "check if ConfigMap/%s exists", cmName)
		}

		if !exists {
			return "", nil
		}

		if exists && !metav1.IsControlledBy(currCm, cr) {
			//ConfigMap exists and is created by the user, not the operator

			d := struct{ Data map[string]string }{Data: currCm.Data}
			data, err := json.Marshal(d)
			if err != nil {
				return "", errors.Wrap(err, "marshal configmap data to json")
			}

			return fmt.Sprintf("%x", md5.Sum(data)), nil
		}

		if err := r.Client.Delete(ctx, currCm); err != nil {
			return "", errors.Wrapf(err, "delete ConfigMaps/%s", cmName)
		}

		log.Info("ConfigMap deleted", "name", cmName)

		return "", nil
	}

	var memory *resource.Quantity
	if res := cr.Spec.MySQL.Resources; res.Size() > 0 {
		if _, ok := res.Requests[corev1.ResourceMemory]; ok {
			memory = res.Requests.Memory()
		}
		if _, ok := res.Limits[corev1.ResourceMemory]; ok {
			memory = res.Limits.Memory()
		}
	}

	if memory != nil {
		var err error
		cr.Spec.MySQL.Configuration, err = mysql.ExecuteConfigurationTemplate(cr.Spec.MySQL.Configuration, memory)
		if err != nil {
			return "", errors.Wrap(err, "execute configuration template")
		}
	} else if strings.Contains(cr.Spec.MySQL.Configuration, "{{") {
		return "", errors.New("mysql resources.limits[memory] or resources.requests[memory] should be specified for template usage in configuration")
	}

	cm := k8s.ConfigMap(cmName, cr.Namespace, mysql.CustomConfigKey, cr.Spec.MySQL.Configuration)
	if !reflect.DeepEqual(currCm.Data, cm.Data) {
		if err := k8s.EnsureObject(ctx, r.Client, cr, cm, r.Scheme); err != nil {
			return "", errors.Wrapf(err, "ensure ConfigMap/%s", cmName)
		}

		log.Info("ConfigMap updated", "name", cmName, "data", cm.Data)
	}

	d := struct{ Data map[string]string }{Data: cm.Data}
	data, err := json.Marshal(d)
	if err != nil {
		return "", errors.Wrap(err, "marshal configmap data to json")
	}

	return fmt.Sprintf("%x", md5.Sum(data)), nil
}

func (r *PerconaServerMySQLReconciler) reconcileOrchestrator(ctx context.Context, cr *apiv1alpha1.PerconaServerMySQL) error {
	log := logf.FromContext(ctx).WithName("reconcileOrchestrator")

	if cr.Spec.MySQL.ClusterType == apiv1alpha1.ClusterTypeGR || !cr.OrchestratorEnabled() {
		return nil
	}

	cm := &corev1.ConfigMap{}
	err := r.Client.Get(ctx, orchestrator.NamespacedName(cr), cm)
	if client.IgnoreNotFound(err) != nil {
		return errors.Wrap(err, "get config map")
	}

	existingNodes := make([]string, 0)
	if !k8serrors.IsNotFound(err) {
		cfg, ok := cm.Data[orchestrator.ConfigFileName]
		if !ok {
			return errors.Errorf("key %s not found in ConfigMap", orchestrator.ConfigFileName)
		}

		config := make(map[string]interface{}, 0)
		if err := json.Unmarshal([]byte(cfg), &config); err != nil {
			return errors.Wrap(err, "unmarshal ConfigMap data to json")
		}

		nodes, ok := config["RaftNodes"].([]interface{})
		if !ok {
			return errors.New("key RaftNodes not found in ConfigMap")
		}

		for _, v := range nodes {
			existingNodes = append(existingNodes, v.(string))
		}
	}

	cmData, err := orchestrator.ConfigMapData(cr)
	if err != nil {
		return errors.Wrap(err, "get ConfigMap data")
	}

	if err := k8s.EnsureObjectWithHash(ctx, r.Client, cr, orchestrator.ConfigMap(cr, cmData), r.Scheme); err != nil {
		return errors.Wrap(err, "reconcile ConfigMap")
	}

	initImage, err := k8s.InitImage(ctx, r.Client, cr, &cr.Spec.Orchestrator.PodSpec)
	if err != nil {
		return errors.Wrap(err, "get init image")
	}

	if err := k8s.EnsureObjectWithHash(ctx, r.Client, cr, orchestrator.StatefulSet(cr, initImage), r.Scheme); err != nil {
		return errors.Wrap(err, "reconcile StatefulSet")
	}

	raftNodes := orchestrator.RaftNodes(cr)
	if len(existingNodes) == 0 || len(existingNodes) == len(raftNodes) {
		return nil
	}

	orcPod, err := getOrcPod(ctx, r.Client, cr, 0)
	if err != nil {
		return nil
	}
	g, gCtx := errgroup.WithContext(context.Background())

	if len(raftNodes) > len(existingNodes) {
		newPeers := util.Difference(raftNodes, existingNodes)

		for _, peer := range newPeers {
			p := peer
			g.Go(func() error {
				return orchestrator.AddPeerExec(gCtx, orcPod, p)
			})
		}

		log.Error(g.Wait(), "Orchestrator add peers", "peers", newPeers)
	} else {
		oldPeers := util.Difference(existingNodes, raftNodes)

		for _, peer := range oldPeers {
			p := peer
			g.Go(func() error {
				return orchestrator.RemovePeerExec(gCtx, orcPod, p)
			})
		}

		log.Error(g.Wait(), "Orchestrator remove peers", "peers", oldPeers)
	}

	return nil
}

func (r *PerconaServerMySQLReconciler) reconcileOrchestratorServices(ctx context.Context, cr *apiv1alpha1.PerconaServerMySQL) error {
	if err := k8s.EnsureService(ctx, r.Client, cr, orchestrator.Service(cr), r.Scheme, true); err != nil {
		return errors.Wrap(err, "reconcile Service")
	}

	exposer := orchestrator.Exposer(*cr)
	if err := r.reconcileServicePerPod(ctx, cr, &exposer); err != nil {
		return errors.Wrap(err, "reconcile service per pod")
	}

	return nil
}

func (r *PerconaServerMySQLReconciler) reconcileHAProxy(ctx context.Context, cr *apiv1alpha1.PerconaServerMySQL) error {
	log := logf.FromContext(ctx).WithName("reconcileHAProxy")

	if !cr.HAProxyEnabled() || cr.Spec.MySQL.ClusterType == apiv1alpha1.ClusterTypeGR {
		return nil
	}

	nn := types.NamespacedName{Namespace: cr.Namespace, Name: mysql.PodName(cr, 0)}
	firstMySQLPodReady, err := k8s.IsPodWithNameReady(ctx, r.Client, nn)
	if err != nil {
		return errors.Wrapf(err, "check if pod %s ready", nn.String())
	}

	if !firstMySQLPodReady {
		log.V(1).Info("Waiting for pod to be ready", "pod", nn.Name)
		return nil
	}

	initImage, err := k8s.InitImage(ctx, r.Client, cr, &cr.Spec.Proxy.HAProxy.PodSpec)
	if err != nil {
		return errors.Wrap(err, "get init image")
	}

	internalSecret := new(corev1.Secret)
	nn = types.NamespacedName{Name: cr.InternalSecretName(), Namespace: cr.Namespace}
	err = r.Client.Get(ctx, nn, internalSecret)
	if client.IgnoreNotFound(err) != nil {
		return errors.Wrapf(err, "get Secret/%s", nn.Name)
	}

	if err := k8s.EnsureObjectWithHash(ctx, r.Client, cr, haproxy.StatefulSet(cr, initImage, internalSecret), r.Scheme); err != nil {
		return errors.Wrap(err, "reconcile StatefulSet")
	}

	return nil
}

func (r *PerconaServerMySQLReconciler) reconcileServices(ctx context.Context, cr *apiv1alpha1.PerconaServerMySQL) error {
	if err := r.reconcileMySQLServices(ctx, cr); err != nil {
		return errors.Wrap(err, "reconcile MySQL services")
	}

	if cr.Spec.MySQL.IsAsync() {
		if err := r.reconcileOrchestratorServices(ctx, cr); err != nil {
			return errors.Wrap(err, "reconcile Orchestrator services")
		}
		if cr.HAProxyEnabled() {
			internalSecret := new(corev1.Secret)
			nn := types.NamespacedName{Name: cr.InternalSecretName(), Namespace: cr.Namespace}
			err := r.Client.Get(ctx, nn, internalSecret)
			if client.IgnoreNotFound(err) != nil {
				return errors.Wrapf(err, "get Secret/%s", nn.Name)
			}

			expose := cr.Spec.Proxy.HAProxy.Expose
			if err := k8s.EnsureService(ctx, r.Client, cr, haproxy.Service(cr, internalSecret), r.Scheme, expose.SaveOldMeta()); err != nil {
				return errors.Wrap(err, "reconcile HAProxy svc")
			}
		}
	}

	if cr.Spec.MySQL.IsGR() {
		expose := cr.Spec.Proxy.Router.Expose
		if err := k8s.EnsureService(ctx, r.Client, cr, router.Service(cr), r.Scheme, expose.SaveOldMeta()); err != nil {
			return errors.Wrap(err, "reconcile router svc")
		}
	}

	return nil
}

func (r *PerconaServerMySQLReconciler) reconcileReplication(ctx context.Context, cr *apiv1alpha1.PerconaServerMySQL) error {
	log := logf.FromContext(ctx).WithName("reconcileReplication")

	if err := r.reconcileGroupReplication(ctx, cr); err != nil {
		return errors.Wrap(err, "reconcile group replication")
	}

	if cr.Spec.MySQL.ClusterType == apiv1alpha1.ClusterTypeGR || !cr.OrchestratorEnabled() || cr.Spec.Orchestrator.Size <= 0 {
		return nil
	}

	sts := &appsv1.StatefulSet{}
	// no need to set init image since we're just getting obj from API
	if err := r.Get(ctx, client.ObjectKeyFromObject(orchestrator.StatefulSet(cr, "")), sts); err != nil {
		return client.IgnoreNotFound(err)
	}

	if sts.Status.ReadyReplicas == 0 {
		log.Info("orchestrator is not ready. skip", "ready", sts.Status.ReadyReplicas)
		return nil
	}

	pod, err := getOrcPod(ctx, r.Client, cr, 0)
	if err != nil {
		return nil
	}

	if err := orchestrator.DiscoverExec(ctx, pod, mysql.ServiceName(cr), mysql.DefaultPort); err != nil {
		switch err.Error() {
		case "Unauthorized":
			log.Info("mysql is not ready, unauthorized orchestrator discover response. skip")
			return nil
		case orchestrator.ErrEmptyResponse.Error():
			log.Info("mysql is not ready, empty orchestrator discover response. skip")
			return nil
		}
		return errors.Wrap(err, "failed to discover cluster")
	}

	primary, err := orchestrator.ClusterPrimaryExec(ctx, pod, cr.ClusterHint())
	if err != nil {
		return errors.Wrap(err, "get cluster primary")
	}
	if primary.Alias == "" {
		log.Info("mysql is not ready, orchestrator cluster primary alias is empty. skip")
		return nil
	}

<<<<<<< HEAD
	if err := r.reconcileReplicationSemiSync(ctx, r.Client, cr); err != nil {
		return errors.Wrapf(err, "reconcile %s", cr.MySQLSpec().ClusterType)
	}

=======
>>>>>>> 40224f32
	return nil
}

func (r *PerconaServerMySQLReconciler) reconcileGroupReplication(ctx context.Context, cr *apiv1alpha1.PerconaServerMySQL) error {
	log := logf.FromContext(ctx).WithName("reconcileGroupReplication")

	if cr.Spec.MySQL.ClusterType != apiv1alpha1.ClusterTypeGR {
		return nil
	}

	if cr.Status.MySQL.Ready == 0 || cr.Status.MySQL.Ready != cr.Spec.MySQL.Size {
		log.V(1).Info("Waiting for MySQL pods to be ready")
		return nil
	}

	firstPod, err := getMySQLPod(ctx, r.Client, cr, 0)
	if err != nil {
		return err
	}

	operatorPass, err := k8s.UserPassword(ctx, r.Client, cr, apiv1alpha1.UserOperator)
	if err != nil {
		return errors.Wrap(err, "get operator password")
	}

	uri := fmt.Sprintf("%s:%s@%s", apiv1alpha1.UserOperator, operatorPass, mysql.ServiceName(cr))

	mysh, err := mysqlsh.NewWithExec(firstPod, uri)
	if err != nil {
		return err
	}

	cond := meta.FindStatusCondition(cr.Status.Conditions, apiv1alpha1.ConditionInnoDBClusterBootstrapped)
	if cond == nil || cond.Status == metav1.ConditionFalse {
		if !mysh.DoesClusterExistWithExec(ctx, cr.InnoDBClusterName()) {
			log.V(1).Info("InnoDB cluster is not created yet")
			return nil
		}

		meta.SetStatusCondition(&cr.Status.Conditions, metav1.Condition{
			Type:               apiv1alpha1.ConditionInnoDBClusterBootstrapped,
			Status:             metav1.ConditionTrue,
			Reason:             apiv1alpha1.ConditionInnoDBClusterBootstrapped,
			Message:            fmt.Sprintf("InnoDB cluster successfully bootstrapped with %d nodes", cr.MySQLSpec().Size),
			LastTransitionTime: metav1.Now(),
		})

		return nil
	}

	if !mysh.DoesClusterExistWithExec(ctx, cr.InnoDBClusterName()) {
		return errors.New("InnoDB cluster is already bootstrapped, but failed to check its status")
	}

	return nil
}

<<<<<<< HEAD
func (r *PerconaServerMySQLReconciler) reconcileReplicationSemiSync(
	ctx context.Context,
	cl client.Reader,
	cr *apiv1alpha1.PerconaServerMySQL,
) error {
	log := logf.FromContext(ctx).WithName("reconcileReplicationSemiSync")

	primary, err := r.getPrimaryFromOrchestrator(ctx, cr)
	if err != nil {
		return errors.Wrap(err, "get primary")
	}
	primaryHost := primary.Key.Hostname

	log.V(1).Info("Use primary host", "primaryHost", primaryHost, "clusterPrimary", primary)

	operatorPass, err := k8s.UserPassword(ctx, cl, cr, apiv1alpha1.UserOperator)
	if err != nil {
		return errors.Wrap(err, "get operator password")
	}

	idx, err := getPodIndexFromHostname(primaryHost)
	if err != nil {
		return err
	}
	primPod, err := getMySQLPod(ctx, cl, cr, idx)
	if err != nil {
		return err
	}

	db, err := replicator.NewReplicatorExec(primPod, apiv1alpha1.UserOperator, operatorPass, mysql.FQDN(cr, 0))
	if err != nil {
		return errors.Wrapf(err, "connect to %v", primaryHost)
	}
	defer db.Close()

	if err := db.SetSemiSyncSource(cr.MySQLSpec().SizeSemiSync.IntValue() > 0); err != nil {
		return errors.Wrapf(err, "set semi-sync source on %s", primaryHost)
	}
	log.V(1).Info("Set semi-sync source", "host", primaryHost)

	if err := db.SetSemiSyncSize(cr.MySQLSpec().SizeSemiSync.IntValue()); err != nil {
		return errors.Wrapf(err, "set semi-sync size on %s", primaryHost)
	}
	log.V(1).Info("Set semi-sync size", "host", primaryHost)

	return nil
}

=======
>>>>>>> 40224f32
func (r *PerconaServerMySQLReconciler) cleanupOutdatedServices(ctx context.Context, cr *apiv1alpha1.PerconaServerMySQL, exposer Exposer) error {
	log := logf.FromContext(ctx).WithName("cleanupOutdatedServices")

	if !cr.HAProxyEnabled() || cr.Spec.Proxy.HAProxy.Size == 0 {
		svc := haproxy.Service(cr, nil)
		if err := r.Client.Delete(ctx, svc); err != nil && !k8serrors.IsNotFound(err) {
			return errors.Wrapf(err, "delete HAProxy svc %s", svc.Name)
		}
	}

	size := int(exposer.Size())
	svcNames := make(map[string]struct{}, size)
	for i := 0; i < size; i++ {
		svcName := exposer.Name(strconv.Itoa(i))
		svc := exposer.Service(svcName)
		svcNames[svc.Name] = struct{}{}

		if !exposer.Exposed() {
			if err := r.Client.Delete(ctx, svc); err != nil && !k8serrors.IsNotFound(err) {
				return errors.Wrapf(err, "delete svc for pod %s", svc.Name)
			}
		}
	}

	svcLabels := exposer.Labels()
	svcLabels[apiv1alpha1.ExposedLabel] = "true"
	services, err := k8s.ServicesByLabels(ctx, r.Client, svcLabels)
	if err != nil {
		return errors.Wrap(err, "get exposed services")
	}

	for _, svc := range services {
		if _, ok := svcNames[svc.Name]; ok {
			continue
		}

		log.Info("Deleting outdated service", "service", svc.Name)
		if err := r.Client.Delete(ctx, &svc); err != nil && !k8serrors.IsNotFound(err) {
			return errors.Wrapf(err, "delete Service/%s", svc.Name)
		}
	}

	return nil
}

func (r *PerconaServerMySQLReconciler) cleanupOutdatedStatefulSets(ctx context.Context, cr *apiv1alpha1.PerconaServerMySQL) error {
	if !cr.OrchestratorEnabled() {
		if err := r.Delete(ctx, orchestrator.StatefulSet(cr, "")); err != nil && !k8serrors.IsNotFound(err) {
			return errors.Wrap(err, "failed to delete orchestrator statefulset")
		}
	}
	if !cr.HAProxyEnabled() {
		if err := r.Delete(ctx, haproxy.StatefulSet(cr, "", nil)); err != nil && !k8serrors.IsNotFound(err) {
			return errors.Wrap(err, "failed to delete haproxy statefulset")
		}
	}
	return nil
}

func (r *PerconaServerMySQLReconciler) reconcileMySQLRouter(ctx context.Context, cr *apiv1alpha1.PerconaServerMySQL) error {
	log := logf.FromContext(ctx).WithName("reconcileMySQLRouter")

	if cr.Spec.MySQL.ClusterType != apiv1alpha1.ClusterTypeGR {
		return nil
	}

	configHash, err := r.reconcileMySQLRouterConfiguration(ctx, cr)
	if err != nil {
		return errors.Wrap(err, "reconcile MySQL config")
	}

	if cr.Spec.Proxy.Router.Size > 0 {
		if cr.Status.MySQL.Ready != cr.Spec.MySQL.Size {
			log.V(1).Info("Waiting for MySQL pods to be ready")
			return nil
		}

		firstPod, err := getMySQLPod(ctx, r.Client, cr, 0)
		if err != nil {
			return err
		}

		operatorPass, err := k8s.UserPassword(ctx, r.Client, cr, apiv1alpha1.UserOperator)
		if err != nil {
			return errors.Wrap(err, "get operator password")
		}

		firstPodUri := mysql.PodName(cr, 0) + "." + mysql.ServiceName(cr) + "." + cr.Namespace
		uri := fmt.Sprintf("%s:%s@%s", apiv1alpha1.UserOperator, operatorPass, firstPodUri)
		mysh, err := mysqlsh.NewWithExec(firstPod, uri)
		if err != nil {
			return err
		}

		if !mysh.DoesClusterExistWithExec(ctx, cr.InnoDBClusterName()) {
			log.V(1).Info("Waiting for InnoDB Cluster", "cluster", cr.Name)
			return nil
		}
	}

	initImage, err := k8s.InitImage(ctx, r.Client, cr, &cr.Spec.Proxy.Router.PodSpec)
	if err != nil {
		return errors.Wrap(err, "get init image")
	}

	if err := k8s.EnsureObjectWithHash(ctx, r.Client, cr, router.Deployment(cr, initImage, configHash), r.Scheme); err != nil {
		return errors.Wrap(err, "reconcile Deployment")
	}

	return nil
}

func (r *PerconaServerMySQLReconciler) reconcileMySQLRouterConfiguration(ctx context.Context, cr *apiv1alpha1.PerconaServerMySQL) (string, error) {
	log := logf.FromContext(ctx).WithName("reconcileMySQLRouterConfiguration")

	cmName := router.Name(cr)
	nn := types.NamespacedName{Name: cmName, Namespace: cr.Namespace}

	currCm := &corev1.ConfigMap{}
	if err := r.Client.Get(ctx, nn, currCm); err != nil && !k8serrors.IsNotFound(err) {
		return "", errors.Wrapf(err, "get ConfigMap/%s", cmName)
	}

	if cr.Spec.Proxy.Router.Configuration == "" {
		exists, err := k8s.ObjectExists(ctx, r.Client, nn, currCm)
		if err != nil {
			return "", errors.Wrapf(err, "check if ConfigMap/%s exists", cmName)
		}

		if !exists {
			return "", nil
		}

		if exists && !metav1.IsControlledBy(currCm, cr) {
			//ConfigMap exists and is created by the user, not the operator

			d := struct{ Data map[string]string }{Data: currCm.Data}
			data, err := json.Marshal(d)
			if err != nil {
				return "", errors.Wrap(err, "marshal configmap data to json")
			}

			return fmt.Sprintf("%x", md5.Sum(data)), nil
		}

		if err := r.Client.Delete(ctx, currCm); err != nil {
			return "", errors.Wrapf(err, "delete ConfigMaps/%s", cmName)
		}

		log.Info("ConfigMap deleted", "name", cmName)

		return "", nil
	}

	cm := k8s.ConfigMap(cmName, cr.Namespace, router.CustomConfigKey, cr.Spec.Proxy.Router.Configuration)
	if !reflect.DeepEqual(currCm.Data, cm.Data) {
		if err := k8s.EnsureObject(ctx, r.Client, cr, cm, r.Scheme); err != nil {
			return "", errors.Wrapf(err, "ensure ConfigMap/%s", cmName)
		}

		log.Info("ConfigMap updated", "name", cmName, "data", cm.Data)
	}

	d := struct{ Data map[string]string }{Data: cm.Data}
	data, err := json.Marshal(d)
	if err != nil {
		return "", errors.Wrap(err, "marshal configmap data to json")
	}

	return fmt.Sprintf("%x", md5.Sum(data)), nil
}

func (r *PerconaServerMySQLReconciler) cleanupOutdated(ctx context.Context, cr *apiv1alpha1.PerconaServerMySQL) error {
	mysqlExposer := mysql.Exposer(*cr)
	if err := r.cleanupOutdatedServices(ctx, cr, &mysqlExposer); err != nil {
		return errors.Wrap(err, "cleanup MySQL services")
	}

	orcExposer := orchestrator.Exposer(*cr)
	if err := r.cleanupOutdatedServices(ctx, cr, &orcExposer); err != nil {
		return errors.Wrap(err, "cleanup Orchestrator services")
	}

	if err := r.cleanupOutdatedStatefulSets(ctx, cr); err != nil {
		return errors.Wrap(err, "cleanup statefulsets")
	}

	return nil
}

func (r *PerconaServerMySQLReconciler) isGRReady(ctx context.Context, cr *apiv1alpha1.PerconaServerMySQL) (bool, error) {
	log := logf.FromContext(ctx).WithName("GRStatus")
	if cr.Status.MySQL.Ready != cr.Spec.MySQL.Size {
		return false, nil
	}

	operatorPass, err := k8s.UserPassword(ctx, r.Client, cr, apiv1alpha1.UserOperator)
	if err != nil {
		return false, errors.Wrap(err, "get operator password")
	}

	firstPod, err := getMySQLPod(ctx, r.Client, cr, 0)
	if err != nil {
		return false, err
	}

	firstPodUri := mysql.PodName(cr, 0) + "." + mysql.ServiceName(cr) + "." + cr.Namespace
	uri := fmt.Sprintf("%s:%s@%s", apiv1alpha1.UserOperator, operatorPass, firstPodUri)
	mysh, err := mysqlsh.NewWithExec(firstPod, uri)
	if err != nil {
		return false, err
	}

	if !mysh.DoesClusterExistWithExec(ctx, cr.InnoDBClusterName()) {
		return false, nil
	}

	status, err := mysh.ClusterStatusWithExec(ctx, cr.InnoDBClusterName())
	if err != nil {
		return false, errors.Wrap(err, "get cluster status")
	}

	for addr, member := range status.DefaultReplicaSet.Topology {
		for _, err := range member.InstanceErrors {
			log.WithName(addr).Info(err)
		}
	}

	switch status.DefaultReplicaSet.Status {
	case innodbcluster.ClusterStatusOK:
		return true, nil
	case innodbcluster.ClusterStatusOKPartial, innodbcluster.ClusterStatusOKNoTolerance, innodbcluster.ClusterStatusOKNoTolerancePartial:
		log.Info("GR status", "status", status.DefaultReplicaSet.Status, "statusText", status.DefaultReplicaSet.StatusText)
		return true, nil
	default:
		return false, nil
	}
}

func (r *PerconaServerMySQLReconciler) reconcileCRStatus(ctx context.Context, cr *apiv1alpha1.PerconaServerMySQL) error {
	if cr == nil || cr.ObjectMeta.DeletionTimestamp != nil {
		return nil
	}
	if err := cr.CheckNSetDefaults(ctx, r.ServerVersion); err != nil {
		cr.Status.State = apiv1alpha1.StateError
		nn := types.NamespacedName{Name: cr.Name, Namespace: cr.Namespace}
		return writeStatus(ctx, r.Client, nn, cr.Status)
	}
	log := logf.FromContext(ctx).WithName("reconcileCRStatus")

	mysqlStatus, err := appStatus(ctx, r.Client, cr.MySQLSpec().Size, mysql.MatchLabels(cr), cr.Status.MySQL.Version)
	if err != nil {
		return errors.Wrap(err, "get MySQL status")
	}

	if mysqlStatus.State == apiv1alpha1.StateReady && cr.Spec.MySQL.IsGR() {
		ready, err := r.isGRReady(ctx, cr)
		if err != nil {
			return errors.Wrap(err, "check if GR ready")
		}
		if !ready {
			mysqlStatus.State = apiv1alpha1.StateInitializing
		}
	}
	cr.Status.MySQL = mysqlStatus

	orcStatus := apiv1alpha1.StatefulAppStatus{}
	if cr.OrchestratorEnabled() && cr.Spec.MySQL.IsAsync() {
		orcStatus, err = appStatus(ctx, r.Client, cr.OrchestratorSpec().Size, orchestrator.MatchLabels(cr), cr.Status.Orchestrator.Version)
		if err != nil {
			return errors.Wrap(err, "get Orchestrator status")
		}
	}
	cr.Status.Orchestrator = orcStatus

	routerStatus := apiv1alpha1.StatefulAppStatus{}
	if cr.Spec.MySQL.IsGR() {
		routerStatus, err = appStatus(ctx, r.Client, cr.Spec.Proxy.Router.Size, router.MatchLabels(cr), cr.Status.Router.Version)
		if err != nil {
			return errors.Wrap(err, "get Router status")
		}
	}
	cr.Status.Router = routerStatus

	haproxyStatus := apiv1alpha1.StatefulAppStatus{}
	if cr.HAProxyEnabled() && cr.Spec.MySQL.IsAsync() {
		haproxyStatus, err = appStatus(ctx, r.Client, cr.Spec.Proxy.HAProxy.Size, haproxy.MatchLabels(cr), cr.Status.HAProxy.Version)
		if err != nil {
			return errors.Wrap(err, "get HAProxy status")
		}
	}
	cr.Status.HAProxy = haproxyStatus

	cr.Status.State = apiv1alpha1.StateInitializing
	if cr.Spec.MySQL.IsAsync() {
		if !cr.OrchestratorEnabled() || cr.Status.MySQL.State == cr.Status.Orchestrator.State {
			cr.Status.State = cr.Status.MySQL.State
		}
		if cr.HAProxyEnabled() && cr.Status.HAProxy.State != apiv1alpha1.StateReady {
			cr.Status.State = cr.Status.HAProxy.State
		}
	} else if cr.Spec.MySQL.IsGR() && cr.Status.MySQL.State == cr.Status.Router.State {
		cr.Status.State = cr.Status.MySQL.State
	}

	cr.Status.Host, err = appHost(ctx, r.Client, cr)
	if err != nil {
		return errors.Wrap(err, "get app host")
	}

	loadBalancersReady, err := r.allLoadBalancersReady(ctx, cr)
	if err != nil {
		return errors.Wrap(err, "check load balancers")
	}
	if !loadBalancersReady {
		cr.Status.State = apiv1alpha1.StateInitializing
	}

	log.V(1).Info(
		"Writing CR status",
		"mysql", cr.Status.MySQL,
		"orchestrator", cr.Status.Orchestrator,
		"router", cr.Status.Router,
		"host", cr.Status.Host,
		"loadbalancers", loadBalancersReady,
		"conditions", cr.Status.Conditions,
		"state", cr.Status.State,
	)

	nn := types.NamespacedName{Name: cr.Name, Namespace: cr.Namespace}
	return writeStatus(ctx, r.Client, nn, cr.Status)
}

func (r *PerconaServerMySQLReconciler) allLoadBalancersReady(ctx context.Context, cr *apiv1alpha1.PerconaServerMySQL) (bool, error) {
	opts := &client.ListOptions{Namespace: cr.Namespace}
	svcList := &corev1.ServiceList{}
	if err := r.Client.List(ctx, svcList, opts); err != nil {
		return false, errors.Wrap(err, "list services")
	}
	for _, svc := range svcList.Items {
		if svc.Spec.Type != corev1.ServiceTypeLoadBalancer {
			continue
		}
		if svc.Status.LoadBalancer.Ingress == nil {
			return false, nil
		}
	}
	return true, nil
}

func appHost(ctx context.Context, cl client.Reader, cr *apiv1alpha1.PerconaServerMySQL) (string, error) {
	var serviceName string
	if cr.Spec.MySQL.IsGR() {
		serviceName = router.ServiceName(cr)
		if cr.Spec.Proxy.Router.Expose.Type != corev1.ServiceTypeLoadBalancer {
			return serviceName + "." + cr.GetNamespace(), nil
		}
	}

	if cr.Spec.MySQL.IsAsync() {
		if cr.HAProxyEnabled() {
			serviceName = haproxy.ServiceName(cr)
			if cr.Spec.Proxy.HAProxy.Expose.Type != corev1.ServiceTypeLoadBalancer {
				return serviceName + "." + cr.GetNamespace(), nil
			}
		} else {
			return mysql.ServiceName(cr) + "." + cr.GetNamespace(), nil
		}
	}

	svc := &corev1.Service{}
	err := cl.Get(ctx, types.NamespacedName{Namespace: cr.Namespace, Name: serviceName}, svc)
	if err != nil {
		return "", errors.Wrapf(err, "get %s service", serviceName)
	}

	var host string
	for _, i := range svc.Status.LoadBalancer.Ingress {
		host = i.IP
		if len(i.Hostname) > 0 {
			host = i.Hostname
		}
	}

	return host, nil
}

func appStatus(
	ctx context.Context,
	cl client.Reader,
	size int32,
	labels map[string]string,
	version string,
) (apiv1alpha1.StatefulAppStatus, error) {
	status := apiv1alpha1.StatefulAppStatus{
		Size:  size,
		State: apiv1alpha1.StateInitializing,
	}

	pods, err := k8s.PodsByLabels(ctx, cl, labels)
	if err != nil {
		return status, errors.Wrap(err, "get pod list")
	}

	for i := range pods {
		if k8s.IsPodReady(pods[i]) {
			status.Ready++
		}
	}

	if status.Ready == status.Size {
		status.State = apiv1alpha1.StateReady
	}

	status.Version = version

	return status, nil
}

func writeStatus(
	ctx context.Context,
	cl client.Client,
	nn types.NamespacedName,
	status apiv1alpha1.PerconaServerMySQLStatus,
) error {
	return k8sretry.RetryOnConflict(k8sretry.DefaultRetry, func() error {
		cr := &apiv1alpha1.PerconaServerMySQL{}
		if err := cl.Get(ctx, nn, cr); err != nil {
			return errors.Wrapf(err, "get %v", nn.String())
		}

		cr.Status = status
		if err := cl.Status().Update(ctx, cr); err != nil {
			return errors.Wrapf(err, "update %v", nn.String())
		}

		return nil
	})
}

func (r *PerconaServerMySQLReconciler) getPrimaryFromOrchestrator(ctx context.Context, cr *apiv1alpha1.PerconaServerMySQL) (*orchestrator.Instance, error) {
	pod, err := getOrcPod(ctx, r.Client, cr, 0)
	if err != nil {
		return nil, err
	}
	primary, err := orchestrator.ClusterPrimaryExec(ctx, pod, cr.ClusterHint())
	if err != nil {
		return nil, errors.Wrap(err, "get cluster primary")
	}

	if primary.Key.Hostname == "" {
		primary.Key.Hostname = fmt.Sprintf("%s.%s.%s", primary.Alias, mysql.ServiceName(cr), cr.Namespace)
	}

	return primary, nil
}

func (r *PerconaServerMySQLReconciler) getPrimaryFromGR(ctx context.Context, cr *apiv1alpha1.PerconaServerMySQL) (string, error) {
	operatorPass, err := k8s.UserPassword(ctx, r.Client, cr, apiv1alpha1.UserOperator)
	if err != nil {
		return "", errors.Wrap(err, "get operator password")
	}

	fqdn := mysql.FQDN(cr, 0)

	firstPod, err := getMySQLPod(ctx, r.Client, cr, 0)
	if err != nil {
		return "", err
	}

	db, err := replicator.NewReplicatorExec(firstPod, apiv1alpha1.UserOperator, operatorPass, fqdn)
	if err != nil {
		return "", errors.Wrapf(err, "open connection to %s", fqdn)
	}

	return db.GetGroupReplicationPrimary()
}

func (r *PerconaServerMySQLReconciler) getPrimaryHost(ctx context.Context, cr *apiv1alpha1.PerconaServerMySQL) (string, error) {
	log := logf.FromContext(ctx).WithName("getPrimaryHost")

	if cr.Spec.MySQL.IsGR() {
		return r.getPrimaryFromGR(ctx, cr)
	}

	primary, err := r.getPrimaryFromOrchestrator(ctx, cr)
	if err != nil {
		return "", errors.Wrap(err, "get cluster primary")
	}
	log.V(1).Info("Cluster primary from orchestrator", "primary", primary)

	return primary.Key.Hostname, nil
}

func (r *PerconaServerMySQLReconciler) stopAsyncReplication(ctx context.Context, cr *apiv1alpha1.PerconaServerMySQL) error {
	log := logf.FromContext(ctx).WithName("stopAsyncReplication")

	orcPod, err := getOrcPod(ctx, r.Client, cr, 0)
	if err != nil {
		return err
	}
	primary, err := r.getPrimaryFromOrchestrator(ctx, cr)
	if err != nil {
		return errors.Wrap(err, "get cluster primary")
	}

	operatorPass, err := k8s.UserPassword(ctx, r.Client, cr, apiv1alpha1.UserOperator)
	if err != nil {
		return errors.Wrap(err, "get operator password")
	}

<<<<<<< HEAD
	idx, err := getPodIndexFromHostname(primary.Key.Hostname)
	if err != nil {
		return err
	}
	primPod, err := getMySQLPod(ctx, r.Client, cr, idx)
	if err != nil {
		return err
	}

	db, err := replicator.NewReplicatorExec(primPod, apiv1alpha1.UserOperator, operatorPass, mysql.FQDN(cr, idx))
	if err != nil {
		return errors.Wrap(err, "open connection to primary")
	}

	// We're disabling semi-sync replication on primary to avoid LockedSemiSyncMaster.
	if err := db.SetSemiSyncSource(false); err != nil {
		return errors.Wrap(err, "set semi_sync wait count")
	}

=======
>>>>>>> 40224f32
	g, gCtx := errgroup.WithContext(context.Background())
	for _, replica := range primary.Replicas {
		hostname := replica.Hostname
		port := replica.Port
		g.Go(func() error {
			idx, err := getPodIndexFromHostname(hostname)
			if err != nil {
				return err
			}

			pod, err := getMySQLPod(ctx, r.Client, cr, idx)
			if err != nil {
				return err
			}
			repDb, err := replicator.NewReplicatorExec(pod, apiv1alpha1.UserOperator, operatorPass, hostname)
			if err != nil {
				return errors.Wrapf(err, "connect to replica %s", hostname)
			}

			if err := orchestrator.StopReplicationExec(gCtx, orcPod, hostname, port); err != nil {
				return errors.Wrapf(err, "stop replica %s", hostname)
			}

			status, _, err := repDb.ReplicationStatus()
			if err != nil {
				return errors.Wrapf(err, "get replication status of %s", hostname)
			}

			for status == replicator.ReplicationStatusActive {
				time.Sleep(250 * time.Millisecond)
				status, _, err = repDb.ReplicationStatus()
				if err != nil {
					return errors.Wrapf(err, "get replication status of %s", hostname)
				}
			}

			log.V(1).Info("Stopped replication on replica", "hostname", hostname, "port", port)

			return nil
		})
	}

	return errors.Wrap(g.Wait(), "stop replication on replicas")
}

func (r *PerconaServerMySQLReconciler) startAsyncReplication(ctx context.Context, cr *apiv1alpha1.PerconaServerMySQL, replicaPass string) error {
	log := logf.FromContext(ctx).WithName("startAsyncReplication")

	orcPod, err := getOrcPod(ctx, r.Client, cr, 0)
	if err != nil {
		return nil
	}
	primary, err := r.getPrimaryFromOrchestrator(ctx, cr)
	if err != nil {
		return errors.Wrap(err, "get cluster primary")
	}

	operatorPass, err := k8s.UserPassword(ctx, r.Client, cr, apiv1alpha1.UserOperator)
	if err != nil {
		return errors.Wrap(err, "get operator password")
	}

	g, gCtx := errgroup.WithContext(context.Background())
	for _, replica := range primary.Replicas {
		hostname := replica.Hostname
		port := replica.Port
		g.Go(func() error {
			idx, err := getPodIndexFromHostname(hostname)
			if err != nil {
				return err
			}
			pod, err := getMySQLPod(ctx, r.Client, cr, idx)
			if err != nil {
				return err
			}
			db, err := replicator.NewReplicatorExec(pod, apiv1alpha1.UserOperator, operatorPass, hostname)
			if err != nil {
				return errors.Wrapf(err, "get db connection to %s", hostname)
			}
			defer db.Close()

			log.V(1).Info("Change replication source", "primary", primary.Key.Hostname, "replica", hostname)
			if err := db.ChangeReplicationSource(primary.Key.Hostname, replicaPass, primary.Key.Port); err != nil {
				return errors.Wrapf(err, "change replication source on %s", hostname)
			}

			if err := orchestrator.StartReplicationExec(gCtx, orcPod, hostname, port); err != nil {
				return errors.Wrapf(err, "start replication on %s", hostname)
			}

			log.V(1).Info("Started replication on replica", "hostname", hostname, "port", port)

			return nil
		})
	}

	return errors.Wrap(g.Wait(), "start replication on replicas")
}

func (r *PerconaServerMySQLReconciler) restartGroupReplication(ctx context.Context, cr *apiv1alpha1.PerconaServerMySQL, replicaPass string) error {
	log := logf.FromContext(ctx).WithName("restartGroupReplication")

	operatorPass, err := k8s.UserPassword(ctx, r.Client, cr, apiv1alpha1.UserOperator)
	if err != nil {
		return errors.Wrap(err, "get operator password")
	}

	hostname := mysql.FQDN(cr, 0)
	firstPod, err := getMySQLPod(ctx, r.Client, cr, 0)
	if err != nil {
		return err
	}
	db, err := replicator.NewReplicatorExec(firstPod, apiv1alpha1.UserOperator, operatorPass, hostname)
	if err != nil {
		return errors.Wrapf(err, "get db connection to %s", hostname)
	}
	defer db.Close()

	replicas, err := db.GetGroupReplicationReplicas()
	if err != nil {
		return errors.Wrap(err, "get replicas")
	}

	for _, host := range replicas {
		idx, err := getPodIndexFromHostname(host)
		if err != nil {
			return err
		}

		pod, err := getMySQLPod(ctx, r.Client, cr, idx)
		if err != nil {
			return err
		}
		db, err := replicator.NewReplicatorExec(pod, apiv1alpha1.UserOperator, operatorPass, host)
		if err != nil {
			return errors.Wrapf(err, "get db connection to %s", hostname)
		}
		defer db.Close()

		if err := db.StopGroupReplication(); err != nil {
			return errors.Wrapf(err, "stop group replication on %s", host)
		}
		log.V(1).Info("Stopped group replication", "hostname", host)

		if err := db.ChangeGroupReplicationPassword(replicaPass); err != nil {
			return errors.Wrapf(err, "change group replication password on %s", host)
		}
		log.V(1).Info("Changed group replication password", "hostname", host)

		if err := db.StartGroupReplication(replicaPass); err != nil {
			return errors.Wrapf(err, "start group replication on %s", host)
		}
		log.V(1).Info("Started group replication", "hostname", host)
	}

	primary, err := db.GetGroupReplicationPrimary()
	if err != nil {
		return errors.Wrap(err, "get primary member")
	}

	idx, err := getPodIndexFromHostname(primary)
	if err != nil {
		return err
	}

	primPod, err := getMySQLPod(ctx, r.Client, cr, idx)
	if err != nil {
		return err
	}
	db, err = replicator.NewReplicatorExec(primPod, apiv1alpha1.UserOperator, operatorPass, primary)
	if err != nil {
		return errors.Wrapf(err, "get db connection to %s", hostname)
	}
	defer db.Close()

	if err := db.StopGroupReplication(); err != nil {
		return errors.Wrapf(err, "stop group replication on %s", primary)
	}
	log.V(1).Info("Stopped group replication", "hostname", primary)

	if err := db.ChangeGroupReplicationPassword(replicaPass); err != nil {
		return errors.Wrapf(err, "change group replication password on %s", primary)
	}
	log.V(1).Info("Changed group replication password", "hostname", primary)

	if err := db.StartGroupReplication(replicaPass); err != nil {
		return errors.Wrapf(err, "start group replication on %s", primary)
	}
	log.V(1).Info("Started group replication", "hostname", primary)

	return nil
}

func getMySQLPod(ctx context.Context, cl client.Reader, cr *v1alpha1.PerconaServerMySQL, idx int) (*corev1.Pod, error) {
	pod := &corev1.Pod{}

	nn := types.NamespacedName{Namespace: cr.Namespace, Name: mysql.PodName(cr, idx)}
	if err := cl.Get(ctx, nn, pod); err != nil {
		return nil, err
	}

	return pod, nil
}

func getOrcPod(ctx context.Context, cl client.Reader, cr *v1alpha1.PerconaServerMySQL, idx int) (*corev1.Pod, error) {
	pod := &corev1.Pod{}

	nn := types.NamespacedName{Namespace: cr.Namespace, Name: orchestrator.PodName(cr, idx)}
	if err := cl.Get(ctx, nn, pod); err != nil {
		return nil, err
	}

	return pod, nil
}

func getPodIndexFromHostname(hostname string) (int, error) {
	hh := strings.Split(hostname, ".")

	if len(hh) == 0 {
		return 0, fmt.Errorf("can't get pod index from hostname: %s", hh)
	}

	ii := strings.Split(hh[0], "-")
	if len(hh) == 0 {
		return 0, fmt.Errorf("can't get pod index from pod name: %s", hh[0])
	}

	idx, err := strconv.Atoi(ii[len(ii)-1])
	if err != nil {
		return 0, err
	}

	return idx, nil
}<|MERGE_RESOLUTION|>--- conflicted
+++ resolved
@@ -820,13 +820,6 @@
 		return nil
 	}
 
-<<<<<<< HEAD
-	if err := r.reconcileReplicationSemiSync(ctx, r.Client, cr); err != nil {
-		return errors.Wrapf(err, "reconcile %s", cr.MySQLSpec().ClusterType)
-	}
-
-=======
->>>>>>> 40224f32
 	return nil
 }
 
@@ -884,57 +877,6 @@
 	return nil
 }
 
-<<<<<<< HEAD
-func (r *PerconaServerMySQLReconciler) reconcileReplicationSemiSync(
-	ctx context.Context,
-	cl client.Reader,
-	cr *apiv1alpha1.PerconaServerMySQL,
-) error {
-	log := logf.FromContext(ctx).WithName("reconcileReplicationSemiSync")
-
-	primary, err := r.getPrimaryFromOrchestrator(ctx, cr)
-	if err != nil {
-		return errors.Wrap(err, "get primary")
-	}
-	primaryHost := primary.Key.Hostname
-
-	log.V(1).Info("Use primary host", "primaryHost", primaryHost, "clusterPrimary", primary)
-
-	operatorPass, err := k8s.UserPassword(ctx, cl, cr, apiv1alpha1.UserOperator)
-	if err != nil {
-		return errors.Wrap(err, "get operator password")
-	}
-
-	idx, err := getPodIndexFromHostname(primaryHost)
-	if err != nil {
-		return err
-	}
-	primPod, err := getMySQLPod(ctx, cl, cr, idx)
-	if err != nil {
-		return err
-	}
-
-	db, err := replicator.NewReplicatorExec(primPod, apiv1alpha1.UserOperator, operatorPass, mysql.FQDN(cr, 0))
-	if err != nil {
-		return errors.Wrapf(err, "connect to %v", primaryHost)
-	}
-	defer db.Close()
-
-	if err := db.SetSemiSyncSource(cr.MySQLSpec().SizeSemiSync.IntValue() > 0); err != nil {
-		return errors.Wrapf(err, "set semi-sync source on %s", primaryHost)
-	}
-	log.V(1).Info("Set semi-sync source", "host", primaryHost)
-
-	if err := db.SetSemiSyncSize(cr.MySQLSpec().SizeSemiSync.IntValue()); err != nil {
-		return errors.Wrapf(err, "set semi-sync size on %s", primaryHost)
-	}
-	log.V(1).Info("Set semi-sync size", "host", primaryHost)
-
-	return nil
-}
-
-=======
->>>>>>> 40224f32
 func (r *PerconaServerMySQLReconciler) cleanupOutdatedServices(ctx context.Context, cr *apiv1alpha1.PerconaServerMySQL, exposer Exposer) error {
 	log := logf.FromContext(ctx).WithName("cleanupOutdatedServices")
 
@@ -1446,28 +1388,6 @@
 		return errors.Wrap(err, "get operator password")
 	}
 
-<<<<<<< HEAD
-	idx, err := getPodIndexFromHostname(primary.Key.Hostname)
-	if err != nil {
-		return err
-	}
-	primPod, err := getMySQLPod(ctx, r.Client, cr, idx)
-	if err != nil {
-		return err
-	}
-
-	db, err := replicator.NewReplicatorExec(primPod, apiv1alpha1.UserOperator, operatorPass, mysql.FQDN(cr, idx))
-	if err != nil {
-		return errors.Wrap(err, "open connection to primary")
-	}
-
-	// We're disabling semi-sync replication on primary to avoid LockedSemiSyncMaster.
-	if err := db.SetSemiSyncSource(false); err != nil {
-		return errors.Wrap(err, "set semi_sync wait count")
-	}
-
-=======
->>>>>>> 40224f32
 	g, gCtx := errgroup.WithContext(context.Background())
 	for _, replica := range primary.Replicas {
 		hostname := replica.Hostname
