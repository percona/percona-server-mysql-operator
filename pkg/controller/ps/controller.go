/*
Copyright 2021.

Licensed under the Apache License, Version 2.0 (the "License");
you may not use this file except in compliance with the License.
You may obtain a copy of the License at

    http://www.apache.org/licenses/LICENSE-2.0

Unless required by applicable law or agreed to in writing, software
distributed under the License is distributed on an "AS IS" BASIS,
WITHOUT WARRANTIES OR CONDITIONS OF ANY KIND, either express or implied.
See the License for the specific language governing permissions and
limitations under the License.
*/

package ps

import (
	"bytes"
	"context"
	"crypto/md5"
	"encoding/json"
	"fmt"
	"reflect"
	"strconv"
	"strings"
	"time"

	cm "github.com/cert-manager/cert-manager/pkg/apis/certmanager/v1"
	"github.com/pkg/errors"
	"golang.org/x/sync/errgroup"
	appsv1 "k8s.io/api/apps/v1"
	corev1 "k8s.io/api/core/v1"
	k8serrors "k8s.io/apimachinery/pkg/api/errors"
	"k8s.io/apimachinery/pkg/api/meta"
	"k8s.io/apimachinery/pkg/api/resource"
	metav1 "k8s.io/apimachinery/pkg/apis/meta/v1"
	"k8s.io/apimachinery/pkg/runtime"
	"k8s.io/apimachinery/pkg/types"
	"k8s.io/client-go/tools/record"
	k8sretry "k8s.io/client-go/util/retry"
	ctrl "sigs.k8s.io/controller-runtime"
	"sigs.k8s.io/controller-runtime/pkg/client"
	logf "sigs.k8s.io/controller-runtime/pkg/log"

	"github.com/percona/percona-server-mysql-operator/api/v1alpha1"
	apiv1alpha1 "github.com/percona/percona-server-mysql-operator/api/v1alpha1"
	"github.com/percona/percona-server-mysql-operator/pkg/clientcmd"
	"github.com/percona/percona-server-mysql-operator/pkg/controller/psrestore"
	"github.com/percona/percona-server-mysql-operator/pkg/haproxy"
	"github.com/percona/percona-server-mysql-operator/pkg/innodbcluster"
	"github.com/percona/percona-server-mysql-operator/pkg/k8s"
	"github.com/percona/percona-server-mysql-operator/pkg/mysql"
	"github.com/percona/percona-server-mysql-operator/pkg/mysql/topology"
	"github.com/percona/percona-server-mysql-operator/pkg/mysqlsh"
	"github.com/percona/percona-server-mysql-operator/pkg/orchestrator"
	"github.com/percona/percona-server-mysql-operator/pkg/platform"
	"github.com/percona/percona-server-mysql-operator/pkg/replicator"
	"github.com/percona/percona-server-mysql-operator/pkg/router"
	"github.com/percona/percona-server-mysql-operator/pkg/util"
)

// PerconaServerMySQLReconciler reconciles a PerconaServerMySQL object
type PerconaServerMySQLReconciler struct {
	client.Client
	Scheme        *runtime.Scheme
	ServerVersion *platform.ServerVersion
	Recorder      record.EventRecorder
}

//+kubebuilder:rbac:groups=ps.percona.com,resources=perconaservermysqls;perconaservermysqls/status;perconaservermysqls/finalizers,verbs=get;list;watch;create;update;patch;delete
//+kubebuilder:rbac:groups="",resources=pods;pods/exec;configmaps;services;secrets,verbs=get;list;watch;create;update;patch;delete
//+kubebuilder:rbac:groups="",resources=events,verbs=create;patch
//+kubebuilder:rbac:groups=apps,resources=statefulsets;deployments,verbs=get;list;watch;create;update;patch;delete
//+kubebuilder:rbac:groups=certmanager.k8s.io;cert-manager.io,resources=issuers;certificates,verbs=get;list;watch;create;update;patch;delete;deletecollection

// SetupWithManager sets up the controller with the Manager.
func (r *PerconaServerMySQLReconciler) SetupWithManager(mgr ctrl.Manager) error {
	return ctrl.NewControllerManagedBy(mgr).
		For(&apiv1alpha1.PerconaServerMySQL{}).
		Named("ps-controller").
		Complete(r)
}

// Reconcile is part of the main kubernetes reconciliation loop which aims to
// move the current state of the cluster closer to the desired state.
// TODO(user): Modify the Reconcile function to compare the state specified by
// the PerconaServerMySQL object against the actual cluster state, and then
// perform operations to make the cluster state reflect the state specified by
// the user.
//
// For more details, check Reconcile and its Result here:
// - https://pkg.go.dev/sigs.k8s.io/controller-runtime@v0.9.2/pkg/reconcile
func (r *PerconaServerMySQLReconciler) Reconcile(
	ctx context.Context,
	req ctrl.Request,
) (ctrl.Result, error) {
	log := logf.FromContext(ctx)

	rr := ctrl.Result{RequeueAfter: 5 * time.Second}

	var cr *apiv1alpha1.PerconaServerMySQL
	defer func() {
		if err := r.reconcileCRStatus(ctx, cr); err != nil {
			log.Error(err, "failed to update status")
		}
	}()

	cr, err := k8s.GetCRWithDefaults(ctx, r.Client, req.NamespacedName, r.ServerVersion)
	if err != nil {
		if k8serrors.IsNotFound(err) {
			return ctrl.Result{}, nil
		}

		return rr, errors.Wrap(err, "get CR")
	}

	if cr.ObjectMeta.DeletionTimestamp != nil {
		return rr, r.applyFinalizers(ctx, cr)
	}

	if err := r.doReconcile(ctx, cr); err != nil {
		return rr, errors.Wrap(err, "reconcile")
	}

	return rr, nil
}

func (r *PerconaServerMySQLReconciler) applyFinalizers(ctx context.Context, cr *apiv1alpha1.PerconaServerMySQL) error {
	log := logf.FromContext(ctx).WithName("Finalizer")
	log.Info("Applying finalizers", "CR", cr)

	var err error

	finalizers := []string{}
	for _, f := range cr.GetFinalizers() {
		switch f {
		case "delete-mysql-pods-in-order":
			err = r.deleteMySQLPods(ctx, cr)
		case "delete-ssl":
			err = r.deleteCerts(ctx, cr)
		}

		if err != nil {
			switch err {
			case psrestore.ErrWaitingTermination:
				log.Info("waiting for pods to be deleted", "finalizer", f)
			default:
				log.Error(err, "failed to run finalizer", "finalizer", f)
			}
			finalizers = append(finalizers, f)
		}
	}

	cr.SetFinalizers(finalizers)

	return k8sretry.RetryOnConflict(k8sretry.DefaultRetry, func() error {
		err = r.Client.Update(ctx, cr)
		if err != nil {
			log.Error(err, "Client.Update failed")
		}
		return err
	})
}

func (r *PerconaServerMySQLReconciler) deleteMySQLPods(ctx context.Context, cr *apiv1alpha1.PerconaServerMySQL) error {
	log := logf.FromContext(ctx)

	pods, err := k8s.PodsByLabels(ctx, r.Client, mysql.MatchLabels(cr))
	if err != nil {
		return errors.Wrap(err, "get pods")
	}
	log.Info("Deleting MySQL pods", "pods", len(pods))

	// the last pod left - we can leave it for the stateful set
	if len(pods) <= 1 {
		time.Sleep(time.Second * 3)
		log.Info("Cluster deleted")
		return nil
	}

	var firstPod corev1.Pod
	for _, p := range pods {
		if p.GetName() == mysql.PodName(cr, 0) {
			firstPod = p
			break
		}
	}

	if cr.Spec.MySQL.IsAsync() {
		orcPod, err := getOrcPod(ctx, r.Client, cr, 0)
		if err != nil {
			return nil
		}

		log.Info("Ensuring oldest mysql node is the primary")
		err = orchestrator.EnsureNodeIsPrimaryExec(ctx, orcPod, cr.ClusterHint(), firstPod.GetName(), mysql.DefaultPort)
		if err != nil {
			return errors.Wrap(err, "ensure node is primary")
		}
	} else {
		operatorPass, err := k8s.UserPassword(ctx, r.Client, cr, apiv1alpha1.UserOperator)
		if err != nil {
			return errors.Wrap(err, "get operator password")
		}

		firstPodFQDN := fmt.Sprintf("%s.%s.%s", firstPod.Name, mysql.ServiceName(cr), cr.Namespace)
		firstPodUri := fmt.Sprintf("%s:%s@%s", apiv1alpha1.UserOperator, operatorPass, firstPodFQDN)

		db, err := replicator.NewReplicatorExec(&firstPod, v1alpha1.UserOperator, operatorPass, firstPodFQDN)
		if err != nil {
			return errors.Wrapf(err, "connect to %s", firstPod.Name)
		}
		defer db.Close()

		mysh, err := mysqlsh.NewWithExec(&firstPod, firstPodUri)
		if err != nil {
			return err
		}

		log.Info("Removing instances from GR")
		for _, pod := range pods {
			if pod.Name == firstPod.Name {
				continue
			}

			podFQDN := fmt.Sprintf("%s.%s.%s", pod.Name, mysql.ServiceName(cr), cr.Namespace)

			state, err := db.GetMemberState(ctx, podFQDN)
			if err != nil {
				return errors.Wrapf(err, "get member state of %s from performance_schema", pod.Name)
			}

			if state == replicator.MemberStateOffline {
				log.Info("Member is not part of GR or already removed", "member", pod.Name, "memberState", state)
				continue
			}

			podUri := fmt.Sprintf("%s:%s@%s", apiv1alpha1.UserOperator, operatorPass, podFQDN)

			log.Info("Removing member from GR", "member", pod.Name, "memberState", state)
			err = mysh.RemoveInstanceWithExec(ctx, cr.InnoDBClusterName(), podUri)
			if err != nil {
				return errors.Wrapf(err, "remove instance %s", pod.Name)
			}
			log.Info("Member removed from GR", "member", pod.Name)
		}
	}

	sts := &appsv1.StatefulSet{}
	if err := r.Client.Get(ctx, mysql.NamespacedName(cr), sts); err != nil {
		return errors.Wrap(err, "get MySQL statefulset")
	}
	log.V(1).Info("Got statefulset", "sts", sts, "spec", sts.Spec)

	if sts.Spec.Replicas == nil || *sts.Spec.Replicas != 1 {
		dscaleTo := int32(1)
		sts.Spec.Replicas = &dscaleTo
		err = r.Client.Update(ctx, sts)
		if err != nil {
			return errors.Wrap(err, "downscale StatefulSet")
		}
		log.Info("sts replicaset downscaled", "sts", sts)
	}

	return psrestore.ErrWaitingTermination
}

func (r *PerconaServerMySQLReconciler) deleteCerts(ctx context.Context, cr *apiv1alpha1.PerconaServerMySQL) error {
	log := logf.FromContext(ctx)
	log.Info("Deleting SSL certificates")

	issuers := []string{
		cr.Name + "-pso-ca-issuer",
		cr.Name + "-pso-issuer",
	}
	for _, issuerName := range issuers {
		issuer := &cm.Issuer{}
		err := r.Client.Get(ctx, types.NamespacedName{
			Namespace: cr.Namespace,
			Name:      issuerName,
		}, issuer)
		if err != nil {
			continue
		}
		err = r.Client.Delete(ctx, issuer, &client.DeleteOptions{Preconditions: &metav1.Preconditions{UID: &issuer.UID}})
		if err != nil {
			return errors.Wrapf(err, "delete issuer %s", issuerName)
		}
	}

	certs := []string{
		cr.Name + "-ssl",
		cr.Name + "-ca-cert",
	}
	for _, certName := range certs {
		cert := &cm.Certificate{}
		err := r.Client.Get(ctx, types.NamespacedName{
			Namespace: cr.Namespace,
			Name:      certName,
		}, cert)
		if err != nil {
			continue
		}

		err = r.Client.Delete(ctx, cert,
			&client.DeleteOptions{Preconditions: &metav1.Preconditions{UID: &cert.UID}})
		if err != nil {
			return errors.Wrapf(err, "delete certificate %s", certName)
		}
	}

	secretNames := []string{
		cr.Name + "-ca-cert",
		cr.Spec.SSLSecretName,
	}
	for _, secretName := range secretNames {
		secret := &corev1.Secret{}
		err := r.Client.Get(ctx, types.NamespacedName{
			Namespace: cr.Namespace,
			Name:      secretName,
		}, secret)
		if err != nil {
			continue
		}

		err = r.Client.Delete(ctx, secret,
			&client.DeleteOptions{Preconditions: &metav1.Preconditions{UID: &secret.UID}})
		if err != nil {
			return errors.Wrapf(err, "delete secret %s", secretName)
		}
	}

	return nil
}

func (r *PerconaServerMySQLReconciler) doReconcile(
	ctx context.Context,
	cr *apiv1alpha1.PerconaServerMySQL,
) error {
	log := logf.FromContext(ctx).WithName("doReconcile")

	if err := r.reconcileFullClusterCrash(ctx, cr); err != nil {
		return errors.Wrap(err, "failed to check full cluster crash")
	}
	if err := r.reconcileVersions(ctx, cr); err != nil {
		log.Error(err, "failed to reconcile versions")
	}
	if err := r.ensureUserSecrets(ctx, cr); err != nil {
		return errors.Wrap(err, "users secret")
	}
	if err := r.reconcileUsers(ctx, cr); err != nil {
		return errors.Wrap(err, "users")
	}
	if err := r.ensureTLSSecret(ctx, cr); err != nil {
		return errors.Wrap(err, "TLS secret")
	}
	if err := r.reconcileServices(ctx, cr); err != nil {
		return errors.Wrap(err, "services")
	}
	if err := r.reconcileDatabase(ctx, cr); err != nil {
		return errors.Wrap(err, "database")
	}
	if err := r.reconcileOrchestrator(ctx, cr); err != nil {
		return errors.Wrap(err, "orchestrator")
	}
	if err := r.reconcileReplication(ctx, cr); err != nil {
		return errors.Wrap(err, "replication")
	}
	if err := r.reconcileHAProxy(ctx, cr); err != nil {
		return errors.Wrap(err, "HAProxy")
	}
	if err := r.reconcileMySQLRouter(ctx, cr); err != nil {
		return errors.Wrap(err, "MySQL router")
	}
	if err := r.cleanupOutdated(ctx, cr); err != nil {
		return errors.Wrap(err, "cleanup outdated")
	}

	return nil
}

func (r *PerconaServerMySQLReconciler) reconcileDatabase(
	ctx context.Context,
	cr *apiv1alpha1.PerconaServerMySQL,
) error {
	log := logf.FromContext(ctx).WithName("reconcileDatabase")

	configHash, err := r.reconcileMySQLConfiguration(ctx, cr)
	if err != nil {
		return errors.Wrap(err, "reconcile MySQL config")
	}

	if err = r.reconcileMySQLAutoConfig(ctx, cr); err != nil {
		return errors.Wrap(err, "reconcile MySQL auto-config")
	}

	initImage, err := k8s.InitImage(ctx, r.Client, cr, &cr.Spec.MySQL.PodSpec)
	if err != nil {
		return errors.Wrap(err, "get init image")
	}

	internalSecret := new(corev1.Secret)
	nn := types.NamespacedName{Name: cr.InternalSecretName(), Namespace: cr.Namespace}
	err = r.Client.Get(ctx, nn, internalSecret)
	if client.IgnoreNotFound(err) != nil {
		return errors.Wrapf(err, "get Secret/%s", nn.Name)
	}

	if err := k8s.EnsureObjectWithHash(ctx, r.Client, cr, mysql.StatefulSet(cr, initImage, configHash, internalSecret), r.Scheme); err != nil {
		return errors.Wrap(err, "reconcile sts")
	}

	if pmm := cr.Spec.PMM; pmm != nil && pmm.Enabled && !pmm.HasSecret(internalSecret) {
		log.Info(fmt.Sprintf(`Can't enable PMM: either "%s" key doesn't exist in the secrets, or secrets and internal secrets are out of sync`,
			apiv1alpha1.UserPMMServerKey), "secrets", cr.Spec.SecretsName, "internalSecrets", cr.InternalSecretName())
	}

	return nil
}

type Exposer interface {
	Exposed() bool
	Name(index string) string
	Size() int32
	Labels() map[string]string
	Service(name string) *corev1.Service
	SaveOldMeta() bool
}

func (r *PerconaServerMySQLReconciler) reconcileServicePerPod(ctx context.Context, cr *apiv1alpha1.PerconaServerMySQL, exposer Exposer) error {
	_ = logf.FromContext(ctx).WithName("reconcileServicePerPod")

	if !exposer.Exposed() {
		return nil
	}

	size := int(exposer.Size())
	svcNames := make(map[string]struct{}, size)
	for i := 0; i < size; i++ {
		svcName := exposer.Name(strconv.Itoa(i))
		svc := exposer.Service(svcName)
		svcNames[svc.Name] = struct{}{}

		if err := k8s.EnsureService(ctx, r.Client, cr, svc, r.Scheme, exposer.SaveOldMeta()); err != nil {
			return errors.Wrapf(err, "reconcile svc for pod %s", svc.Name)
		}
	}

	return nil
}

func (r *PerconaServerMySQLReconciler) reconcileMySQLServices(ctx context.Context, cr *apiv1alpha1.PerconaServerMySQL) error {
	_ = logf.FromContext(ctx).WithName("reconcileMySQLServices")

	if err := k8s.EnsureService(ctx, r.Client, cr, mysql.UnreadyService(cr), r.Scheme, true); err != nil {
		return errors.Wrap(err, "reconcile unready svc")
	}

	if err := k8s.EnsureService(ctx, r.Client, cr, mysql.HeadlessService(cr), r.Scheme, true); err != nil {
		return errors.Wrap(err, "reconcile headless svc")
	}

	exposer := mysql.Exposer(*cr)
	if err := r.reconcileServicePerPod(ctx, cr, &exposer); err != nil {
		return errors.Wrap(err, "reconcile service per pod")
	}

	return nil
}
func (r *PerconaServerMySQLReconciler) reconcileMySQLAutoConfig(ctx context.Context, cr *apiv1alpha1.PerconaServerMySQL) error {
	log := logf.FromContext(ctx).WithName("reconcileMySQLAutoConfig")
	var memory *resource.Quantity
	var err error

	if res := cr.Spec.MySQL.Resources; res.Size() > 0 {
		if _, ok := res.Requests[corev1.ResourceMemory]; ok {
			memory = res.Requests.Memory()
		}
		if _, ok := res.Limits[corev1.ResourceMemory]; ok {
			memory = res.Limits.Memory()
		}
	}

	nn := types.NamespacedName{
		Name:      mysql.AutoConfigMapName(cr),
		Namespace: cr.Namespace,
	}
	currentConfigMap := new(corev1.ConfigMap)
	if err = r.Client.Get(ctx, nn, currentConfigMap); client.IgnoreNotFound(err) != nil {
		return errors.Wrapf(err, "get ConfigMap/%s", nn.Name)
	}
	if memory == nil {
		exists := true
		if k8serrors.IsNotFound(err) {
			exists = false
		}

		if !exists || !metav1.IsControlledBy(currentConfigMap, cr) {
			return nil
		}

		if err := r.Client.Delete(ctx, currentConfigMap); err != nil {
			return errors.Wrapf(err, "delete ConfigMaps/%s", currentConfigMap.Name)
		}

		log.Info("ConfigMap deleted", "name", currentConfigMap.Name)

		return nil
	}
	autotuneParams, err := mysql.GetAutoTuneParams(cr, memory)
	if err != nil {
		return err
	}
	configMap := k8s.ConfigMap(mysql.AutoConfigMapName(cr), cr.Namespace, mysql.CustomConfigKey, autotuneParams)
	if !reflect.DeepEqual(currentConfigMap.Data, configMap.Data) {
		if err := k8s.EnsureObject(ctx, r.Client, cr, configMap, r.Scheme); err != nil {
			return errors.Wrapf(err, "ensure ConfigMap/%s", configMap.Name)
		}
		log.Info("ConfigMap updated", "name", configMap.Name, "data", configMap.Data)
	}
	return nil
}

func (r *PerconaServerMySQLReconciler) reconcileMySQLConfiguration(
	ctx context.Context,
	cr *apiv1alpha1.PerconaServerMySQL,
) (string, error) {
	log := logf.FromContext(ctx).WithName("reconcileMySQLConfiguration")

	cmName := mysql.ConfigMapName(cr)
	nn := types.NamespacedName{Name: cmName, Namespace: cr.Namespace}

	currCm := &corev1.ConfigMap{}
	if err := r.Client.Get(ctx, nn, currCm); err != nil && !k8serrors.IsNotFound(err) {
		return "", errors.Wrapf(err, "get ConfigMap/%s", cmName)
	}

	if cr.Spec.MySQL.Configuration == "" {
		exists, err := k8s.ObjectExists(ctx, r.Client, nn, currCm)
		if err != nil {
			return "", errors.Wrapf(err, "check if ConfigMap/%s exists", cmName)
		}

		if !exists {
			return "", nil
		}

		if exists && !metav1.IsControlledBy(currCm, cr) {
			//ConfigMap exists and is created by the user, not the operator

			d := struct{ Data map[string]string }{Data: currCm.Data}
			data, err := json.Marshal(d)
			if err != nil {
				return "", errors.Wrap(err, "marshal configmap data to json")
			}

			return fmt.Sprintf("%x", md5.Sum(data)), nil
		}

		if err := r.Client.Delete(ctx, currCm); err != nil {
			return "", errors.Wrapf(err, "delete ConfigMaps/%s", cmName)
		}

		log.Info("ConfigMap deleted", "name", cmName)

		return "", nil
	}

	var memory *resource.Quantity
	if res := cr.Spec.MySQL.Resources; res.Size() > 0 {
		if _, ok := res.Requests[corev1.ResourceMemory]; ok {
			memory = res.Requests.Memory()
		}
		if _, ok := res.Limits[corev1.ResourceMemory]; ok {
			memory = res.Limits.Memory()
		}
	}

	if memory != nil {
		var err error
		cr.Spec.MySQL.Configuration, err = mysql.ExecuteConfigurationTemplate(cr.Spec.MySQL.Configuration, memory)
		if err != nil {
			return "", errors.Wrap(err, "execute configuration template")
		}
	} else if strings.Contains(cr.Spec.MySQL.Configuration, "{{") {
		return "", errors.New("mysql resources.limits[memory] or resources.requests[memory] should be specified for template usage in configuration")
	}

	cm := k8s.ConfigMap(cmName, cr.Namespace, mysql.CustomConfigKey, cr.Spec.MySQL.Configuration)
	if !reflect.DeepEqual(currCm.Data, cm.Data) {
		if err := k8s.EnsureObject(ctx, r.Client, cr, cm, r.Scheme); err != nil {
			return "", errors.Wrapf(err, "ensure ConfigMap/%s", cmName)
		}

		log.Info("ConfigMap updated", "name", cmName, "data", cm.Data)
	}

	d := struct{ Data map[string]string }{Data: cm.Data}
	data, err := json.Marshal(d)
	if err != nil {
		return "", errors.Wrap(err, "marshal configmap data to json")
	}

	return fmt.Sprintf("%x", md5.Sum(data)), nil
}

func (r *PerconaServerMySQLReconciler) reconcileOrchestrator(ctx context.Context, cr *apiv1alpha1.PerconaServerMySQL) error {
	log := logf.FromContext(ctx).WithName("reconcileOrchestrator")

	if cr.Spec.MySQL.ClusterType == apiv1alpha1.ClusterTypeGR || !cr.OrchestratorEnabled() {
		return nil
	}

	cm := &corev1.ConfigMap{}
	err := r.Client.Get(ctx, orchestrator.NamespacedName(cr), cm)
	if client.IgnoreNotFound(err) != nil {
		return errors.Wrap(err, "get config map")
	}

	existingNodes := make([]string, 0)
	if !k8serrors.IsNotFound(err) {
		cfg, ok := cm.Data[orchestrator.ConfigFileName]
		if !ok {
			return errors.Errorf("key %s not found in ConfigMap", orchestrator.ConfigFileName)
		}

		config := make(map[string]interface{}, 0)
		if err := json.Unmarshal([]byte(cfg), &config); err != nil {
			return errors.Wrap(err, "unmarshal ConfigMap data to json")
		}

		nodes, ok := config["RaftNodes"].([]interface{})
		if !ok {
			return errors.New("key RaftNodes not found in ConfigMap")
		}

		for _, v := range nodes {
			existingNodes = append(existingNodes, v.(string))
		}
	}

	cmData, err := orchestrator.ConfigMapData(cr)
	if err != nil {
		return errors.Wrap(err, "get ConfigMap data")
	}

	if err := k8s.EnsureObjectWithHash(ctx, r.Client, cr, orchestrator.ConfigMap(cr, cmData), r.Scheme); err != nil {
		return errors.Wrap(err, "reconcile ConfigMap")
	}

	initImage, err := k8s.InitImage(ctx, r.Client, cr, &cr.Spec.Orchestrator.PodSpec)
	if err != nil {
		return errors.Wrap(err, "get init image")
	}

	if err := k8s.EnsureObjectWithHash(ctx, r.Client, cr, orchestrator.StatefulSet(cr, initImage), r.Scheme); err != nil {
		return errors.Wrap(err, "reconcile StatefulSet")
	}

	raftNodes := orchestrator.RaftNodes(cr)
	if len(existingNodes) == 0 || len(existingNodes) == len(raftNodes) {
		return nil
	}

	orcPod, err := getOrcPod(ctx, r.Client, cr, 0)
	if err != nil {
		return nil
	}
	g, gCtx := errgroup.WithContext(context.Background())

	if len(raftNodes) > len(existingNodes) {
		newPeers := util.Difference(raftNodes, existingNodes)

		for _, peer := range newPeers {
			p := peer
			g.Go(func() error {
				return orchestrator.AddPeerExec(gCtx, orcPod, p)
			})
		}

		log.Error(g.Wait(), "Orchestrator add peers", "peers", newPeers)
	} else {
		oldPeers := util.Difference(existingNodes, raftNodes)

		for _, peer := range oldPeers {
			p := peer
			g.Go(func() error {
				return orchestrator.RemovePeerExec(gCtx, orcPod, p)
			})
		}

		log.Error(g.Wait(), "Orchestrator remove peers", "peers", oldPeers)
	}

	return nil
}

func (r *PerconaServerMySQLReconciler) reconcileOrchestratorServices(ctx context.Context, cr *apiv1alpha1.PerconaServerMySQL) error {
	if err := k8s.EnsureService(ctx, r.Client, cr, orchestrator.Service(cr), r.Scheme, true); err != nil {
		return errors.Wrap(err, "reconcile Service")
	}

	exposer := orchestrator.Exposer(*cr)
	if err := r.reconcileServicePerPod(ctx, cr, &exposer); err != nil {
		return errors.Wrap(err, "reconcile service per pod")
	}

	return nil
}

func (r *PerconaServerMySQLReconciler) reconcileHAProxy(ctx context.Context, cr *apiv1alpha1.PerconaServerMySQL) error {
	log := logf.FromContext(ctx).WithName("reconcileHAProxy")

	if !cr.HAProxyEnabled() || cr.Spec.MySQL.ClusterType == apiv1alpha1.ClusterTypeGR {
		return nil
	}

	nn := types.NamespacedName{Namespace: cr.Namespace, Name: mysql.PodName(cr, 0)}
	firstMySQLPodReady, err := k8s.IsPodWithNameReady(ctx, r.Client, nn)
	if err != nil {
		return errors.Wrapf(err, "check if pod %s ready", nn.String())
	}

	if !firstMySQLPodReady {
		log.V(1).Info("Waiting for pod to be ready", "pod", nn.Name)
		return nil
	}

	initImage, err := k8s.InitImage(ctx, r.Client, cr, &cr.Spec.Proxy.HAProxy.PodSpec)
	if err != nil {
		return errors.Wrap(err, "get init image")
	}

	internalSecret := new(corev1.Secret)
	nn = types.NamespacedName{Name: cr.InternalSecretName(), Namespace: cr.Namespace}
	err = r.Client.Get(ctx, nn, internalSecret)
	if client.IgnoreNotFound(err) != nil {
		return errors.Wrapf(err, "get Secret/%s", nn.Name)
	}

	if err := k8s.EnsureObjectWithHash(ctx, r.Client, cr, haproxy.StatefulSet(cr, initImage, internalSecret), r.Scheme); err != nil {
		return errors.Wrap(err, "reconcile StatefulSet")
	}

	return nil
}

func (r *PerconaServerMySQLReconciler) reconcileServices(ctx context.Context, cr *apiv1alpha1.PerconaServerMySQL) error {
	if err := r.reconcileMySQLServices(ctx, cr); err != nil {
		return errors.Wrap(err, "reconcile MySQL services")
	}

	if cr.Spec.MySQL.IsAsync() {
		if err := r.reconcileOrchestratorServices(ctx, cr); err != nil {
			return errors.Wrap(err, "reconcile Orchestrator services")
		}
		if cr.HAProxyEnabled() {
			internalSecret := new(corev1.Secret)
			nn := types.NamespacedName{Name: cr.InternalSecretName(), Namespace: cr.Namespace}
			err := r.Client.Get(ctx, nn, internalSecret)
			if client.IgnoreNotFound(err) != nil {
				return errors.Wrapf(err, "get Secret/%s", nn.Name)
			}

			expose := cr.Spec.Proxy.HAProxy.Expose
			if err := k8s.EnsureService(ctx, r.Client, cr, haproxy.Service(cr, internalSecret), r.Scheme, expose.SaveOldMeta()); err != nil {
				return errors.Wrap(err, "reconcile HAProxy svc")
			}
		}
	}

	if cr.Spec.MySQL.IsGR() {
		expose := cr.Spec.Proxy.Router.Expose
		if err := k8s.EnsureService(ctx, r.Client, cr, router.Service(cr), r.Scheme, expose.SaveOldMeta()); err != nil {
			return errors.Wrap(err, "reconcile router svc")
		}
	}

	return nil
}

func (r *PerconaServerMySQLReconciler) reconcileReplication(ctx context.Context, cr *apiv1alpha1.PerconaServerMySQL) error {
	log := logf.FromContext(ctx).WithName("reconcileReplication")

	if err := r.reconcileGroupReplication(ctx, cr); err != nil {
		return errors.Wrap(err, "reconcile group replication")
	}

	if cr.Spec.MySQL.ClusterType == apiv1alpha1.ClusterTypeGR || !cr.OrchestratorEnabled() || cr.Spec.Orchestrator.Size <= 0 {
		return nil
	}

	sts := &appsv1.StatefulSet{}
	// no need to set init image since we're just getting obj from API
	if err := r.Get(ctx, client.ObjectKeyFromObject(orchestrator.StatefulSet(cr, "")), sts); err != nil {
		return client.IgnoreNotFound(err)
	}

	if sts.Status.ReadyReplicas == 0 {
		log.Info("orchestrator is not ready. skip", "ready", sts.Status.ReadyReplicas)
		return nil
	}

	pod, err := getOrcPod(ctx, r.Client, cr, 0)
	if err != nil {
		return nil
	}

	if err := orchestrator.DiscoverExec(ctx, pod, mysql.ServiceName(cr), mysql.DefaultPort); err != nil {
		switch err.Error() {
		case "Unauthorized":
			log.Info("mysql is not ready, unauthorized orchestrator discover response. skip")
			return nil
		case orchestrator.ErrEmptyResponse.Error():
			log.Info("mysql is not ready, empty orchestrator discover response. skip")
			return nil
		}
		return errors.Wrap(err, "failed to discover cluster")
	}

	primary, err := orchestrator.ClusterPrimaryExec(ctx, pod, cr.ClusterHint())
	if err != nil {
		return errors.Wrap(err, "get cluster primary")
	}
	if primary.Alias == "" {
		log.Info("mysql is not ready, orchestrator cluster primary alias is empty. skip")
		return nil
	}

	return nil
}

func (r *PerconaServerMySQLReconciler) reconcileGroupReplication(ctx context.Context, cr *apiv1alpha1.PerconaServerMySQL) error {
	log := logf.FromContext(ctx).WithName("reconcileGroupReplication")

	if cr.Spec.MySQL.ClusterType != apiv1alpha1.ClusterTypeGR {
		return nil
	}

	if cr.Status.MySQL.Ready == 0 || cr.Status.MySQL.Ready != cr.Spec.MySQL.Size {
		log.V(1).Info("Waiting for MySQL pods to be ready")
		return nil
	}

	firstPod, err := getMySQLPod(ctx, r.Client, cr, 0)
	if err != nil {
		return err
	}

	operatorPass, err := k8s.UserPassword(ctx, r.Client, cr, apiv1alpha1.UserOperator)
	if err != nil {
		return errors.Wrap(err, "get operator password")
	}

	uri := fmt.Sprintf("%s:%s@%s", apiv1alpha1.UserOperator, operatorPass, mysql.ServiceName(cr))

	mysh, err := mysqlsh.NewWithExec(firstPod, uri)
	if err != nil {
		return err
	}

	cond := meta.FindStatusCondition(cr.Status.Conditions, apiv1alpha1.ConditionInnoDBClusterBootstrapped)
	if cond == nil || cond.Status == metav1.ConditionFalse {
		if !mysh.DoesClusterExistWithExec(ctx, cr.InnoDBClusterName()) {
			log.V(1).Info("InnoDB cluster is not created yet")
			return nil
		}

		meta.SetStatusCondition(&cr.Status.Conditions, metav1.Condition{
			Type:               apiv1alpha1.ConditionInnoDBClusterBootstrapped,
			Status:             metav1.ConditionTrue,
			Reason:             apiv1alpha1.ConditionInnoDBClusterBootstrapped,
			Message:            fmt.Sprintf("InnoDB cluster successfully bootstrapped with %d nodes", cr.MySQLSpec().Size),
			LastTransitionTime: metav1.Now(),
		})

		return nil
	}

	if !mysh.DoesClusterExistWithExec(ctx, cr.InnoDBClusterName()) {
		return errors.New("InnoDB cluster is already bootstrapped, but failed to check its status")
	}

	return nil
}

func (r *PerconaServerMySQLReconciler) cleanupOutdatedServices(ctx context.Context, cr *apiv1alpha1.PerconaServerMySQL, exposer Exposer) error {
	log := logf.FromContext(ctx).WithName("cleanupOutdatedServices")

	if !cr.HAProxyEnabled() || cr.Spec.Proxy.HAProxy.Size == 0 {
		svc := haproxy.Service(cr, nil)
		if err := r.Client.Delete(ctx, svc); err != nil && !k8serrors.IsNotFound(err) {
			return errors.Wrapf(err, "delete HAProxy svc %s", svc.Name)
		}
	}

	size := int(exposer.Size())
	svcNames := make(map[string]struct{}, size)
	for i := 0; i < size; i++ {
		svcName := exposer.Name(strconv.Itoa(i))
		svc := exposer.Service(svcName)
		svcNames[svc.Name] = struct{}{}

		if !exposer.Exposed() {
			if err := r.Client.Delete(ctx, svc); err != nil && !k8serrors.IsNotFound(err) {
				return errors.Wrapf(err, "delete svc for pod %s", svc.Name)
			}
		}
	}

	svcLabels := exposer.Labels()
	svcLabels[apiv1alpha1.ExposedLabel] = "true"
	services, err := k8s.ServicesByLabels(ctx, r.Client, svcLabels)
	if err != nil {
		return errors.Wrap(err, "get exposed services")
	}

	for _, svc := range services {
		if _, ok := svcNames[svc.Name]; ok {
			continue
		}

		log.Info("Deleting outdated service", "service", svc.Name)
		if err := r.Client.Delete(ctx, &svc); err != nil && !k8serrors.IsNotFound(err) {
			return errors.Wrapf(err, "delete Service/%s", svc.Name)
		}
	}

	return nil
}

func (r *PerconaServerMySQLReconciler) cleanupOutdatedStatefulSets(ctx context.Context, cr *apiv1alpha1.PerconaServerMySQL) error {
	if !cr.OrchestratorEnabled() {
		if err := r.Delete(ctx, orchestrator.StatefulSet(cr, "")); err != nil && !k8serrors.IsNotFound(err) {
			return errors.Wrap(err, "failed to delete orchestrator statefulset")
		}
	}
	if !cr.HAProxyEnabled() {
		if err := r.Delete(ctx, haproxy.StatefulSet(cr, "", nil)); err != nil && !k8serrors.IsNotFound(err) {
			return errors.Wrap(err, "failed to delete haproxy statefulset")
		}
	}
	return nil
}

func (r *PerconaServerMySQLReconciler) reconcileMySQLRouter(ctx context.Context, cr *apiv1alpha1.PerconaServerMySQL) error {
	log := logf.FromContext(ctx).WithName("reconcileMySQLRouter")

	if cr.Spec.MySQL.ClusterType != apiv1alpha1.ClusterTypeGR {
		return nil
	}

	configHash, err := r.reconcileMySQLRouterConfiguration(ctx, cr)
	if err != nil {
		return errors.Wrap(err, "reconcile MySQL config")
	}

	if cr.Spec.Proxy.Router.Size > 0 {
		if cr.Status.MySQL.Ready != cr.Spec.MySQL.Size {
			log.V(1).Info("Waiting for MySQL pods to be ready")
			return nil
		}

		firstPod, err := getMySQLPod(ctx, r.Client, cr, 0)
		if err != nil {
			return err
		}

		operatorPass, err := k8s.UserPassword(ctx, r.Client, cr, apiv1alpha1.UserOperator)
		if err != nil {
			return errors.Wrap(err, "get operator password")
		}

		firstPodUri := mysql.PodName(cr, 0) + "." + mysql.ServiceName(cr) + "." + cr.Namespace
		uri := fmt.Sprintf("%s:%s@%s", apiv1alpha1.UserOperator, operatorPass, firstPodUri)
		mysh, err := mysqlsh.NewWithExec(firstPod, uri)
		if err != nil {
			return err
		}

		if !mysh.DoesClusterExistWithExec(ctx, cr.InnoDBClusterName()) {
			log.V(1).Info("Waiting for InnoDB Cluster", "cluster", cr.Name)
			return nil
		}
	}

	initImage, err := k8s.InitImage(ctx, r.Client, cr, &cr.Spec.Proxy.Router.PodSpec)
	if err != nil {
		return errors.Wrap(err, "get init image")
	}

	if err := k8s.EnsureObjectWithHash(ctx, r.Client, cr, router.Deployment(cr, initImage, configHash), r.Scheme); err != nil {
		return errors.Wrap(err, "reconcile Deployment")
	}

	return nil
}

func (r *PerconaServerMySQLReconciler) reconcileMySQLRouterConfiguration(ctx context.Context, cr *apiv1alpha1.PerconaServerMySQL) (string, error) {
	log := logf.FromContext(ctx).WithName("reconcileMySQLRouterConfiguration")

	cmName := router.Name(cr)
	nn := types.NamespacedName{Name: cmName, Namespace: cr.Namespace}

	currCm := &corev1.ConfigMap{}
	if err := r.Client.Get(ctx, nn, currCm); err != nil && !k8serrors.IsNotFound(err) {
		return "", errors.Wrapf(err, "get ConfigMap/%s", cmName)
	}

	if cr.Spec.Proxy.Router.Configuration == "" {
		exists, err := k8s.ObjectExists(ctx, r.Client, nn, currCm)
		if err != nil {
			return "", errors.Wrapf(err, "check if ConfigMap/%s exists", cmName)
		}

		if !exists {
			return "", nil
		}

		if exists && !metav1.IsControlledBy(currCm, cr) {
			//ConfigMap exists and is created by the user, not the operator

			d := struct{ Data map[string]string }{Data: currCm.Data}
			data, err := json.Marshal(d)
			if err != nil {
				return "", errors.Wrap(err, "marshal configmap data to json")
			}

			return fmt.Sprintf("%x", md5.Sum(data)), nil
		}

		if err := r.Client.Delete(ctx, currCm); err != nil {
			return "", errors.Wrapf(err, "delete ConfigMaps/%s", cmName)
		}

		log.Info("ConfigMap deleted", "name", cmName)

		return "", nil
	}

	cm := k8s.ConfigMap(cmName, cr.Namespace, router.CustomConfigKey, cr.Spec.Proxy.Router.Configuration)
	if !reflect.DeepEqual(currCm.Data, cm.Data) {
		if err := k8s.EnsureObject(ctx, r.Client, cr, cm, r.Scheme); err != nil {
			return "", errors.Wrapf(err, "ensure ConfigMap/%s", cmName)
		}

		log.Info("ConfigMap updated", "name", cmName, "data", cm.Data)
	}

	d := struct{ Data map[string]string }{Data: cm.Data}
	data, err := json.Marshal(d)
	if err != nil {
		return "", errors.Wrap(err, "marshal configmap data to json")
	}

	return fmt.Sprintf("%x", md5.Sum(data)), nil
}

func (r *PerconaServerMySQLReconciler) cleanupOutdated(ctx context.Context, cr *apiv1alpha1.PerconaServerMySQL) error {
	mysqlExposer := mysql.Exposer(*cr)
	if err := r.cleanupOutdatedServices(ctx, cr, &mysqlExposer); err != nil {
		return errors.Wrap(err, "cleanup MySQL services")
	}

	orcExposer := orchestrator.Exposer(*cr)
	if err := r.cleanupOutdatedServices(ctx, cr, &orcExposer); err != nil {
		return errors.Wrap(err, "cleanup Orchestrator services")
	}

	if err := r.cleanupOutdatedStatefulSets(ctx, cr); err != nil {
		return errors.Wrap(err, "cleanup statefulsets")
	}

	return nil
}

func (r *PerconaServerMySQLReconciler) isGRReady(ctx context.Context, cr *apiv1alpha1.PerconaServerMySQL) (bool, error) {
	log := logf.FromContext(ctx).WithName("GRStatus")
	if cr.Status.MySQL.Ready != cr.Spec.MySQL.Size {
		return false, nil
	}

	operatorPass, err := k8s.UserPassword(ctx, r.Client, cr, apiv1alpha1.UserOperator)
	if err != nil {
		return false, errors.Wrap(err, "get operator password")
	}

	firstPod, err := getMySQLPod(ctx, r.Client, cr, 0)
	if err != nil {
		return false, err
	}

	firstPodUri := mysql.PodName(cr, 0) + "." + mysql.ServiceName(cr) + "." + cr.Namespace
	uri := fmt.Sprintf("%s:%s@%s", apiv1alpha1.UserOperator, operatorPass, firstPodUri)
	mysh, err := mysqlsh.NewWithExec(firstPod, uri)
	if err != nil {
		return false, err
	}

	if !mysh.DoesClusterExistWithExec(ctx, cr.InnoDBClusterName()) {
		return false, nil
	}

	status, err := mysh.ClusterStatusWithExec(ctx, cr.InnoDBClusterName())
	if err != nil {
		return false, errors.Wrap(err, "get cluster status")
	}

	for addr, member := range status.DefaultReplicaSet.Topology {
		for _, err := range member.InstanceErrors {
			log.WithName(addr).Info(err)
		}
	}

	switch status.DefaultReplicaSet.Status {
	case innodbcluster.ClusterStatusOK:
		return true, nil
	case innodbcluster.ClusterStatusOKPartial, innodbcluster.ClusterStatusOKNoTolerance, innodbcluster.ClusterStatusOKNoTolerancePartial:
		log.Info("GR status", "status", status.DefaultReplicaSet.Status, "statusText", status.DefaultReplicaSet.StatusText)
		return true, nil
	default:
		return false, nil
	}
}

func (r *PerconaServerMySQLReconciler) reconcileCRStatus(ctx context.Context, cr *apiv1alpha1.PerconaServerMySQL) error {
	if cr == nil || cr.ObjectMeta.DeletionTimestamp != nil {
		return nil
	}
	if err := cr.CheckNSetDefaults(ctx, r.ServerVersion); err != nil {
		cr.Status.State = apiv1alpha1.StateError
		nn := types.NamespacedName{Name: cr.Name, Namespace: cr.Namespace}
		return writeStatus(ctx, r.Client, nn, cr.Status)
	}
	log := logf.FromContext(ctx).WithName("reconcileCRStatus")

	mysqlStatus, err := appStatus(ctx, r.Client, cr.MySQLSpec().Size, mysql.MatchLabels(cr), cr.Status.MySQL.Version)
	if err != nil {
		return errors.Wrap(err, "get MySQL status")
	}

	if mysqlStatus.State == apiv1alpha1.StateReady && cr.Spec.MySQL.IsGR() {
		ready, err := r.isGRReady(ctx, cr)
		if err != nil {
			return errors.Wrap(err, "check if GR ready")
		}
		if !ready {
			mysqlStatus.State = apiv1alpha1.StateInitializing
		}
	}
	cr.Status.MySQL = mysqlStatus

	orcStatus := apiv1alpha1.StatefulAppStatus{}
	if cr.OrchestratorEnabled() && cr.Spec.MySQL.IsAsync() {
		orcStatus, err = appStatus(ctx, r.Client, cr.OrchestratorSpec().Size, orchestrator.MatchLabels(cr), cr.Status.Orchestrator.Version)
		if err != nil {
			return errors.Wrap(err, "get Orchestrator status")
		}
	}
	cr.Status.Orchestrator = orcStatus

	routerStatus := apiv1alpha1.StatefulAppStatus{}
	if cr.Spec.MySQL.IsGR() {
		routerStatus, err = appStatus(ctx, r.Client, cr.Spec.Proxy.Router.Size, router.MatchLabels(cr), cr.Status.Router.Version)
		if err != nil {
			return errors.Wrap(err, "get Router status")
		}
	}
	cr.Status.Router = routerStatus

	haproxyStatus := apiv1alpha1.StatefulAppStatus{}
	if cr.HAProxyEnabled() && cr.Spec.MySQL.IsAsync() {
		haproxyStatus, err = appStatus(ctx, r.Client, cr.Spec.Proxy.HAProxy.Size, haproxy.MatchLabels(cr), cr.Status.HAProxy.Version)
		if err != nil {
			return errors.Wrap(err, "get HAProxy status")
		}
	}
	cr.Status.HAProxy = haproxyStatus

	cr.Status.State = apiv1alpha1.StateInitializing
	if cr.Spec.MySQL.IsAsync() {
		if !cr.OrchestratorEnabled() || cr.Status.MySQL.State == cr.Status.Orchestrator.State {
			cr.Status.State = cr.Status.MySQL.State
		}
		if cr.HAProxyEnabled() && cr.Status.HAProxy.State != apiv1alpha1.StateReady {
			cr.Status.State = cr.Status.HAProxy.State
		}
	} else if cr.Spec.MySQL.IsGR() && cr.Status.MySQL.State == cr.Status.Router.State {
		cr.Status.State = cr.Status.MySQL.State
	}

	if cr.Spec.MySQL.IsGR() {
		cli, err := clientcmd.NewClient()
		if err != nil {
			return err
		}

		pods, err := k8s.PodsByLabels(ctx, r.Client, mysql.MatchLabels(cr))
		if err != nil {
			return errors.Wrap(err, "get pods")
		}

		var outb, errb bytes.Buffer
		cmd := []string{"cat", "/var/lib/mysql/full-cluster-crash"}
		fullClusterCrash := false
		for _, pod := range pods {
			err = cli.Exec(ctx, &pod, "mysql", cmd, nil, &outb, &errb, false)
			if err != nil {
				if strings.Contains(errb.String(), "No such file or directory") {
					continue
				}
				return errors.Wrapf(err, "run %s, stdout: %s, stderr: %s", cmd, outb.String(), errb.String())
			}

			fullClusterCrash = true
		}

		if fullClusterCrash {
			cr.Status.State = apiv1alpha1.StateError
			r.Recorder.Event(cr, "Warning", "FullClusterCrashDetected", "Full cluster crash detected")
		}
	}

	cr.Status.Host, err = appHost(ctx, r.Client, cr)
	if err != nil {
		return errors.Wrap(err, "get app host")
	}

	loadBalancersReady, err := r.allLoadBalancersReady(ctx, cr)
	if err != nil {
		return errors.Wrap(err, "check load balancers")
	}
	if !loadBalancersReady {
		cr.Status.State = apiv1alpha1.StateInitializing
	}

	log.V(1).Info(
		"Writing CR status",
		"mysql", cr.Status.MySQL,
		"orchestrator", cr.Status.Orchestrator,
		"router", cr.Status.Router,
		"host", cr.Status.Host,
		"loadbalancers", loadBalancersReady,
		"conditions", cr.Status.Conditions,
		"state", cr.Status.State,
	)

	nn := types.NamespacedName{Name: cr.Name, Namespace: cr.Namespace}
	return writeStatus(ctx, r.Client, nn, cr.Status)
}

func (r *PerconaServerMySQLReconciler) allLoadBalancersReady(ctx context.Context, cr *apiv1alpha1.PerconaServerMySQL) (bool, error) {
	opts := &client.ListOptions{Namespace: cr.Namespace}
	svcList := &corev1.ServiceList{}
	if err := r.Client.List(ctx, svcList, opts); err != nil {
		return false, errors.Wrap(err, "list services")
	}
	for _, svc := range svcList.Items {
		if svc.Spec.Type != corev1.ServiceTypeLoadBalancer {
			continue
		}
		if svc.Status.LoadBalancer.Ingress == nil {
			return false, nil
		}
	}
	return true, nil
}

func appHost(ctx context.Context, cl client.Reader, cr *apiv1alpha1.PerconaServerMySQL) (string, error) {
	var serviceName string
	if cr.Spec.MySQL.IsGR() {
		serviceName = router.ServiceName(cr)
		if cr.Spec.Proxy.Router.Expose.Type != corev1.ServiceTypeLoadBalancer {
			return serviceName + "." + cr.GetNamespace(), nil
		}
	}

	if cr.Spec.MySQL.IsAsync() {
		if cr.HAProxyEnabled() {
			serviceName = haproxy.ServiceName(cr)
			if cr.Spec.Proxy.HAProxy.Expose.Type != corev1.ServiceTypeLoadBalancer {
				return serviceName + "." + cr.GetNamespace(), nil
			}
		} else {
			return mysql.ServiceName(cr) + "." + cr.GetNamespace(), nil
		}
	}

	svc := &corev1.Service{}
	err := cl.Get(ctx, types.NamespacedName{Namespace: cr.Namespace, Name: serviceName}, svc)
	if err != nil {
		return "", errors.Wrapf(err, "get %s service", serviceName)
	}

	var host string
	for _, i := range svc.Status.LoadBalancer.Ingress {
		host = i.IP
		if len(i.Hostname) > 0 {
			host = i.Hostname
		}
	}

	return host, nil
}

func appStatus(
	ctx context.Context,
	cl client.Reader,
	size int32,
	labels map[string]string,
	version string,
) (apiv1alpha1.StatefulAppStatus, error) {
	status := apiv1alpha1.StatefulAppStatus{
		Size:  size,
		State: apiv1alpha1.StateInitializing,
	}

	pods, err := k8s.PodsByLabels(ctx, cl, labels)
	if err != nil {
		return status, errors.Wrap(err, "get pod list")
	}

	for i := range pods {
		if k8s.IsPodReady(pods[i]) {
			status.Ready++
		}
	}

	if status.Ready == status.Size {
		status.State = apiv1alpha1.StateReady
	}

	status.Version = version

	return status, nil
}

func writeStatus(
	ctx context.Context,
	cl client.Client,
	nn types.NamespacedName,
	status apiv1alpha1.PerconaServerMySQLStatus,
) error {
	return k8sretry.RetryOnConflict(k8sretry.DefaultRetry, func() error {
		cr := &apiv1alpha1.PerconaServerMySQL{}
		if err := cl.Get(ctx, nn, cr); err != nil {
			return errors.Wrapf(err, "get %v", nn.String())
		}

		cr.Status = status
		if err := cl.Status().Update(ctx, cr); err != nil {
			return errors.Wrapf(err, "update %v", nn.String())
		}

		return nil
	})
}

func (r *PerconaServerMySQLReconciler) stopAsyncReplication(ctx context.Context, cr *apiv1alpha1.PerconaServerMySQL) error {
	log := logf.FromContext(ctx).WithName("stopAsyncReplication")

	orcPod, err := getOrcPod(ctx, r.Client, cr, 0)
	if err != nil {
<<<<<<< HEAD
		return err
=======
		return "", errors.Wrapf(err, "open connection to %s", fqdn)
	}

	return db.GetGroupReplicationPrimary(ctx)
}

func (r *PerconaServerMySQLReconciler) getPrimaryHost(ctx context.Context, cr *apiv1alpha1.PerconaServerMySQL) (string, error) {
	log := logf.FromContext(ctx).WithName("getPrimaryHost")

	if cr.Spec.MySQL.IsGR() {
		return r.getPrimaryFromGR(ctx, cr)
>>>>>>> f9866f9b
	}
	operatorPass, err := k8s.UserPassword(ctx, r.Client, cr, apiv1alpha1.UserOperator)
	if err != nil {
		return errors.Wrap(err, "get operator password")
	}

	tm := topology.NewTopologyManagerExec(cr, r.Client, operatorPass)
	topology, err := tm.Get(ctx)
	if err != nil {
		return errors.Wrap(err, "failed to get topology")
	}

	if err != nil {
		return errors.Wrap(err, "open connection to primary")
	}

	g, gCtx := errgroup.WithContext(context.Background())
	for _, replica := range topology.Replicas {
		hostname := replica
		g.Go(func() error {
			idx, err := getPodIndexFromHostname(hostname)
			if err != nil {
				return err
			}

			pod, err := getMySQLPod(ctx, r.Client, cr, idx)
			if err != nil {
				return err
			}
			repDb, err := replicator.NewReplicatorExec(pod, apiv1alpha1.UserOperator, operatorPass, hostname)
			if err != nil {
				return errors.Wrapf(err, "connect to replica %s", hostname)
			}

			if err := orchestrator.StopReplicationExec(gCtx, orcPod, hostname, mysql.DefaultPort); err != nil {
				return errors.Wrapf(err, "stop replica %s", hostname)
			}

			status, _, err := repDb.ReplicationStatus(ctx)
			if err != nil {
				return errors.Wrapf(err, "get replication status of %s", hostname)
			}

			for status == replicator.ReplicationStatusActive {
				time.Sleep(250 * time.Millisecond)
				status, _, err = repDb.ReplicationStatus(ctx)
				if err != nil {
					return errors.Wrapf(err, "get replication status of %s", hostname)
				}
			}

			log.V(1).Info("Stopped replication on replica", "hostname", hostname, "port", mysql.DefaultPort)

			return nil
		})
	}

	return errors.Wrap(g.Wait(), "stop replication on replicas")
}

func (r *PerconaServerMySQLReconciler) startAsyncReplication(ctx context.Context, cr *apiv1alpha1.PerconaServerMySQL, replicaPass string, primary *orchestrator.Instance) error {
	log := logf.FromContext(ctx).WithName("startAsyncReplication")

	orcPod, err := getOrcPod(ctx, r.Client, cr, 0)
	if err != nil {
		return nil
	}
	operatorPass, err := k8s.UserPassword(ctx, r.Client, cr, apiv1alpha1.UserOperator)
	if err != nil {
		return errors.Wrap(err, "get operator password")
	}

	tm := topology.NewTopologyManagerExec(cr, r.Client, operatorPass)
	topology, err := tm.Get(ctx)
	if err != nil {
		return errors.Wrap(err, "get cluster topology")
	}
	topology.AddUnreadyPods(cr)

	g, gCtx := errgroup.WithContext(context.Background())
	for _, replica := range topology.Replicas {
		hostname := replica
		g.Go(func() error {
			idx, err := getPodIndexFromHostname(hostname)
			if err != nil {
				return err
			}
			pod, err := getMySQLPod(ctx, r.Client, cr, idx)
			if err != nil {
				return err
			}
			db, err := replicator.NewReplicatorExec(pod, apiv1alpha1.UserOperator, operatorPass, hostname)
			if err != nil {
				return errors.Wrapf(err, "get db connection to %s", hostname)
			}
			defer db.Close()

<<<<<<< HEAD
			log.V(1).Info("Change replication source", "primary", topology.Primary, "replica", hostname)
			if err := db.ChangeReplicationSource(topology.Primary, replicaPass, mysql.DefaultPort); err != nil {
=======
			log.V(1).Info("Change replication source", "primary", primary.Key.Hostname, "replica", hostname)
			if err := db.ChangeReplicationSource(ctx, primary.Key.Hostname, replicaPass, primary.Key.Port); err != nil {
>>>>>>> f9866f9b
				return errors.Wrapf(err, "change replication source on %s", hostname)
			}

			if err := orchestrator.StartReplicationExec(gCtx, orcPod, hostname, mysql.DefaultPort); err != nil {
				return errors.Wrapf(err, "start replication on %s", hostname)
			}

			log.V(1).Info("Started replication on replica", "hostname", hostname, "port", mysql.DefaultPort)

			return nil
		})
	}

	return errors.Wrap(g.Wait(), "start replication on replicas")
}

func (r *PerconaServerMySQLReconciler) restartGroupReplication(ctx context.Context, cr *apiv1alpha1.PerconaServerMySQL, replicaPass string) error {
	log := logf.FromContext(ctx).WithName("restartGroupReplication")

	operatorPass, err := k8s.UserPassword(ctx, r.Client, cr, apiv1alpha1.UserOperator)
	if err != nil {
		return errors.Wrap(err, "get operator password")
	}

	hostname := mysql.FQDN(cr, 0)
	firstPod, err := getMySQLPod(ctx, r.Client, cr, 0)
	if err != nil {
		return err
	}
	db, err := replicator.NewReplicatorExec(firstPod, apiv1alpha1.UserOperator, operatorPass, hostname)
	if err != nil {
		return errors.Wrapf(err, "get db connection to %s", hostname)
	}
	defer db.Close()

	replicas, err := db.GetGroupReplicationReplicas(ctx)
	if err != nil {
		return errors.Wrap(err, "get replicas")
	}

	for _, host := range replicas {
		idx, err := getPodIndexFromHostname(host)
		if err != nil {
			return err
		}

		pod, err := getMySQLPod(ctx, r.Client, cr, idx)
		if err != nil {
			return err
		}
		db, err := replicator.NewReplicatorExec(pod, apiv1alpha1.UserOperator, operatorPass, host)
		if err != nil {
			return errors.Wrapf(err, "get db connection to %s", hostname)
		}
		defer db.Close()

		if err := db.StopGroupReplication(ctx); err != nil {
			return errors.Wrapf(err, "stop group replication on %s", host)
		}
		log.V(1).Info("Stopped group replication", "hostname", host)

		if err := db.ChangeGroupReplicationPassword(ctx, replicaPass); err != nil {
			return errors.Wrapf(err, "change group replication password on %s", host)
		}
		log.V(1).Info("Changed group replication password", "hostname", host)

		if err := db.StartGroupReplication(ctx, replicaPass); err != nil {
			return errors.Wrapf(err, "start group replication on %s", host)
		}
		log.V(1).Info("Started group replication", "hostname", host)
	}

	primary, err := db.GetGroupReplicationPrimary(ctx)
	if err != nil {
		return errors.Wrap(err, "get primary member")
	}

	idx, err := getPodIndexFromHostname(primary)
	if err != nil {
		return err
	}

	primPod, err := getMySQLPod(ctx, r.Client, cr, idx)
	if err != nil {
		return err
	}
	db, err = replicator.NewReplicatorExec(primPod, apiv1alpha1.UserOperator, operatorPass, primary)
	if err != nil {
		return errors.Wrapf(err, "get db connection to %s", hostname)
	}
	defer db.Close()

	if err := db.StopGroupReplication(ctx); err != nil {
		return errors.Wrapf(err, "stop group replication on %s", primary)
	}
	log.V(1).Info("Stopped group replication", "hostname", primary)

	if err := db.ChangeGroupReplicationPassword(ctx, replicaPass); err != nil {
		return errors.Wrapf(err, "change group replication password on %s", primary)
	}
	log.V(1).Info("Changed group replication password", "hostname", primary)

	if err := db.StartGroupReplication(ctx, replicaPass); err != nil {
		return errors.Wrapf(err, "start group replication on %s", primary)
	}
	log.V(1).Info("Started group replication", "hostname", primary)

	return nil
}

func getMySQLPod(ctx context.Context, cl client.Reader, cr *v1alpha1.PerconaServerMySQL, idx int) (*corev1.Pod, error) {
	pod := &corev1.Pod{}

	nn := types.NamespacedName{Namespace: cr.Namespace, Name: mysql.PodName(cr, idx)}
	if err := cl.Get(ctx, nn, pod); err != nil {
		return nil, err
	}

	return pod, nil
}

func getOrcPod(ctx context.Context, cl client.Reader, cr *v1alpha1.PerconaServerMySQL, idx int) (*corev1.Pod, error) {
	pod := &corev1.Pod{}

	nn := types.NamespacedName{Namespace: cr.Namespace, Name: orchestrator.PodName(cr, idx)}
	if err := cl.Get(ctx, nn, pod); err != nil {
		return nil, err
	}

	return pod, nil
}

func getPodIndexFromHostname(hostname string) (int, error) {
	hh := strings.Split(hostname, ".")

	if len(hh) == 0 {
		return 0, fmt.Errorf("can't get pod index from hostname: %s", hh)
	}

	ii := strings.Split(hh[0], "-")
	if len(ii) == 0 {
		return 0, fmt.Errorf("can't get pod index from pod name: %s", hh[0])
	}

	idx, err := strconv.Atoi(ii[len(ii)-1])
	if err != nil {
		return 0, err
	}

	return idx, nil
}<|MERGE_RESOLUTION|>--- conflicted
+++ resolved
@@ -1363,21 +1363,7 @@
 
 	orcPod, err := getOrcPod(ctx, r.Client, cr, 0)
 	if err != nil {
-<<<<<<< HEAD
 		return err
-=======
-		return "", errors.Wrapf(err, "open connection to %s", fqdn)
-	}
-
-	return db.GetGroupReplicationPrimary(ctx)
-}
-
-func (r *PerconaServerMySQLReconciler) getPrimaryHost(ctx context.Context, cr *apiv1alpha1.PerconaServerMySQL) (string, error) {
-	log := logf.FromContext(ctx).WithName("getPrimaryHost")
-
-	if cr.Spec.MySQL.IsGR() {
-		return r.getPrimaryFromGR(ctx, cr)
->>>>>>> f9866f9b
 	}
 	operatorPass, err := k8s.UserPassword(ctx, r.Client, cr, apiv1alpha1.UserOperator)
 	if err != nil {
@@ -1475,13 +1461,8 @@
 			}
 			defer db.Close()
 
-<<<<<<< HEAD
 			log.V(1).Info("Change replication source", "primary", topology.Primary, "replica", hostname)
-			if err := db.ChangeReplicationSource(topology.Primary, replicaPass, mysql.DefaultPort); err != nil {
-=======
-			log.V(1).Info("Change replication source", "primary", primary.Key.Hostname, "replica", hostname)
-			if err := db.ChangeReplicationSource(ctx, primary.Key.Hostname, replicaPass, primary.Key.Port); err != nil {
->>>>>>> f9866f9b
+			if err := db.ChangeReplicationSource(ctx, topology.Primary, replicaPass, mysql.DefaultPort); err != nil {
 				return errors.Wrapf(err, "change replication source on %s", hostname)
 			}
 
