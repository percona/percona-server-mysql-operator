/*
Copyright 2021.

Licensed under the Apache License, Version 2.0 (the "License");
you may not use this file except in compliance with the License.
You may obtain a copy of the License at

    http://www.apache.org/licenses/LICENSE-2.0

Unless required by applicable law or agreed to in writing, software
distributed under the License is distributed on an "AS IS" BASIS,
WITHOUT WARRANTIES OR CONDITIONS OF ANY KIND, either express or implied.
See the License for the specific language governing permissions and
limitations under the License.
*/

package ps

import (
	"context"
	"crypto/md5"
	"encoding/json"
	"fmt"
	"reflect"
	"slices"
	"strconv"
	"strings"
	"time"

	cm "github.com/cert-manager/cert-manager/pkg/apis/certmanager/v1"
	"github.com/pkg/errors"
	"golang.org/x/sync/errgroup"
	appsv1 "k8s.io/api/apps/v1"
	corev1 "k8s.io/api/core/v1"
	k8serrors "k8s.io/apimachinery/pkg/api/errors"
	"k8s.io/apimachinery/pkg/api/meta"
	"k8s.io/apimachinery/pkg/api/resource"
	metav1 "k8s.io/apimachinery/pkg/apis/meta/v1"
	"k8s.io/apimachinery/pkg/labels"
	"k8s.io/apimachinery/pkg/runtime"
	"k8s.io/apimachinery/pkg/types"
	"k8s.io/client-go/tools/record"
	k8sretry "k8s.io/client-go/util/retry"
	ctrl "sigs.k8s.io/controller-runtime"
	"sigs.k8s.io/controller-runtime/pkg/client"
	logf "sigs.k8s.io/controller-runtime/pkg/log"

	apiv1 "github.com/percona/percona-server-mysql-operator/api/v1"
	"github.com/percona/percona-server-mysql-operator/pkg/binlogserver"
	"github.com/percona/percona-server-mysql-operator/pkg/clientcmd"
	"github.com/percona/percona-server-mysql-operator/pkg/controller/psrestore"
	database "github.com/percona/percona-server-mysql-operator/pkg/db"
	"github.com/percona/percona-server-mysql-operator/pkg/haproxy"
	"github.com/percona/percona-server-mysql-operator/pkg/k8s"
	"github.com/percona/percona-server-mysql-operator/pkg/mysql"
	"github.com/percona/percona-server-mysql-operator/pkg/mysqlsh"
	"github.com/percona/percona-server-mysql-operator/pkg/naming"
	"github.com/percona/percona-server-mysql-operator/pkg/orchestrator"
	"github.com/percona/percona-server-mysql-operator/pkg/platform"
	"github.com/percona/percona-server-mysql-operator/pkg/router"
	"github.com/percona/percona-server-mysql-operator/pkg/secret"
	"github.com/percona/percona-server-mysql-operator/pkg/util"
)

// PerconaServerMySQLReconciler reconciles a PerconaServerMySQL object
type PerconaServerMySQLReconciler struct {
	client.Client
	Scheme        *runtime.Scheme
	ServerVersion *platform.ServerVersion
	Recorder      record.EventRecorder
	ClientCmd     clientcmd.Client

	Crons cronRegistry
}

//+kubebuilder:rbac:groups=ps.percona.com,resources=perconaservermysqls;perconaservermysqls/status;perconaservermysqls/finalizers,verbs=get;list;watch;create;update;patch;delete
//+kubebuilder:rbac:groups="",resources=configmaps;services;secrets,verbs=get;list;watch;create;update;patch;delete
//+kubebuilder:rbac:groups="",resources=pods;pods/exec,verbs=get;list;watch;create;update;patch;delete;deletecollection
//+kubebuilder:rbac:groups="",resources=events,verbs=create;patch
//+kubebuilder:rbac:groups=policy,resources=poddisruptionbudgets,verbs=create;get;list;patch;update;watch
//+kubebuilder:rbac:groups=apps,resources=statefulsets;deployments,verbs=get;list;watch;create;update;patch;delete
//+kubebuilder:rbac:groups=certmanager.k8s.io;cert-manager.io,resources=issuers;certificates,verbs=get;list;watch;create;update;patch;delete;deletecollection
//+kubebuilder:rbac:groups="",resources=serviceaccounts,verbs=get;list;watch;create;patch
//+kubebuilder:rbac:groups="rbac.authorization.k8s.io",resources=rolebindings,verbs=get;list;watch;create;patch
//+kubebuilder:rbac:groups="rbac.authorization.k8s.io",resources=roles,verbs=get;list;watch;create;patch
//+kubebuilder:rbac:groups="",resources=events,verbs=get;list;watch;create;patch
//+kubebuilder:rbac:groups="events.k8s.io",resources=events,verbs=get;list;watch;create;patch

// SetupWithManager sets up the controller with the Manager.
func (r *PerconaServerMySQLReconciler) SetupWithManager(mgr ctrl.Manager) error {
	return ctrl.NewControllerManagedBy(mgr).
		For(&apiv1.PerconaServerMySQL{}).
		Named("ps-controller").
		Complete(r)
}

// Reconcile is part of the main kubernetes reconciliation loop which aims to
// move the current state of the cluster closer to the desired state.
// TODO(user): Modify the Reconcile function to compare the state specified by
// the PerconaServerMySQL object against the actual cluster state, and then
// perform operations to make the cluster state reflect the state specified by
// the user.
//
// For more details, check Reconcile and its Result here:
// - https://pkg.go.dev/sigs.k8s.io/controller-runtime@v0.9.2/pkg/reconcile
func (r *PerconaServerMySQLReconciler) Reconcile(
	ctx context.Context,
	req ctrl.Request,
) (ctrl.Result, error) {
	log := logf.FromContext(ctx)

	rr := ctrl.Result{RequeueAfter: 5 * time.Second}

	var cr *apiv1.PerconaServerMySQL
	var err error

	defer func() {
		if err := r.reconcileCRStatus(ctx, cr, err); err != nil {
			log.Error(err, "failed to update status")
		}
	}()

	cr, err = k8s.GetCRWithDefaults(ctx, r.Client, req.NamespacedName, r.ServerVersion)
	if err != nil {
		if k8serrors.IsNotFound(err) {
			return ctrl.Result{}, nil
		}

		return ctrl.Result{}, errors.Wrap(err, "get CR")
	}

	if cr.ObjectMeta.DeletionTimestamp != nil {
		log.Info("CR marked for deletion, applying finalizers", "name", cr.Name)
		if err := r.applyFinalizers(ctx, cr); err != nil {
			return ctrl.Result{}, errors.Wrap(err, "apply finalizers")
		}
		return rr, nil
	}

	if err = r.doReconcile(ctx, cr); err != nil {
		return ctrl.Result{}, errors.Wrap(err, "reconcile")
	}

	return rr, nil
}

func (r *PerconaServerMySQLReconciler) applyFinalizers(ctx context.Context, cr *apiv1.PerconaServerMySQL) error {
	log := logf.FromContext(ctx).WithName("Finalizer")
	log.Info("Applying finalizers", "CR", cr)

	var err error

	// Sorting finalizers to make sure that delete-mysql-pods-in-order runs before
	// delete-mysql-pvc since the latter removes secrets needed for the former.
	slices.Sort(cr.GetFinalizers())

	for _, finalizer := range cr.GetFinalizers() {
		switch finalizer {
		case naming.FinalizerDeletePodsInOrder:
			err = r.deleteMySQLPods(ctx, cr)
		case naming.FinalizerDeleteSSL:
			err = r.deleteCerts(ctx, cr)
		case naming.FinalizerDeleteMySQLPvc:
			err = r.deleteMySQLPvc(ctx, cr)
		}
		if err != nil {
			return err
		}
	}

	return k8sretry.RetryOnConflict(k8sretry.DefaultRetry, func() error {
		c := new(apiv1.PerconaServerMySQL)
		err := r.Client.Get(ctx, types.NamespacedName{Name: cr.Name, Namespace: cr.Namespace}, c)
		if err != nil {
			return errors.Wrap(err, "get cr")
		}

		c.SetFinalizers([]string{})
		return r.Client.Update(ctx, c)
	})
}

func (r *PerconaServerMySQLReconciler) deleteMySQLPods(ctx context.Context, cr *apiv1.PerconaServerMySQL) error {
	log := logf.FromContext(ctx).WithName("deleteMySQLPods")

	pods, err := k8s.PodsByLabels(ctx, r.Client, mysql.MatchLabels(cr), cr.Namespace)
	if err != nil {
		return errors.Wrap(err, "get pods")
	}
	log.Info("Deleting MySQL pods", "pods", len(pods))

	// the last pod left - we can leave it for the stateful set
	if len(pods) <= 1 {
		time.Sleep(time.Second * 3)
		log.Info("Cluster deleted")
		return nil
	}

	var firstPod corev1.Pod
	for _, p := range pods {
		if p.GetName() == mysql.PodName(cr, 0) {
			firstPod = p
			break
		}
	}

	if cr.Spec.MySQL.IsAsync() {
		orcPod, err := getReadyOrcPod(ctx, r.Client, cr)
		if err != nil {
			return nil
		}

		log.Info("Ensuring oldest mysql node is the primary")
		err = orchestrator.EnsureNodeIsPrimary(ctx, r.ClientCmd, orcPod, cr.ClusterHint(), firstPod.GetName(), mysql.DefaultPort)
		if err != nil {
			return errors.Wrap(err, "ensure node is primary")
		}
	} else {
		operatorPass, err := k8s.UserPassword(ctx, r.Client, cr, apiv1.UserOperator)
		if err != nil {
			return errors.Wrap(err, "get operator password")
		}

		firstPodUri := getMySQLURI(apiv1.UserOperator, operatorPass, mysql.PodFQDN(cr, &firstPod))

		um := database.NewReplicationManager(&firstPod, r.ClientCmd, apiv1.UserOperator, operatorPass, mysql.PodFQDN(cr, &firstPod))

		mysh, err := mysqlsh.NewWithExec(r.ClientCmd, &firstPod, firstPodUri)
		if err != nil {
			return err
		}

		clusterStatus, err := mysh.ClusterStatusWithExec(ctx)
		if err != nil {
			return errors.Wrap(err, "get cluster status")
		}

		log.Info("Cluster primary detected", "primary", clusterStatus.DefaultReplicaSet.Primary)

		if !strings.HasPrefix(clusterStatus.DefaultReplicaSet.Primary, mysql.PodFQDN(cr, &firstPod)) {
			log.Info("Primary is not pod-0", "primary", clusterStatus.DefaultReplicaSet.Primary)

			log.Info("Ensuring pod-0 is the primary")
			podFQDN := mysql.PodFQDN(cr, &firstPod)
			err := mysh.SetPrimaryInstanceWithExec(ctx, cr.InnoDBClusterName(), podFQDN)
			if err != nil {
				return errors.Wrap(err, "set primary instance")
			}
			log.Info("Setting primary instance", "pod", podFQDN)
			return psrestore.ErrWaitingTermination
		}

		log.Info("Removing instances from GR")
		for _, pod := range pods {
			if pod.Name == firstPod.Name {
				continue
			}

			podFQDN := fmt.Sprintf("%s.%s.%s", pod.Name, mysql.ServiceName(cr), cr.Namespace)

			state, err := um.GetMemberState(ctx, podFQDN)
			if err != nil {
				return errors.Wrapf(err, "get member state of %s from performance_schema", pod.Name)
			}

			if state == database.MemberStateOffline {
				log.Info("Member is not part of GR or already removed", "member", pod.Name, "memberState", state)
				continue
			}

			podUri := getMySQLURI(apiv1.UserOperator, operatorPass, podFQDN)

			log.Info("Removing member from GR", "member", pod.Name, "memberState", state)
			err = mysh.RemoveInstanceWithExec(ctx, cr.InnoDBClusterName(), podUri)
			if err != nil {
				// member already removed from metadata
				if strings.Contains(err.Error(), "MYSQLSH 51104") {
					continue
				}
				return errors.Wrapf(err, "remove instance %s", pod.Name)
			}
			log.Info("Member removed from GR", "member", pod.Name)
		}
	}

	sts := &appsv1.StatefulSet{}
	if err := r.Client.Get(ctx, mysql.NamespacedName(cr), sts); err != nil {
		return errors.Wrap(err, "get MySQL statefulset")
	}

	if sts.Spec.Replicas == nil || *sts.Spec.Replicas != 1 {
		log.Info("Downscaling StatefulSet to 1 replica", "sts", sts.Name)
		dscaleTo := int32(1)
		sts.Spec.Replicas = &dscaleTo
		err = r.Client.Update(ctx, sts)
		if err != nil {
			return errors.Wrap(err, "downscale StatefulSet")
		}
		log.Info("StatefulSet downscaled", "sts", sts.Name)
	}
	log.Info("MySQL pod deletion finished. Waiting for termination")
	return psrestore.ErrWaitingTermination
}

func (r *PerconaServerMySQLReconciler) deleteCerts(ctx context.Context, cr *apiv1.PerconaServerMySQL) error {
	log := logf.FromContext(ctx)
	log.Info("Deleting SSL certificates")

	issuers := []string{
		cr.Name + "-ps-ca-issuer",
		cr.Name + "-ps-issuer",
	}
	for _, issuerName := range issuers {
		issuer := &cm.Issuer{}
		err := r.Client.Get(ctx, types.NamespacedName{
			Namespace: cr.Namespace,
			Name:      issuerName,
		}, issuer)
		if err != nil {
			continue
		}
		err = r.Client.Delete(ctx, issuer, &client.DeleteOptions{Preconditions: &metav1.Preconditions{UID: &issuer.UID}})
		if err != nil {
			return errors.Wrapf(err, "delete issuer %s", issuerName)
		}
		log.Info("Issuer deleted", "name", issuerName)
	}

	certs := []string{
		cr.Name + "-ssl",
		cr.Name + "-ca-cert",
	}
	for _, certName := range certs {
		cert := &cm.Certificate{}
		err := r.Client.Get(ctx, types.NamespacedName{
			Namespace: cr.Namespace,
			Name:      certName,
		}, cert)
		if err != nil {
			continue
		}

		err = r.Client.Delete(ctx, cert,
			&client.DeleteOptions{Preconditions: &metav1.Preconditions{UID: &cert.UID}})
		if err != nil {
			return errors.Wrapf(err, "delete certificate %s", certName)
		}
		log.Info("Certificate deleted", "name", certName)
	}

	secretNames := []string{
		cr.Name + "-ca-cert",
		cr.Spec.SSLSecretName,
	}
	for _, secretName := range secretNames {
		secret := &corev1.Secret{}
		err := r.Client.Get(ctx, types.NamespacedName{
			Namespace: cr.Namespace,
			Name:      secretName,
		}, secret)
		if err != nil {
			continue
		}

		err = r.Client.Delete(ctx, secret,
			&client.DeleteOptions{Preconditions: &metav1.Preconditions{UID: &secret.UID}})
		if err != nil {
			return errors.Wrapf(err, "delete secret %s", secretName)
		}
		log.Info("Secret deleted", "name", secretName)
	}
	log.V(1).Info("Finished deletion of SSL-related resources")
	return nil
}

func (r *PerconaServerMySQLReconciler) deleteMySQLPvc(ctx context.Context, cr *apiv1.PerconaServerMySQL) error {
	log := logf.FromContext(ctx)
	log.Info("Starting PVC and secret deletion for MySQL cluster", "cluster", cr.Name, "finilizer", naming.FinalizerDeleteMySQLPvc)

	exposer := mysql.Exposer(*cr)

	list := corev1.PersistentVolumeClaimList{}

	err := r.Client.List(ctx,
		&list,
		&client.ListOptions{
			Namespace:     cr.Namespace,
			LabelSelector: labels.SelectorFromSet(exposer.Labels()),
		},
	)
	if err != nil {
		return errors.Wrap(err, "get PVC list")
	}

	if list.Size() == 0 {
		return nil
	}

	for _, pvc := range list.Items {
		err := r.Client.Delete(ctx, &pvc, &client.DeleteOptions{Preconditions: &metav1.Preconditions{UID: &pvc.UID}})
		if err != nil {
			return errors.Wrapf(err, "delete PVC %s", pvc.Name)
		}
		log.Info("Removed MySQL PVC", "pvc", pvc.Name)
	}

	secretNames := []string{
		cr.Spec.SecretsName,
		cr.InternalSecretName(),
	}
	err = k8s.DeleteSecrets(ctx, r.Client, cr, secretNames)
	if err != nil {
		return errors.Wrap(err, "delete secrets")
	}
	log.Info("Removed secrets", "secrets", secretNames)

	return nil
}

func (r *PerconaServerMySQLReconciler) doReconcile(
	ctx context.Context,
	cr *apiv1.PerconaServerMySQL,
) error {
	log := logf.FromContext(ctx).WithName("doReconcile")

	if err := r.validate(ctx, cr); err != nil {
		return errors.Wrap(err, "failed to validate")
	}
	if err := r.reconcileFullClusterCrash(ctx, cr); err != nil {
		return errors.Wrap(err, "failed to check full cluster crash")
	}
	if err := r.reconcileVersions(ctx, cr); err != nil {
		log.Error(err, "failed to reconcile versions")
	}
	if err := r.ensureUserSecrets(ctx, cr); err != nil {
		return errors.Wrap(err, "users secret")
	}
	if err := r.reconcileUsers(ctx, cr); err != nil {
		return errors.Wrap(err, "users")
	}
	if err := r.ensureTLSSecret(ctx, cr); err != nil {
		return errors.Wrap(err, "TLS secret")
	}
	if err := r.reconcileServices(ctx, cr); err != nil {
		return errors.Wrap(err, "services")
	}
	if err := r.reconcilePersistentVolumes(ctx, cr); err != nil {
		return errors.Wrap(err, "persistent volumes")
	}
	if err := r.reconcileDatabase(ctx, cr); err != nil {
		return errors.Wrap(err, "database")
	}
	if err := r.reconcileGRMySQLPrimaryLabel(ctx, cr); err != nil {
		return errors.Wrap(err, "failed to reconcile MySQL primary")
	}
	if err := r.reconcileOrchestrator(ctx, cr); err != nil {
		return errors.Wrap(err, "orchestrator")
	}
	if err := r.reconcileReplication(ctx, cr); err != nil {
		return errors.Wrap(err, "replication")
	}
	if err := r.reconcileHAProxy(ctx, cr); err != nil {
		return errors.Wrap(err, "HAProxy")
	}
	if err := r.reconcileMySQLRouter(ctx, cr); err != nil {
		return errors.Wrap(err, "MySQL router")
	}
	if err := r.reconcileBinlogServer(ctx, cr); err != nil {
		return errors.Wrap(err, "binlog server")
	}
	if err := r.reconcileScheduledBackup(ctx, cr); err != nil {
		return errors.Wrap(err, "scheduled backup")
	}
	if err := r.cleanupOutdated(ctx, cr); err != nil {
		return errors.Wrap(err, "cleanup outdated")
	}

	return nil
}

func (r *PerconaServerMySQLReconciler) validate(ctx context.Context, cr *apiv1.PerconaServerMySQL) error {
	if err := validateClusterType(ctx, r.Client, cr); err != nil {
		return errors.Wrap(err, "validate cluster type")
	}
	return nil
}

func validateClusterType(ctx context.Context, cl client.Client, cr *apiv1.PerconaServerMySQL) error {
	if cr.Spec.Pause {
		return nil
	}
	sts := new(appsv1.StatefulSet)
	if err := cl.Get(ctx, types.NamespacedName{Name: mysql.Name(cr), Namespace: cr.Namespace}, sts); err != nil {
		if k8serrors.IsNotFound(err) {
			return nil
		}
		return errors.Wrap(err, "failed to get mysql sts")
	}

	containerName := mysql.AppName
	var container *corev1.Container
	for _, c := range sts.Spec.Template.Spec.Containers {
		if c.Name != containerName {
			continue
		}

		container = &c
		break
	}
	if container == nil {
		return errors.New("failed to get mysql container")
	}

	currentClusterType := ""
	for _, e := range container.Env {
		if e.Name != naming.EnvMySQLClusterType {
			continue
		}

		currentClusterType = e.Value
		break
	}

	if currentClusterType == "" {
		return errors.New("failed to get mysql cluster type")
	}

	if cr.Spec.MySQL.ClusterType == apiv1.ClusterType(currentClusterType) {
		return nil
	}

	return errors.Errorf("cluster type cannot be changed from %s to %s on a running cluster", currentClusterType, cr.Spec.MySQL.ClusterType)
}

func (r *PerconaServerMySQLReconciler) reconcileDatabase(ctx context.Context, cr *apiv1.PerconaServerMySQL) error {
	log := logf.FromContext(ctx).WithName("reconcileDatabase")

	if err := r.reconcileMySQLAutoConfig(ctx, cr); err != nil {
		return errors.Wrap(err, "reconcile MySQL auto-config")
	}

	component := mysql.Component(*cr)
	if err := k8s.EnsureComponent(ctx, r.Client, &component); err != nil {
		return errors.Wrap(err, "ensure component")
	}

	internalSecret := new(corev1.Secret)
	if err := r.Get(ctx, types.NamespacedName{
		Name:      cr.InternalSecretName(),
		Namespace: cr.Namespace,
	}, internalSecret); client.IgnoreNotFound(err) != nil {
		return errors.Wrapf(err, "get internal secret")
	}

	if cr.PVCResizeInProgress() {
		log.V(1).Info("PVC resize in progress, skipping MySQL reconciliation")
		return nil
	}

	if pmm := cr.Spec.PMM; pmm != nil && pmm.Enabled && !pmm.HasSecret(internalSecret) {
		log.Info(fmt.Sprintf(`Can't enable PMM: either "%s" key doesn't exist in the secrets, or secrets and internal secrets are out of sync`,
			apiv1.UserPMMServerToken), "secrets", cr.Spec.SecretsName, "internalSecrets", cr.InternalSecretName())
	}

<<<<<<< HEAD
	if cr.Spec.UpdateStrategy == apiv1.SmartUpdateStatefulSetStrategyType {
=======
	sts := new(appsv1.StatefulSet)
	if err := r.Get(ctx, types.NamespacedName{
		Name:      component.Name(),
		Namespace: cr.Namespace,
	}, sts); err != nil {
		return errors.Wrap(err, "get statefulset")
	}
	if cr.Spec.UpdateStrategy == apiv1alpha1.SmartUpdateStatefulSetStrategyType {
>>>>>>> a16b1717
		return r.smartUpdate(ctx, sts, cr)
	}

	return nil
}

type Exposer interface {
	Exposed() bool
	Name(index string) string
	Size() int32
	Labels() map[string]string
	Service(name string) *corev1.Service
	SaveOldMeta() bool
}

func (r *PerconaServerMySQLReconciler) reconcileServicePerPod(ctx context.Context, cr *apiv1.PerconaServerMySQL, exposer Exposer) error {
	_ = logf.FromContext(ctx).WithName("reconcileServicePerPod")

	if !exposer.Exposed() {
		return nil
	}

	size := int(exposer.Size())
	svcNames := make(map[string]struct{}, size)
	for i := 0; i < size; i++ {
		svcName := exposer.Name(strconv.Itoa(i))
		svc := exposer.Service(svcName)
		svcNames[svc.Name] = struct{}{}

		if err := k8s.EnsureService(ctx, r.Client, cr, svc, r.Scheme, exposer.SaveOldMeta()); err != nil {
			return errors.Wrapf(err, "reconcile svc for pod %s", svc.Name)
		}
	}

	return nil
}

func (r *PerconaServerMySQLReconciler) reconcileMySQLServices(ctx context.Context, cr *apiv1.PerconaServerMySQL) error {
	_ = logf.FromContext(ctx).WithName("reconcileMySQLServices")

	if err := k8s.EnsureService(ctx, r.Client, cr, mysql.UnreadyService(cr), r.Scheme, true); err != nil {
		return errors.Wrap(err, "reconcile unready svc")
	}

	if err := k8s.EnsureService(ctx, r.Client, cr, mysql.HeadlessService(cr), r.Scheme, true); err != nil {
		return errors.Wrap(err, "reconcile headless svc")
	}

	if err := k8s.EnsureService(ctx, r.Client, cr, mysql.ProxyService(cr), r.Scheme, true); err != nil {
		return errors.Wrap(err, "reconcile proxy svc")
	}

	exposer := mysql.Exposer(*cr)
	if err := r.reconcileServicePerPod(ctx, cr, &exposer); err != nil {
		return errors.Wrap(err, "reconcile service per pod")
	}

	if cr.Spec.MySQL.ExposePrimary.Enabled {
		if err := k8s.EnsureService(ctx, r.Client, cr, mysql.PrimaryService(cr), r.Scheme, true); err != nil {
			return errors.Wrap(err, "reconcile service for primary mysql")
		}
	}

	return nil
}

// reconcileMySQLAutoConfig reconciles the ConfigMap for MySQL auto-tuning parameters and
// sets read_only=0 for single-node clusters without Orchestrator
func (r *PerconaServerMySQLReconciler) reconcileMySQLAutoConfig(ctx context.Context, cr *apiv1.PerconaServerMySQL) error {
	log := logf.FromContext(ctx).WithName("reconcileMySQLAutoConfig")
	var memory *resource.Quantity
	var err error

	if res := cr.Spec.MySQL.Resources; res.Size() > 0 {
		if _, ok := res.Requests[corev1.ResourceMemory]; ok {
			memory = res.Requests.Memory()
		}
		if _, ok := res.Limits[corev1.ResourceMemory]; ok {
			memory = res.Limits.Memory()
		}
	}

	nn := types.NamespacedName{
		Name:      mysql.AutoConfigMapName(cr),
		Namespace: cr.Namespace,
	}

	currentConfigMap := new(corev1.ConfigMap)
	if err = r.Client.Get(ctx, nn, currentConfigMap); client.IgnoreNotFound(err) != nil {
		return errors.Wrapf(err, "get ConfigMap/%s", nn.Name)
	}

	setWriteMode := cr.MySQLSpec().Size == 1 && !cr.Spec.Orchestrator.Enabled

	if memory == nil && !setWriteMode {
		exists := true
		if k8serrors.IsNotFound(err) {
			exists = false
		}

		if !exists || !metav1.IsControlledBy(currentConfigMap, cr) {
			return nil
		}

		if err := r.Client.Delete(ctx, currentConfigMap); err != nil {
			return errors.Wrapf(err, "delete ConfigMaps/%s", currentConfigMap.Name)
		}

		log.Info("ConfigMap deleted", "name", currentConfigMap.Name)

		return nil
	}

	config := ""

	// for single-node clusters, we need to set read_only=0 if orchestrator is disabled
	if setWriteMode {
		log.Info("Single-node write mode detected, setting read_only=0")
		config = "\nsuper_read_only=0\nread_only=0"
	}

	if memory != nil {
		log.V(1).Info("Generating auto-tune config based on memory", "memory", memory.String())
		autotuneParams, err := mysql.GetAutoTuneParams(cr, memory)
		if err != nil {
			return err
		}
		config += autotuneParams
	}

	configMap := k8s.ConfigMap(mysql.AutoConfigMapName(cr), cr.Namespace, mysql.CustomConfigKey, config)
	if !reflect.DeepEqual(currentConfigMap.Data, configMap.Data) {
		if err := k8s.EnsureObject(ctx, r.Client, cr, configMap, r.Scheme); err != nil {
			return errors.Wrapf(err, "ensure ConfigMap/%s", configMap.Name)
		}
		log.Info("ConfigMap updated", "name", configMap.Name, "data", configMap.Data)
	}
	return nil
}

func (r *PerconaServerMySQLReconciler) reconcileOrchestrator(ctx context.Context, cr *apiv1.PerconaServerMySQL) error {
	log := logf.FromContext(ctx).WithName("reconcileOrchestrator")

	if cr.Spec.MySQL.ClusterType == apiv1.ClusterTypeGR || !cr.OrchestratorEnabled() {
		return nil
	}

	role, binding, sa := orchestrator.RBAC(cr)
	if err := k8s.EnsureObjectWithHash(ctx, r.Client, cr, role, r.Scheme); err != nil {
		return errors.Wrap(err, "create role")
	}
	if err := k8s.EnsureObjectWithHash(ctx, r.Client, cr, sa, r.Scheme); err != nil {
		return errors.Wrap(err, "create service account")
	}
	if err := k8s.EnsureObjectWithHash(ctx, r.Client, cr, binding, r.Scheme); err != nil {
		return errors.Wrap(err, "create role binding")
	}

	cmap := &corev1.ConfigMap{}
	err := r.Client.Get(ctx, orchestrator.NamespacedName(cr), cmap)
	if client.IgnoreNotFound(err) != nil {
		return errors.Wrap(err, "get config map")
	}

	existingNodes := make([]string, 0)
	if !k8serrors.IsNotFound(err) {
		cfg, ok := cmap.Data[orchestrator.ConfigFileName]
		if !ok {
			return errors.Errorf("key %s not found in ConfigMap", orchestrator.ConfigFileName)
		}

		config := make(map[string]interface{}, 0)
		if err := json.Unmarshal([]byte(cfg), &config); err != nil {
			return errors.Wrap(err, "unmarshal ConfigMap data to json")
		}

		nodes, ok := config["RaftNodes"].([]interface{})
		if !ok {
			return errors.New("key RaftNodes not found in ConfigMap")
		}

		for _, v := range nodes {
			existingNodes = append(existingNodes, v.(string))
		}
	}

	cmData, err := orchestrator.ConfigMapData(cr)
	if err != nil {
		return errors.Wrap(err, "get ConfigMap data")
	}

	if err := k8s.EnsureObjectWithHash(ctx, r.Client, cr, orchestrator.ConfigMap(cr, cmData), r.Scheme); err != nil {
		return errors.Wrap(err, "reconcile ConfigMap")
	}

	component := orchestrator.Component(*cr)
	if err := k8s.EnsureComponent(ctx, r.Client, &component); err != nil {
		return errors.Wrap(err, "ensure component")
	}

	raftNodes := orchestrator.RaftNodes(cr)
	if len(existingNodes) == 0 || len(existingNodes) == len(raftNodes) {
		return nil
	}

	orcPod, err := getReadyOrcPod(ctx, r.Client, cr)
	if err != nil {
		return nil
	}
	g, gCtx := errgroup.WithContext(ctx)

	if len(raftNodes) > len(existingNodes) {
		newPeers := util.Difference(raftNodes, existingNodes)

		for _, peer := range newPeers {
			p := peer
			g.Go(func() error {
				return orchestrator.AddPeer(gCtx, r.ClientCmd, orcPod, p)
			})
		}

		if err := g.Wait(); err != nil && !cr.Spec.Pause {
			log.Error(err, "Orchestrator add peers", "peers", newPeers)
		}
	} else {
		oldPeers := util.Difference(existingNodes, raftNodes)

		for _, peer := range oldPeers {
			p := peer
			g.Go(func() error {
				return orchestrator.RemovePeer(gCtx, r.ClientCmd, orcPod, p)
			})
		}

		if err := g.Wait(); err != nil && !cr.Spec.Pause {
			log.Error(err, "Orchestrator remove peers", "peers", oldPeers)
		}
	}

	return nil
}

<<<<<<< HEAD
func (r *PerconaServerMySQLReconciler) reconcileOrchestratorServices(ctx context.Context, cr *apiv1.PerconaServerMySQL) error {
	log := logf.FromContext(ctx)
=======
func (r *PerconaServerMySQLReconciler) reconcileOrchestratorServices(ctx context.Context, cr *apiv1alpha1.PerconaServerMySQL) error {
>>>>>>> a16b1717
	if err := k8s.EnsureService(ctx, r.Client, cr, orchestrator.Service(cr), r.Scheme, true); err != nil {
		return errors.Wrap(err, "reconcile Service")
	}

	exposer := orchestrator.Exposer(*cr)
	if err := r.reconcileServicePerPod(ctx, cr, &exposer); err != nil {
		return errors.Wrap(err, "reconcile service per pod")
	}
	return nil
}

func (r *PerconaServerMySQLReconciler) reconcileHAProxy(ctx context.Context, cr *apiv1.PerconaServerMySQL) error {
	log := logf.FromContext(ctx).WithName("reconcileHAProxy")

	if !cr.HAProxyEnabled() {
		return nil
	}

	nn := types.NamespacedName{Namespace: cr.Namespace, Name: mysql.PodName(cr, 0)}
	firstMySQLPodReady, err := k8s.IsPodWithNameReady(ctx, r.Client, nn)
	if err != nil {
		return errors.Wrapf(err, "check if pod %s ready", nn.String())
	}

	if !firstMySQLPodReady {
		log.V(1).Info("Waiting for pod to be ready", "pod", nn.Name)
		return nil
	}

	component := haproxy.Component(*cr)
	if err := k8s.EnsureComponent(ctx, r.Client, &component); err != nil {
		return errors.Wrap(err, "ensure component")
	}

	return nil
}

func (r *PerconaServerMySQLReconciler) reconcileServices(ctx context.Context, cr *apiv1.PerconaServerMySQL) error {
	if err := r.reconcileMySQLServices(ctx, cr); err != nil {
		return errors.Wrap(err, "reconcile MySQL services")
	}

	if cr.OrchestratorEnabled() {
		if err := r.reconcileOrchestratorServices(ctx, cr); err != nil {
			return errors.Wrap(err, "reconcile Orchestrator services")
		}
	}

	if cr.HAProxyEnabled() {
		internalSecret := new(corev1.Secret)
		nn := types.NamespacedName{Name: cr.InternalSecretName(), Namespace: cr.Namespace}
		err := r.Client.Get(ctx, nn, internalSecret)
		if client.IgnoreNotFound(err) != nil {
			return errors.Wrapf(err, "get Secret/%s", nn.Name)
		}

		expose := cr.Spec.Proxy.HAProxy.Expose
		if err := k8s.EnsureService(ctx, r.Client, cr, haproxy.Service(cr, internalSecret), r.Scheme, expose.SaveOldMeta()); err != nil {
			return errors.Wrap(err, "reconcile HAProxy svc")
		}
	}

	if cr.RouterEnabled() {
		expose := cr.Spec.Proxy.Router.Expose
		if err := k8s.EnsureService(ctx, r.Client, cr, router.Service(cr), r.Scheme, expose.SaveOldMeta()); err != nil {
			return errors.Wrap(err, "reconcile router svc")
		}
	}

	return nil
}

func (r *PerconaServerMySQLReconciler) reconcileReplication(ctx context.Context, cr *apiv1.PerconaServerMySQL) error {
	log := logf.FromContext(ctx).WithName("reconcileReplication")

	if err := r.reconcileGroupReplication(ctx, cr); err != nil {
		return errors.Wrap(err, "reconcile group replication")
	}

	if cr.Spec.MySQL.ClusterType == apiv1.ClusterTypeGR || !cr.OrchestratorEnabled() || cr.Spec.Orchestrator.Size <= 0 {
		return nil
	}

	sts := &appsv1.StatefulSet{}
	// no need to set init image since we're just getting obj from API
	if err := r.Get(ctx, client.ObjectKeyFromObject(orchestrator.StatefulSet(cr, "", "")), sts); err != nil {
		return client.IgnoreNotFound(err)
	}

	if sts.Status.ReadyReplicas == 0 {
		log.Info("orchestrator is not ready. skip", "ready", sts.Status.ReadyReplicas)
		return nil
	}

	pod, err := getReadyOrcPod(ctx, r.Client, cr)
	if err != nil {
		return nil
	}

	if err := orchestrator.Discover(ctx, r.ClientCmd, pod, mysql.ServiceName(cr), mysql.DefaultPort); err != nil {
		switch {
		case errors.Is(err, orchestrator.ErrUnauthorized):
			log.Info("mysql is not ready, unauthorized orchestrator discover response. skip")
			return nil
		case errors.Is(err, orchestrator.ErrEmptyResponse):
			log.Info("mysql is not ready, empty orchestrator discover response. skip")
			return nil
		case errors.Is(err, orchestrator.ErrBadConn):
			log.Info("mysql is not ready, bad connection. skip")
			return nil
		case errors.Is(err, orchestrator.ErrNoSuchHost):
			log.Info("mysql is not ready, host not found. skip")
			return nil
		}
		return errors.Wrap(err, "failed to discover cluster")
	}

	primary, err := orchestrator.ClusterPrimary(ctx, r.ClientCmd, pod, cr.ClusterHint())
	if err != nil {
		return errors.Wrap(err, "get cluster primary")
	}
	if primary.Alias == "" {
		log.Info("Mysql is not ready, orchestrator cluster primary alias is empty. skip")
		return nil
	}

	// orchestrator doesn't attempt to recover from NonWriteableMaster if there's only 1 MySQL pod
	if cr.MySQLSpec().Size == 1 && primary.ReadOnly {
		if err := orchestrator.SetWriteable(ctx, r.ClientCmd, pod, primary.Key.Hostname, int(primary.Key.Port)); err != nil {
			return errors.Wrapf(err, "set %s writeable", primary.Key.Hostname)
		}
	}

	clusterInstances, err := orchestrator.Cluster(ctx, r.ClientCmd, pod, cr.ClusterHint())
	if err != nil {
		return errors.Wrap(err, "get cluster instances")
	}

	// In the case of a cluster downscale, we need to forget replicas that are not part of the cluster
	if len(clusterInstances) > int(cr.MySQLSpec().Size) {
		log.Info("Detected possible downscale, checking for replicas to forget")
		mysqlPods, err := k8s.PodsByLabels(ctx, r.Client, mysql.MatchLabels(cr), cr.Namespace)
		if err != nil {
			return errors.Wrap(err, "get mysql pods")
		}

		podSet := make(map[string]struct{}, len(mysqlPods))
		for _, p := range mysqlPods {
			podSet[p.Name] = struct{}{}
		}
		for _, instance := range clusterInstances {
			if _, ok := podSet[instance.Alias]; ok {
				continue
			}

			log.Info("Forgeting replica", "replica", instance.Alias)
			err := orchestrator.ForgetInstance(ctx, r.ClientCmd, pod, instance.Alias, int(instance.Key.Port))
			if err != nil {
				return errors.Wrapf(err, "forget replica %s", instance.Alias)
			}
		}
	}

	return nil
}

func (r *PerconaServerMySQLReconciler) reconcileGroupReplication(ctx context.Context, cr *apiv1.PerconaServerMySQL) error {
	if cr.Spec.MySQL.ClusterType != apiv1.ClusterTypeGR {
		return nil
	}

	if err := r.reconcileBootstrapStatus(ctx, cr); err != nil {
		return errors.Wrap(err, "reconcile bootstrap status")
	}

	if err := r.rescanClusterIfNeeded(ctx, cr); err != nil {
		return errors.Wrap(err, "rescan cluster if needed")
	}

	return nil
}

func (r *PerconaServerMySQLReconciler) reconcileBootstrapStatus(ctx context.Context, cr *apiv1.PerconaServerMySQL) error {
	log := logf.FromContext(ctx)

	if cr.Status.MySQL.Ready == 0 || cr.Status.MySQL.Ready != cr.Spec.MySQL.Size {
		log.V(1).Info("Waiting for all MySQL pods to be ready", "ready", cr.Status.MySQL.Ready, "expected", cr.Spec.MySQL.Size)
		return nil
	}

	pod, err := getReadyMySQLPod(ctx, r.Client, cr)
	if err != nil {
		if errors.Is(err, ErrNoReadyPods) {
			return nil
		}
		return errors.Wrap(err, "get ready mysql pod")
	}

	operatorPass, err := k8s.UserPassword(ctx, r.Client, cr, apiv1.UserOperator)
	if err != nil {
		return errors.Wrap(err, "get operator password")
	}

	db := database.NewReplicationManager(pod, r.ClientCmd, apiv1.UserOperator, operatorPass, mysql.ServiceName(cr))
	cond := meta.FindStatusCondition(cr.Status.Conditions, apiv1.ConditionInnoDBClusterBootstrapped)
	if cond == nil || cond.Status == metav1.ConditionFalse {
		if exists, err := db.CheckIfDatabaseExists(ctx, "mysql_innodb_cluster_metadata"); err != nil || !exists {
			log.V(1).Info("InnoDB cluster is not created yet")
			return nil
		}

		meta.SetStatusCondition(&cr.Status.Conditions, metav1.Condition{
			Type:               apiv1.ConditionInnoDBClusterBootstrapped,
			Status:             metav1.ConditionTrue,
			Reason:             apiv1.ConditionInnoDBClusterBootstrapped,
			Message:            fmt.Sprintf("InnoDB cluster successfully bootstrapped with %d nodes", cr.MySQLSpec().Size),
			LastTransitionTime: metav1.Now(),
		})

		return nil
	}

	if exists, err := db.CheckIfDatabaseExists(ctx, "mysql_innodb_cluster_metadata"); err != nil || !exists {
		return errors.Wrap(err, "InnoDB cluster is already bootstrapped, but failed to check its status")
	}

	return nil
}

func (r *PerconaServerMySQLReconciler) rescanClusterIfNeeded(ctx context.Context, cr *apiv1.PerconaServerMySQL) error {
	_, ok := cr.Annotations[string(naming.AnnotationRescanNeeded)]
	if !ok {
		return nil
	}

	log := logf.FromContext(ctx)

	pod, err := getReadyMySQLPod(ctx, r.Client, cr)
	if err != nil {
		if errors.Is(err, ErrNoReadyPods) {
			return nil
		}
		return errors.Wrap(err, "get ready mysql pod")
	}

	operatorPass, err := k8s.UserPassword(ctx, r.Client, cr, apiv1.UserOperator)
	if err != nil {
		return errors.Wrap(err, "get operator password")
	}

	uri := getMySQLURI(apiv1.UserOperator, operatorPass, mysql.PodFQDN(cr, pod))

	msh, err := mysqlsh.NewWithExec(r.ClientCmd, pod, uri)
	if err != nil {
		return err
	}

	err = k8sretry.OnError(k8sretry.DefaultBackoff, func(err error) bool { return true }, func() error {
		if cr.Status.CompareMySQLVersion("8.4") < 0 {
			return msh.Rescan80WithExec(ctx, cr.InnoDBClusterName())
		}

		return msh.Rescan84WithExec(ctx, cr.InnoDBClusterName())
	})
	if err != nil {
		return errors.Wrap(err, "start rescan")
	}

	log.Info("Cluster rescan started", "pod", pod.Name, "cluster", cr.InnoDBClusterName())

	err = k8s.DeannotateObject(ctx, r.Client, cr, naming.AnnotationRescanNeeded)
	if err != nil {
		return errors.Wrap(err, "remove rescan-needed annotation")
	}

	return nil
}

// cleanupOutdatedServices removes outdated services that are no longer needed.
func (r *PerconaServerMySQLReconciler) cleanupOutdatedServices(ctx context.Context, exposer Exposer, ns string) error {
	log := logf.FromContext(ctx).WithName("cleanupOutdatedServices")
	size := int(exposer.Size())
	svcNames := make(map[string]struct{}, size)
	for i := 0; i < size; i++ {
		svcName := exposer.Name(strconv.Itoa(i))
		svc := exposer.Service(svcName)
		svcNames[svc.Name] = struct{}{}

		if !exposer.Exposed() {
			if err := r.Client.Delete(ctx, svc); err != nil && !k8serrors.IsNotFound(err) {
				return errors.Wrapf(err, "delete svc for pod %s", svc.Name)
			}
		}
	}

	svcLabels := exposer.Labels()
	svcLabels[naming.LabelExposed] = "true"
	services, err := k8s.ServicesByLabels(ctx, r.Client, svcLabels, ns)
	if err != nil {
		return errors.Wrap(err, "get exposed services")
	}

	for _, svc := range services {
		if _, ok := svcNames[svc.Name]; ok {
			continue
		}

		log.Info("Deleting outdated service", "service", svc.Name)
		if err := r.Client.Delete(ctx, &svc); err != nil && !k8serrors.IsNotFound(err) {
			return errors.Wrapf(err, "delete Service/%s", svc.Name)
		}
	}

	return nil
}

// cleanupOutdatedGRPrimaryService cleans up the outdated mysql primary service when group replication is enabled.
func (r *PerconaServerMySQLReconciler) cleanupOutdatedGRPrimaryService(ctx context.Context, cr *apiv1.PerconaServerMySQL) error {
	if !cr.Spec.MySQL.IsGR() {
		return nil
	}
	if !cr.Spec.MySQL.ExposePrimary.Enabled {
		svcName := mysql.PrimaryServiceName(cr)
		svc := corev1.Service{}
		if err := r.Get(ctx, types.NamespacedName{Name: svcName, Namespace: cr.Namespace}, &svc); err == nil {
			if err := r.Delete(ctx, &svc); err != nil && !k8serrors.IsNotFound(err) {
				return errors.Wrapf(err, "error while deleting primary service %s", svc.Name)
			}
		}
	}

	return nil
}

func (r *PerconaServerMySQLReconciler) cleanupMysql(ctx context.Context, cr *apiv1.PerconaServerMySQL) error {
	if !cr.Spec.Pause {
		mysqlExposer := mysql.Exposer(*cr)
		if err := r.cleanupOutdatedServices(ctx, &mysqlExposer, cr.Namespace); err != nil {
			return errors.Wrap(err, "cleanup MySQL services")
		}
		if err := r.cleanupOutdatedGRPrimaryService(ctx, cr); err != nil {
			return errors.Wrap(err, "cleanup outdated MySQL primary service")
		}
	}
	return nil
}

func (r *PerconaServerMySQLReconciler) cleanupOrchestrator(ctx context.Context, cr *apiv1.PerconaServerMySQL) error {
	orcExposer := orchestrator.Exposer(*cr)

	if !cr.OrchestratorEnabled() {
		if err := r.Delete(ctx, orchestrator.StatefulSet(cr, "", "")); err != nil && !k8serrors.IsNotFound(err) {
			return errors.Wrap(err, "failed to delete orchestrator statefulset")
		}

		if err := r.cleanupOutdatedServices(ctx, &orcExposer, cr.Namespace); err != nil {
			return errors.Wrap(err, "cleanup Orchestrator services")
		}

		return nil
	}

	if cr.Spec.Pause {
		return nil
	}

	svcLabels := orcExposer.Labels()
	svcLabels[naming.LabelExposed] = "true"
	services, err := k8s.ServicesByLabels(ctx, r.Client, svcLabels, cr.Namespace)
	if err != nil {
		return errors.Wrap(err, "get exposed services")
	}

	if len(services) == int(orcExposer.Size()) {
		return nil
	}

	outdatedSvcs := make(map[string]struct{}, len(services))
	for i := len(services) - 1; i >= int(orcExposer.Size()); i-- {
		outdatedSvcs[orchestrator.PodName(cr, i)] = struct{}{}
	}

	for _, svc := range services {
		if _, ok := outdatedSvcs[svc.Name]; !ok {
			continue
		}

		logf.FromContext(ctx).Info("Deleting outdated orchestrator service", "service", svc.Name)
		if err := r.Client.Delete(ctx, &svc); err != nil && !k8serrors.IsNotFound(err) {
			return errors.Wrapf(err, "delete Service/%s", svc.Name)
		}
	}

	return nil
}

func (r *PerconaServerMySQLReconciler) cleanupProxies(ctx context.Context, cr *apiv1.PerconaServerMySQL) error {
	if !cr.RouterEnabled() {
		if err := r.Delete(ctx, router.Deployment(cr, "", "", "")); err != nil && !k8serrors.IsNotFound(err) {
			return errors.Wrap(err, "failed to delete router deployment")
		}

		if err := r.Delete(ctx, router.Service(cr)); err != nil && !k8serrors.IsNotFound(err) {
			return errors.Wrap(err, "failed to delete router service")
		}
	}

	if !cr.HAProxyEnabled() {
		if err := r.Delete(ctx, haproxy.StatefulSet(cr, "", "", "", nil)); err != nil && !k8serrors.IsNotFound(err) {
			return errors.Wrap(err, "failed to delete haproxy statefulset")
		}

		if err := r.Delete(ctx, haproxy.Service(cr, nil)); err != nil && !k8serrors.IsNotFound(err) {
			return errors.Wrap(err, "failed to delete haproxy service")
		}
	}

	return nil
}

func (r *PerconaServerMySQLReconciler) reconcileMySQLRouter(ctx context.Context, cr *apiv1.PerconaServerMySQL) error {
	log := logf.FromContext(ctx).WithName("reconcileMySQLRouter")

	if !cr.RouterEnabled() {
		return nil
	}

	if cr.Spec.Proxy.Router.Size > 0 {
		if cr.Status.MySQL.Ready != cr.Spec.MySQL.Size {
			log.V(1).Info("Waiting for MySQL pods to be ready")
			return nil
		}

		pod, err := getReadyMySQLPod(ctx, r.Client, cr)
		if err != nil {
			if errors.Is(err, ErrNoReadyPods) {
				return nil
			}
			return errors.Wrap(err, "get ready mysql pod")
		}

		operatorPass, err := k8s.UserPassword(ctx, r.Client, cr, apiv1.UserOperator)
		if err != nil {
			return errors.Wrap(err, "get operator password")
		}

		db := database.NewReplicationManager(pod, r.ClientCmd, apiv1.UserOperator, operatorPass, mysql.PodFQDN(cr, pod))
		if exist, err := db.CheckIfDatabaseExists(ctx, "mysql_innodb_cluster_metadata"); err != nil || !exist {
			log.V(1).Info("Waiting for InnoDB Cluster", "cluster", cr.Name)
			return nil
		}
	}

	component := router.Component(*cr)
	if err := k8s.EnsureComponent(ctx, r.Client, &component); err != nil {
		return errors.Wrap(err, "ensure component")
	}

	return nil
}

func (r *PerconaServerMySQLReconciler) reconcileBinlogServer(ctx context.Context, cr *apiv1.PerconaServerMySQL) error {
	if !cr.Spec.Backup.PiTR.Enabled {
		return nil
	}

	logger := logf.FromContext(ctx)

	if len(cr.Status.Host) == 0 {
		logger.V(1).Info("Waiting for .status.host to be populated")
		return nil
	}

	s3 := cr.Spec.Backup.PiTR.BinlogServer.Storage.S3

	if s3 == nil || len(s3.CredentialsSecret) == 0 {
		logger.Info("setting spec.backup.pitr.binlogServer.s3.credentialsSecret is required to upload binlogs to s3")
		return nil
	}

	s3Secret := corev1.Secret{
		ObjectMeta: metav1.ObjectMeta{
			Name:      cr.Spec.Backup.PiTR.BinlogServer.Storage.S3.CredentialsSecret,
			Namespace: cr.Namespace,
		},
	}
	if err := r.Client.Get(ctx, client.ObjectKeyFromObject(&s3Secret), &s3Secret); err != nil {
		return errors.Wrap(err, "get s3 credentials secret")
	}

	accessKey := s3Secret.Data[secret.CredentialsAWSAccessKey]
	secretKey := s3Secret.Data[secret.CredentialsAWSSecretKey]

	s3Uri := fmt.Sprintf("s3://%s:%s@%s.%s", accessKey, secretKey, s3.Bucket, s3.Region)
	if len(s3.Prefix) > 0 {
		s3Uri += fmt.Sprintf("/%s", s3.Prefix)
	}

	replPass, err := k8s.UserPassword(ctx, r.Client, cr, apiv1.UserReplication)
	if err != nil {
		return errors.Wrap(err, "get replication password")
	}

	configSecret := corev1.Secret{
		ObjectMeta: metav1.ObjectMeta{
			Name:      binlogserver.ConfigSecretName(cr),
			Namespace: cr.Namespace,
		},
	}
	configSecret.Data = make(map[string][]byte)

	config := binlogserver.Configuration{
		Logger: binlogserver.Logger{
			Level: "debug",
			File:  "/dev/stdout",
		},
		Connection: binlogserver.Connection{
			Host:           mysql.FQDN(cr, 0),
			Port:           3306,
			User:           string(apiv1.UserReplication),
			Password:       replPass,
			ConnectTimeout: cr.Spec.Backup.PiTR.BinlogServer.ConnectTimeout,
			WriteTimeout:   cr.Spec.Backup.PiTR.BinlogServer.WriteTimeout,
			ReadTimeout:    cr.Spec.Backup.PiTR.BinlogServer.ReadTimeout,
		},
		Replication: binlogserver.Replication{
			ServerID: cr.Spec.Backup.PiTR.BinlogServer.ServerID,
			IdleTime: cr.Spec.Backup.PiTR.BinlogServer.IdleTime,
		},
		Storage: binlogserver.Storage{
			URI: s3Uri,
		},
	}

	configBytes, err := json.Marshal(config)
	if err != nil {
		return errors.Wrap(err, "marshal binlog server config")
	}

	configSecret.Data[binlogserver.ConfigKey] = configBytes
	if err := k8s.EnsureObject(ctx, r.Client, cr, &configSecret, r.Scheme); err != nil {
		return errors.Wrap(err, "reconcile secret")
	}

	initImage, err := k8s.InitImage(ctx, r.Client, cr, &cr.Spec.Backup.PiTR.BinlogServer.PodSpec)
	if err != nil {
		return errors.Wrap(err, "get init image")
	}

	err = k8s.EnsureObjectWithHash(ctx, r.Client, cr, binlogserver.StatefulSet(cr, initImage, fmt.Sprintf("%x", md5.Sum(configBytes))), r.Scheme)
	if err != nil {
		return errors.Wrap(err, "reconcile statefulset")
	}

	return nil
}

func (r *PerconaServerMySQLReconciler) cleanupOutdated(ctx context.Context, cr *apiv1.PerconaServerMySQL) error {
	if err := r.cleanupMysql(ctx, cr); err != nil {
		return errors.Wrap(err, "cleanup mysql")
	}

	if err := r.cleanupOrchestrator(ctx, cr); err != nil {
		return errors.Wrap(err, "cleanup orchestrator")
	}

	if err := r.cleanupProxies(ctx, cr); err != nil {
		return errors.Wrap(err, "cleanup proxies")
	}

	return nil
}

func (r *PerconaServerMySQLReconciler) getPrimaryFromOrchestrator(ctx context.Context, cr *apiv1.PerconaServerMySQL) (*orchestrator.Instance, error) {
	log := logf.FromContext(ctx)
	pod, err := getReadyOrcPod(ctx, r.Client, cr)
	if err != nil {
		return nil, err
	}
	primary, err := orchestrator.ClusterPrimary(ctx, r.ClientCmd, pod, cr.ClusterHint())
	if err != nil {
		return nil, errors.Wrap(err, "get cluster primary")
	}

	if primary.Key.Hostname == "" {
		primary.Key.Hostname = fmt.Sprintf("%s.%s.%s", primary.Alias, mysql.ServiceName(cr), cr.Namespace)
		log.V(1).Info("Primary hostname was empty, constructed FQDN", "hostname", primary.Key.Hostname)
	}

	return primary, nil
}

func (r *PerconaServerMySQLReconciler) getPrimaryFromGR(ctx context.Context, cr *apiv1.PerconaServerMySQL) (string, error) {
	operatorPass, err := k8s.UserPassword(ctx, r.Client, cr, apiv1.UserOperator)
	if err != nil {
		return "", errors.Wrap(err, "get operator password")
	}

	pod, err := getReadyMySQLPod(ctx, r.Client, cr)
	if err != nil {
		return "", errors.Wrap(err, "get ready mysql pod")
	}

	um := database.NewReplicationManager(pod, r.ClientCmd, apiv1.UserOperator, operatorPass, mysql.PodFQDN(cr, pod))

	return um.GetGroupReplicationPrimary(ctx)
}

func (r *PerconaServerMySQLReconciler) getPrimaryHost(ctx context.Context, cr *apiv1.PerconaServerMySQL) (string, error) {
	log := logf.FromContext(ctx).WithName("getPrimaryHost")

	if cr.Spec.MySQL.IsGR() {
		return r.getPrimaryFromGR(ctx, cr)
	}

	primary, err := r.getPrimaryFromOrchestrator(ctx, cr)
	if err != nil {
		return "", errors.Wrap(err, "get cluster primary")
	}
	log.V(1).Info("Cluster primary from orchestrator", "primary", primary)

	return primary.Key.Hostname, nil
}

func (r *PerconaServerMySQLReconciler) getPrimaryPod(ctx context.Context, cr *apiv1.PerconaServerMySQL) (*corev1.Pod, error) {
	primaryHost, err := r.getPrimaryHost(ctx, cr)
	if err != nil {
		return nil, errors.Wrap(err, "get primary host")
	}

	idx, err := getPodIndexFromHostname(primaryHost)
	if err != nil {
		return nil, errors.Wrapf(err, "get pod index from %s", primaryHost)
	}

	primPod, err := getMySQLPod(ctx, r.Client, cr, idx)
	if err != nil {
		return nil, errors.Wrapf(err, "get primary pod by index %d", idx)
	}

	return primPod, nil
}

func (r *PerconaServerMySQLReconciler) stopAsyncReplication(ctx context.Context, cr *apiv1.PerconaServerMySQL, primary *orchestrator.Instance) error {
	log := logf.FromContext(ctx).WithName("stopAsyncReplication")

	orcPod, err := getReadyOrcPod(ctx, r.Client, cr)
	if err != nil {
		return err
	}

	operatorPass, err := k8s.UserPassword(ctx, r.Client, cr, apiv1.UserOperator)
	if err != nil {
		return errors.Wrap(err, "get operator password")
	}

	g, gCtx := errgroup.WithContext(context.Background())
	for _, replica := range primary.Replicas {
		hostname := replica.Hostname
		port := replica.Port
		g.Go(func() error {
			idx, err := getPodIndexFromHostname(hostname)
			if err != nil {
				return err
			}

			pod, err := getMySQLPod(ctx, r.Client, cr, idx)
			if err != nil {
				return err
			}
			repDb := database.NewReplicationManager(pod, r.ClientCmd, apiv1.UserOperator, operatorPass, hostname)

			if err := orchestrator.StopReplication(gCtx, r.ClientCmd, orcPod, hostname, port); err != nil {
				return errors.Wrapf(err, "stop replica %s", hostname)
			}

			status, _, err := repDb.ReplicationStatus(ctx)
			if err != nil {
				return errors.Wrapf(err, "get replication status of %s", hostname)
			}

			for status == database.ReplicationStatusActive {
				time.Sleep(250 * time.Millisecond)
				status, _, err = repDb.ReplicationStatus(ctx)
				if err != nil {
					return errors.Wrapf(err, "get replication status of %s", hostname)
				}
			}

			log.V(1).Info("Stopped replication on replica", "hostname", hostname, "port", port)

			return nil
		})
	}

	return errors.Wrap(g.Wait(), "stop replication on replicas")
}

func (r *PerconaServerMySQLReconciler) startAsyncReplication(ctx context.Context, cr *apiv1.PerconaServerMySQL, replicaPass string, primary *orchestrator.Instance) error {
	log := logf.FromContext(ctx).WithName("startAsyncReplication")

	orcPod, err := getReadyOrcPod(ctx, r.Client, cr)
	if err != nil {
		return nil
	}

	operatorPass, err := k8s.UserPassword(ctx, r.Client, cr, apiv1.UserOperator)
	if err != nil {
		return errors.Wrap(err, "get operator password")
	}

	g, gCtx := errgroup.WithContext(context.Background())
	for _, replica := range primary.Replicas {
		hostname := replica.Hostname
		port := replica.Port
		g.Go(func() error {
			idx, err := getPodIndexFromHostname(hostname)
			if err != nil {
				return err
			}
			pod, err := getMySQLPod(ctx, r.Client, cr, idx)
			if err != nil {
				return err
			}
			um := database.NewReplicationManager(pod, r.ClientCmd, apiv1.UserOperator, operatorPass, hostname)

			log.V(1).Info("Change replication source", "primary", primary.Key.Hostname, "replica", hostname)
			if err := um.ChangeReplicationSource(ctx, primary.Key.Hostname, replicaPass, primary.Key.Port); err != nil {
				return errors.Wrapf(err, "change replication source on %s", hostname)
			}

			if err := orchestrator.StartReplication(gCtx, r.ClientCmd, orcPod, hostname, port); err != nil {
				return errors.Wrapf(err, "start replication on %s", hostname)
			}

			log.V(1).Info("Started replication on replica", "hostname", hostname, "port", port)

			return nil
		})
	}

	return errors.Wrap(g.Wait(), "start replication on replicas")
}

func getReadyMySQLPod(ctx context.Context, cl client.Reader, cr *apiv1.PerconaServerMySQL) (*corev1.Pod, error) {
	pods, err := k8s.PodsByLabels(ctx, cl, mysql.MatchLabels(cr), cr.Namespace)
	if err != nil {
		return nil, errors.Wrap(err, "get pods")
	}

	for i, pod := range pods {
		if k8s.IsPodReady(pod) {
			return &pods[i], nil
		}
	}
	return nil, ErrNoReadyPods
}

func getMySQLPod(ctx context.Context, cl client.Reader, cr *apiv1.PerconaServerMySQL, idx int) (*corev1.Pod, error) {
	pod := &corev1.Pod{}

	nn := types.NamespacedName{Namespace: cr.Namespace, Name: mysql.PodName(cr, idx)}
	if err := cl.Get(ctx, nn, pod); err != nil {
		return nil, err
	}

	return pod, nil
}

func getReadyOrcPod(ctx context.Context, cl client.Reader, cr *apiv1.PerconaServerMySQL) (*corev1.Pod, error) {
	pods, err := k8s.PodsByLabels(ctx, cl, orchestrator.MatchLabels(cr), cr.Namespace)
	if err != nil {
		return nil, errors.Wrap(err, "get pods")
	}

	for i, pod := range pods {
		if k8s.IsPodReady(pod) {
			return &pods[i], nil
		}
	}
	return nil, ErrNoReadyPods
}

func getPodIndexFromHostname(hostname string) (int, error) {
	hh := strings.Split(hostname, ".")

	if len(hh) == 0 {
		return 0, fmt.Errorf("can't get pod index from hostname: %s", hh)
	}

	ii := strings.Split(hh[0], "-")
	if len(ii) == 0 {
		return 0, fmt.Errorf("can't get pod index from pod name: %s", hh[0])
	}

	idx, err := strconv.Atoi(ii[len(ii)-1])
	if err != nil {
		return 0, err
	}

	return idx, nil
}<|MERGE_RESOLUTION|>--- conflicted
+++ resolved
@@ -562,9 +562,6 @@
 			apiv1.UserPMMServerToken), "secrets", cr.Spec.SecretsName, "internalSecrets", cr.InternalSecretName())
 	}
 
-<<<<<<< HEAD
-	if cr.Spec.UpdateStrategy == apiv1.SmartUpdateStatefulSetStrategyType {
-=======
 	sts := new(appsv1.StatefulSet)
 	if err := r.Get(ctx, types.NamespacedName{
 		Name:      component.Name(),
@@ -572,8 +569,7 @@
 	}, sts); err != nil {
 		return errors.Wrap(err, "get statefulset")
 	}
-	if cr.Spec.UpdateStrategy == apiv1alpha1.SmartUpdateStatefulSetStrategyType {
->>>>>>> a16b1717
+	if cr.Spec.UpdateStrategy == apiv1.SmartUpdateStatefulSetStrategyType {
 		return r.smartUpdate(ctx, sts, cr)
 	}
 
@@ -816,12 +812,7 @@
 	return nil
 }
 
-<<<<<<< HEAD
 func (r *PerconaServerMySQLReconciler) reconcileOrchestratorServices(ctx context.Context, cr *apiv1.PerconaServerMySQL) error {
-	log := logf.FromContext(ctx)
-=======
-func (r *PerconaServerMySQLReconciler) reconcileOrchestratorServices(ctx context.Context, cr *apiv1alpha1.PerconaServerMySQL) error {
->>>>>>> a16b1717
 	if err := k8s.EnsureService(ctx, r.Client, cr, orchestrator.Service(cr), r.Scheme, true); err != nil {
 		return errors.Wrap(err, "reconcile Service")
 	}
