package ps

import (
	"context"
	"fmt"
	"net"
	"net/http"
	"reflect"
	"testing"

	pbVersion "github.com/Percona-Lab/percona-version-service/versionpb"
	gwRuntime "github.com/grpc-ecosystem/grpc-gateway/v2/runtime"
	"github.com/pkg/errors"
	"go.nhat.io/grpcmock"
	"google.golang.org/grpc"
	corev1 "k8s.io/api/core/v1"
	"k8s.io/apimachinery/pkg/api/resource"
	metav1 "k8s.io/apimachinery/pkg/apis/meta/v1"
	"k8s.io/apimachinery/pkg/runtime"
	"k8s.io/apimachinery/pkg/types"
	k8sversion "k8s.io/apimachinery/pkg/version"
	clientgoscheme "k8s.io/client-go/kubernetes/scheme"
	"sigs.k8s.io/controller-runtime/pkg/client/fake"

	apiv1 "github.com/percona/percona-server-mysql-operator/api/v1"
	"github.com/percona/percona-server-mysql-operator/pkg/k8s"
	"github.com/percona/percona-server-mysql-operator/pkg/platform"
	"github.com/percona/percona-server-mysql-operator/pkg/version"
	vs "github.com/percona/percona-server-mysql-operator/pkg/version/service"
)

func TestReconcileVersions(t *testing.T) {
	ctx := context.Background()

	namespace := "some-namespace"
	clusterName := "some-cluster"
	q, err := resource.ParseQuantity("1Gi")
	if err != nil {
		t.Fatal(err)
	}
	addr := "127.0.0.1"
	gwPort := 11000
	vsServer := fakeVersionService(addr, gwPort, false)
	if err := vsServer.Start(t); err != nil {
		t.Fatal(err, "failed to start fake version service server")
	}
	defaultEndpoint := fmt.Sprintf("http://%s:%d", addr, gwPort)

	customGwPort := 13000
	customVsServer := fakeVersionService(addr, customGwPort, true)
	if err := customVsServer.Start(t); err != nil {
		t.Fatal(err, "failed to start custom fake version service server")
	}
	customEndpoint := fmt.Sprintf("http://%s:%d", addr, customGwPort)

	tests := []struct {
		name             string
		cr               *apiv1.PerconaServerMySQL
		telemetryEnabled bool
		want             apiv1.PerconaServerMySQLStatus
		shouldErr        bool
	}{
		{
			name: "Test disabled telemetry and version upgrade",
			cr: &apiv1.PerconaServerMySQL{
				ObjectMeta: metav1.ObjectMeta{
					Name:      clusterName,
					Namespace: namespace,
					UID:       types.UID("custom-resource-uid"),
				},
				Spec: apiv1.PerconaServerMySQLSpec{
					Backup: &apiv1.BackupSpec{
						Image: "some-image",
					},
					MySQL: apiv1.MySQLSpec{
						ClusterType: apiv1.ClusterTypeGR,
						PodSpec: apiv1.PodSpec{
							Size: 3,
							VolumeSpec: &apiv1.VolumeSpec{
								PersistentVolumeClaim: &corev1.PersistentVolumeClaimSpec{
									Resources: corev1.VolumeResourceRequirements{
										Requests: map[corev1.ResourceName]resource.Quantity{
											corev1.ResourceStorage: q,
										},
									},
								},
							},
						},
					},
					Proxy: apiv1.ProxySpec{
						HAProxy: &apiv1.HAProxySpec{
							Enabled: true,
							PodSpec: apiv1.PodSpec{
								Size: 2,
							},
						},
					},
					UpgradeOptions: apiv1.UpgradeOptions{
						Apply:                  apiv1.UpgradeStrategyDisabled,
						VersionServiceEndpoint: defaultEndpoint,
					},
				},
			},
			telemetryEnabled: false,
			want:             apiv1.PerconaServerMySQLStatus{},
		},
		{
			name: "Test enabled telemetry and version upgrade",
			cr: &apiv1.PerconaServerMySQL{
				ObjectMeta: metav1.ObjectMeta{
					Name:      clusterName,
					Namespace: namespace,
					UID:       types.UID("custom-resource-uid"),
				},
				Spec: apiv1.PerconaServerMySQLSpec{
					Backup: &apiv1.BackupSpec{
						Image: "some-image",
					},
					MySQL: apiv1.MySQLSpec{
						ClusterType: apiv1.ClusterTypeGR,
						PodSpec: apiv1.PodSpec{
							Size: 3,
							VolumeSpec: &apiv1.VolumeSpec{
								PersistentVolumeClaim: &corev1.PersistentVolumeClaimSpec{
									Resources: corev1.VolumeResourceRequirements{
										Requests: map[corev1.ResourceName]resource.Quantity{
											corev1.ResourceStorage: q,
										},
									},
								},
							},
						},
					},
					Proxy: apiv1.ProxySpec{
						HAProxy: &apiv1.HAProxySpec{
							Enabled: true,
							PodSpec: apiv1.PodSpec{
								Size: 2,
							},
						},
					},
					UpgradeOptions: apiv1.UpgradeOptions{
						Apply:                  apiv1.UpgradeStrategyDisabled,
						VersionServiceEndpoint: defaultEndpoint,
					},
				},
			},
			telemetryEnabled: true,
			want:             apiv1.PerconaServerMySQLStatus{},
		},
		{
			name: "Test enabled telemetry and custom version upgrade endpoint",
			cr: &apiv1.PerconaServerMySQL{
				ObjectMeta: metav1.ObjectMeta{
					Name:      clusterName,
					Namespace: namespace,
					UID:       types.UID("custom-resource-uid"),
				},
				Spec: apiv1.PerconaServerMySQLSpec{
					Backup: &apiv1.BackupSpec{
						Image: "some-image",
					},
					MySQL: apiv1.MySQLSpec{
						ClusterType: apiv1.ClusterTypeGR,
						PodSpec: apiv1.PodSpec{
							Size: 3,
							VolumeSpec: &apiv1.VolumeSpec{
								PersistentVolumeClaim: &corev1.PersistentVolumeClaimSpec{
									Resources: corev1.VolumeResourceRequirements{
										Requests: map[corev1.ResourceName]resource.Quantity{
											corev1.ResourceStorage: q,
										},
									},
								},
							},
						},
					},
					Proxy: apiv1.ProxySpec{
						HAProxy: &apiv1.HAProxySpec{
							Enabled: true,
							PodSpec: apiv1.PodSpec{
								Size: 2,
							},
						},
					},
					UpgradeOptions: apiv1.UpgradeOptions{
						Apply:                  apiv1.UpgradeStrategyRecommended,
						VersionServiceEndpoint: customEndpoint,
					},
				},
			},
			telemetryEnabled: true,
			shouldErr:        true,
			want:             apiv1.PerconaServerMySQLStatus{},
		},
		{
			name: "Test disabled telemetry with `recommended` upgrade strategy",
			cr: &apiv1.PerconaServerMySQL{
				ObjectMeta: metav1.ObjectMeta{
					Name:      clusterName,
					Namespace: namespace,
					UID:       types.UID("custom-resource-uid"),
				},
				Spec: apiv1.PerconaServerMySQLSpec{
					Backup: &apiv1.BackupSpec{
						Image: "some-image",
					},
<<<<<<< HEAD
					CRVersion: version.Version(),
					MySQL: apiv1alpha1.MySQLSpec{
						ClusterType: apiv1alpha1.ClusterTypeGR,
						PodSpec: apiv1alpha1.PodSpec{
=======
					MySQL: apiv1.MySQLSpec{
						ClusterType: apiv1.ClusterTypeGR,
						PodSpec: apiv1.PodSpec{
>>>>>>> 863a186e
							Size: 3,
							VolumeSpec: &apiv1.VolumeSpec{
								PersistentVolumeClaim: &corev1.PersistentVolumeClaimSpec{
									Resources: corev1.VolumeResourceRequirements{
										Requests: map[corev1.ResourceName]resource.Quantity{
											corev1.ResourceStorage: q,
										},
									},
								},
							},
						},
					},
					Proxy: apiv1.ProxySpec{
						HAProxy: &apiv1.HAProxySpec{
							Enabled: true,
							PodSpec: apiv1.PodSpec{
								Size: 2,
							},
						},
					},
					UpgradeOptions: apiv1.UpgradeOptions{
						Apply:                  apiv1.UpgradeStrategyRecommended,
						VersionServiceEndpoint: defaultEndpoint,
					},
				},
				Status: apiv1.PerconaServerMySQLStatus{
					MySQL: apiv1.StatefulAppStatus{
						Version: "database-version",
					},
					HAProxy: apiv1.StatefulAppStatus{
						Version: "haproxy-version",
					},
					BackupVersion:  "backup-version",
					ToolkitVersion: "toolkit-version",
					PMMVersion:     "pmm-version",
				},
			},
			telemetryEnabled: false,
			want: apiv1.PerconaServerMySQLStatus{
				MySQL: apiv1.StatefulAppStatus{
					Version: "mysql-version",
				},
				Orchestrator: apiv1.StatefulAppStatus{
					Version: "orchestrator-version",
				},
				Router: apiv1.StatefulAppStatus{
					Version: "router-version",
				},
				HAProxy: apiv1.StatefulAppStatus{
					Version: "haproxy-version",
				},
				ToolkitVersion: "toolkit-version",
				BackupVersion:  "backup-version",
				PMMVersion:     "pmm-version",
			},
		},
	}

	scheme := runtime.NewScheme()
	if err := clientgoscheme.AddToScheme(scheme); err != nil {
		t.Fatal(err, "failed to add client-go scheme")
	}
	if err := apiv1.AddToScheme(scheme); err != nil {
		t.Fatal(err, "failed to add apis scheme")
	}

	for _, tt := range tests {
		t.Run(tt.name, func(t *testing.T) {
			if tt.telemetryEnabled {
				t.Setenv("DISABLE_TELEMETRY", "false")
			} else {
				t.Setenv("DISABLE_TELEMETRY", "true")
			}
			t.Setenv("PERCONA_VS_FALLBACK_URI", defaultEndpoint)

			cb := fake.NewClientBuilder().WithScheme(scheme).WithObjects(tt.cr)
			r := PerconaServerMySQLReconciler{
				Client: cb.Build(),
				Scheme: scheme,
				ServerVersion: &platform.ServerVersion{
					Platform: platform.PlatformKubernetes,
					Info: k8sversion.Info{
						GitVersion: "kube-version",
					},
				},
			}

			cr, err := k8s.GetCRWithDefaults(ctx, r.Client, types.NamespacedName{Name: tt.cr.Name, Namespace: tt.cr.Namespace}, r.ServerVersion)
			if err != nil {
				t.Fatal(err, "failed to get cr")
			}

			if err := r.reconcileVersions(ctx, cr); err != nil {
				if tt.shouldErr {
					return
				}
				t.Fatal(err, "failed to reconcile versions")
			}

			if !reflect.DeepEqual(cr.Status, tt.want) {
				t.Fatalf("got %v, want %v", cr.Status, tt.want)
			}
		})
	}
}

func TestGetVersion(t *testing.T) {
	ctx := context.Background()

	namespace := "some-namespace"
	clusterName := "some-cluster"
	q, err := resource.ParseQuantity("1Gi")
	if err != nil {
		t.Fatal(err)
	}
	addr := "127.0.0.1"
	gwPort := 15000
	s := fakeVersionService(addr, gwPort, false)
	if err := s.Start(t); err != nil {
		t.Fatal(err, "failed to start fake version service server")
	}

	tests := []struct {
		name string
		cr   *apiv1.PerconaServerMySQL
		want vs.DepVersion
	}{
		{
			name: "Test minimal CR",
			cr: &apiv1.PerconaServerMySQL{
				ObjectMeta: metav1.ObjectMeta{
					Name:      clusterName,
					Namespace: namespace,
					UID:       types.UID("custom-resource-uid"),
				},
				Spec: apiv1.PerconaServerMySQLSpec{
					Backup: &apiv1.BackupSpec{
						Image: "some-image",
					},
<<<<<<< HEAD
					CRVersion: version.Version(),
					MySQL: apiv1alpha1.MySQLSpec{
						ClusterType: apiv1alpha1.ClusterTypeGR,
						PodSpec: apiv1alpha1.PodSpec{
=======
					MySQL: apiv1.MySQLSpec{
						ClusterType: apiv1.ClusterTypeGR,
						PodSpec: apiv1.PodSpec{
>>>>>>> 863a186e
							Size: 3,
							VolumeSpec: &apiv1.VolumeSpec{
								PersistentVolumeClaim: &corev1.PersistentVolumeClaimSpec{
									Resources: corev1.VolumeResourceRequirements{
										Requests: map[corev1.ResourceName]resource.Quantity{
											corev1.ResourceStorage: q,
										},
									},
								},
							},
						},
					},
					Proxy: apiv1.ProxySpec{
						HAProxy: &apiv1.HAProxySpec{
							Enabled: true,
							PodSpec: apiv1.PodSpec{
								Size: 2,
							},
						},
					},
				},
				Status: apiv1.PerconaServerMySQLStatus{
					MySQL: apiv1.StatefulAppStatus{
						Version: "database-version",
					},
					HAProxy: apiv1.StatefulAppStatus{
						Version: "haproxy-version",
					},
					BackupVersion:  "backup-version",
					ToolkitVersion: "toolkit-version",
					PMMVersion:     "pmm-version",
				},
			},
			want: vs.DepVersion{
				PSImage:             "mysql-image",
				PSVersion:           "mysql-version",
				BackupImage:         "backup-image",
				BackupVersion:       "backup-version",
				OrchestratorImage:   "orchestrator-image",
				OrchestratorVersion: "orchestrator-version",
				RouterImage:         "router-image",
				RouterVersion:       "router-version",
				PMMImage:            "pmm-image",
				PMMVersion:          "pmm-version",
				ToolkitImage:        "toolkit-image",
				ToolkitVersion:      "toolkit-version",
				HAProxyImage:        "haproxy-image",
				HAProxyVersion:      "haproxy-version",
			},
		},
	}

	scheme := runtime.NewScheme()
	if err := clientgoscheme.AddToScheme(scheme); err != nil {
		t.Fatal(err, "failed to add client-go scheme")
	}
	if err := apiv1.AddToScheme(scheme); err != nil {
		t.Fatal(err, "failed to add apis scheme")
	}

	for _, tt := range tests {
		t.Run(tt.name, func(t *testing.T) {
			cb := fake.NewClientBuilder().WithScheme(scheme).WithObjects(tt.cr)

			r := PerconaServerMySQLReconciler{
				Client: cb.Build(),
				Scheme: scheme,
				ServerVersion: &platform.ServerVersion{
					Platform: platform.PlatformKubernetes,
					Info: k8sversion.Info{
						GitVersion: "kube-version",
					},
				},
			}

			cr, err := k8s.GetCRWithDefaults(ctx, r.Client, types.NamespacedName{Name: tt.cr.Name, Namespace: tt.cr.Namespace}, r.ServerVersion)
			if err != nil {
				t.Fatal(err, "failed to get cr")
			}
			dv, err := vs.GetVersion(ctx, cr, fmt.Sprintf("http://%s:%d", addr, gwPort), r.ServerVersion)
			if err != nil {
				t.Fatal(err, "failed to get version")
			}

			if dv != tt.want {
				t.Fatalf("got %v, want %v", dv, tt.want)
			}
		})
	}
}

type fakeVS struct {
	addr          string
	gwPort        int
	unimplemented bool
}

func (vs *fakeVS) Apply(_ context.Context, req any) (any, error) {
	if vs.unimplemented {
		return nil, errors.New("unimplemented")
	}
	r := req.(*pbVersion.ApplyRequest)
	switch r.Apply {
	case string(apiv1.UpgradeStrategyDisabled), string(apiv1.UpgradeStrategyNever):
		return &pbVersion.VersionResponse{}, nil
	}

	have := &pbVersion.ApplyRequest{
		BackupVersion:     r.GetBackupVersion(),
		CustomResourceUid: r.GetCustomResourceUid(),
		DatabaseVersion:   r.GetDatabaseVersion(),
		KubeVersion:       r.GetKubeVersion(),
		NamespaceUid:      r.GetNamespaceUid(),
		OperatorVersion:   r.GetOperatorVersion(),
		Platform:          r.GetPlatform(),
		Product:           r.GetProduct(),
		HaproxyVersion:    r.GetHaproxyVersion(),
		PmmVersion:        r.GetPmmVersion(),
	}
	want := &pbVersion.ApplyRequest{
		BackupVersion:     "backup-version",
		CustomResourceUid: "custom-resource-uid",
		DatabaseVersion:   "database-version",
		KubeVersion:       "kube-version",
		OperatorVersion:   version.Version(),
		Product:           "ps-operator",
		Platform:          string(platform.PlatformKubernetes),
		HaproxyVersion:    "haproxy-version",
		PmmVersion:        "pmm-version",
	}

	if !reflect.DeepEqual(have, want) {
		return nil, errors.Errorf("Have: %v; Want: %v", have, want)
	}

	return &pbVersion.VersionResponse{
		Versions: []*pbVersion.OperatorVersion{
			{
				Matrix: &pbVersion.VersionMatrix{
					Mysql: map[string]*pbVersion.Version{
						"mysql-version": {
							ImagePath: "mysql-image",
						},
					},
					Backup: map[string]*pbVersion.Version{
						"backup-version": {
							ImagePath: "backup-image",
						},
					},
					Pmm: map[string]*pbVersion.Version{
						"pmm-version": {
							ImagePath: "pmm-image",
						},
					},
					Orchestrator: map[string]*pbVersion.Version{
						"orchestrator-version": {
							ImagePath: "orchestrator-image",
						},
					},
					Router: map[string]*pbVersion.Version{
						"router-version": {
							ImagePath: "router-image",
						},
					},
					Haproxy: map[string]*pbVersion.Version{
						"haproxy-version": {
							ImagePath: "haproxy-image",
						},
					},
					Toolkit: map[string]*pbVersion.Version{
						"toolkit-version": {
							ImagePath: "toolkit-image",
						},
					},
				},
			},
		},
	}, nil
}

func fakeVersionService(addr string, gwport int, unimplemented bool) *fakeVS {
	return &fakeVS{
		addr:          addr,
		gwPort:        gwport,
		unimplemented: unimplemented,
	}
}

type mockClientConn struct {
	dialer grpcmock.ContextDialer
}

func (m *mockClientConn) Invoke(ctx context.Context, method string, args, reply any, opts ...grpc.CallOption) error {
	return grpcmock.InvokeUnary(ctx, method, args, reply, grpcmock.WithInsecure(), grpcmock.WithCallOptions(opts...), grpcmock.WithContextDialer(m.dialer))
}

func (m *mockClientConn) NewStream(ctx context.Context, desc *grpc.StreamDesc, method string, opts ...grpc.CallOption) (grpc.ClientStream, error) {
	return nil, errors.New("unimplemented")
}

func (vs *fakeVS) Start(t *testing.T) error {
	_, d := grpcmock.MockServerWithBufConn(
		grpcmock.RegisterServiceFromInstance("version.VersionService", (*pbVersion.VersionServiceServer)(nil)),
		func(s *grpcmock.Server) {
			s.ExpectUnary("/version.VersionService/Apply").Run(vs.Apply)
		},
	)(t)

	gwmux := gwRuntime.NewServeMux()
	err := pbVersion.RegisterVersionServiceHandlerClient(context.Background(), gwmux, pbVersion.NewVersionServiceClient(&mockClientConn{d}))
	if err != nil {
		return errors.Wrap(err, "failed to register gateway")
	}
	gwServer := &http.Server{
		Addr:    fmt.Sprintf("%s:%d", vs.addr, vs.gwPort),
		Handler: gwmux,
	}
	gwLis, err := net.Listen("tcp", gwServer.Addr)
	if err != nil {
		return errors.Wrap(err, "failed to listen gateway")
	}
	go func() {
		if err := gwServer.Serve(gwLis); err != nil {
			t.Error("failed to serve gRPC-Gateway", err)
		}
	}()

	return nil
}<|MERGE_RESOLUTION|>--- conflicted
+++ resolved
@@ -205,16 +205,9 @@
 					Backup: &apiv1.BackupSpec{
 						Image: "some-image",
 					},
-<<<<<<< HEAD
-					CRVersion: version.Version(),
-					MySQL: apiv1alpha1.MySQLSpec{
-						ClusterType: apiv1alpha1.ClusterTypeGR,
-						PodSpec: apiv1alpha1.PodSpec{
-=======
 					MySQL: apiv1.MySQLSpec{
 						ClusterType: apiv1.ClusterTypeGR,
 						PodSpec: apiv1.PodSpec{
->>>>>>> 863a186e
 							Size: 3,
 							VolumeSpec: &apiv1.VolumeSpec{
 								PersistentVolumeClaim: &corev1.PersistentVolumeClaimSpec{
@@ -354,16 +347,9 @@
 					Backup: &apiv1.BackupSpec{
 						Image: "some-image",
 					},
-<<<<<<< HEAD
-					CRVersion: version.Version(),
-					MySQL: apiv1alpha1.MySQLSpec{
-						ClusterType: apiv1alpha1.ClusterTypeGR,
-						PodSpec: apiv1alpha1.PodSpec{
-=======
 					MySQL: apiv1.MySQLSpec{
 						ClusterType: apiv1.ClusterTypeGR,
 						PodSpec: apiv1.PodSpec{
->>>>>>> 863a186e
 							Size: 3,
 							VolumeSpec: &apiv1.VolumeSpec{
 								PersistentVolumeClaim: &corev1.PersistentVolumeClaimSpec{
@@ -443,6 +429,7 @@
 			if err != nil {
 				t.Fatal(err, "failed to get cr")
 			}
+
 			dv, err := vs.GetVersion(ctx, cr, fmt.Sprintf("http://%s:%d", addr, gwPort), r.ServerVersion)
 			if err != nil {
 				t.Fatal(err, "failed to get version")
