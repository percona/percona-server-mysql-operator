package ps

import (
	"bytes"
	"context"
	"fmt"
	"strings"

	"github.com/pkg/errors"
	appsv1 "k8s.io/api/apps/v1"
	corev1 "k8s.io/api/core/v1"
	k8serrors "k8s.io/apimachinery/pkg/api/errors"
	"k8s.io/apimachinery/pkg/api/meta"
	metav1 "k8s.io/apimachinery/pkg/apis/meta/v1"
	"k8s.io/apimachinery/pkg/labels"
	"k8s.io/apimachinery/pkg/types"
	k8sretry "k8s.io/client-go/util/retry"
	"sigs.k8s.io/controller-runtime/pkg/client"
	logf "sigs.k8s.io/controller-runtime/pkg/log"

	apiv1 "github.com/percona/percona-server-mysql-operator/api/v1"
	database "github.com/percona/percona-server-mysql-operator/pkg/db"
	"github.com/percona/percona-server-mysql-operator/pkg/haproxy"
	"github.com/percona/percona-server-mysql-operator/pkg/innodbcluster"
	"github.com/percona/percona-server-mysql-operator/pkg/k8s"
	"github.com/percona/percona-server-mysql-operator/pkg/mysql"
	"github.com/percona/percona-server-mysql-operator/pkg/mysqlsh"
	"github.com/percona/percona-server-mysql-operator/pkg/naming"
	"github.com/percona/percona-server-mysql-operator/pkg/orchestrator"
	"github.com/percona/percona-server-mysql-operator/pkg/router"
)

func (r *PerconaServerMySQLReconciler) reconcileCRStatus(ctx context.Context, cr *apiv1.PerconaServerMySQL, reconcileErr error) error {
	if cr == nil || cr.ObjectMeta.DeletionTimestamp != nil {
		return nil
	}

	initialState := cr.Status.State

	clusterCondition := metav1.Condition{
		Status:             metav1.ConditionTrue,
		Type:               apiv1.StateInitializing.String(),
		LastTransitionTime: metav1.Now(),
	}

	if reconcileErr != nil {
		if cr.Status.State != apiv1.StateError {
			clusterCondition.Type = apiv1.StateError.String()
			clusterCondition.Reason = "ErrorReconcile"
			clusterCondition.Message = reconcileErr.Error()

			meta.SetStatusCondition(&cr.Status.Conditions, clusterCondition)

			cr.Status.State = apiv1.StateError

			r.Recorder.Event(cr, "Error", "ReconcileError", "Failed to reconcile cluster")
		}

		nn := types.NamespacedName{Name: cr.Name, Namespace: cr.Namespace}
		return writeStatus(ctx, r.Client, nn, cr.Status)
	}

	if cr.Status.Conditions != nil {
		meta.RemoveStatusCondition(&cr.Status.Conditions, apiv1.StateError.String())
	}

	log := logf.FromContext(ctx).WithName("reconcileCRStatus")

	mysqlStatus, err := r.appStatus(ctx, cr, mysql.Name(cr), cr.MySQLSpec().Size, mysql.MatchLabels(cr), cr.Status.MySQL.Version)
	if err != nil {
		return errors.Wrap(err, "get MySQL status")
	}
	cr.Status.MySQL = mysqlStatus

	if mysqlStatus.State == apiv1.StateReady {
		if cr.Spec.MySQL.IsGR() {
			ready, err := r.isGRReady(ctx, cr)
			if err != nil {
				return errors.Wrap(err, "check if GR is ready")
			}
			if !ready {
				mysqlStatus.State = apiv1.StateInitializing
			}
		}

		if cr.Spec.MySQL.IsAsync() && cr.OrchestratorEnabled() {
			ready, msg, err := r.isAsyncReady(ctx, cr)
			if err != nil {
				return errors.Wrap(err, "check if async is ready")
			}
			if !ready {
				mysqlStatus.State = apiv1.StateInitializing

				log.Info(fmt.Sprintf("Async replication not ready: %s", msg))
				r.Recorder.Event(cr, "Warning", "AsyncReplicationNotReady", msg)

			}
		}
	}
	cr.Status.MySQL = mysqlStatus

	orcStatus := apiv1.StatefulAppStatus{}
	if cr.OrchestratorEnabled() && cr.Spec.MySQL.IsAsync() {
		orcStatus, err = r.appStatus(ctx, cr, orchestrator.Name(cr), cr.OrchestratorSpec().Size, orchestrator.MatchLabels(cr), cr.Status.Orchestrator.Version)
		if err != nil {
			return errors.Wrap(err, "get Orchestrator status")
		}
	}
	cr.Status.Orchestrator = orcStatus

	routerStatus := apiv1.StatefulAppStatus{}
	if cr.RouterEnabled() {
		routerStatus, err = r.appStatus(ctx, cr, router.Name(cr), cr.Spec.Proxy.Router.Size, router.MatchLabels(cr), cr.Status.Router.Version)
		if err != nil {
			return errors.Wrap(err, "get Router status")
		}
	}
	cr.Status.Router = routerStatus

	haproxyStatus := apiv1.StatefulAppStatus{}
	if cr.HAProxyEnabled() {
		haproxyStatus, err = r.appStatus(ctx, cr, haproxy.Name(cr), cr.Spec.Proxy.HAProxy.Size, haproxy.MatchLabels(cr), cr.Status.HAProxy.Version)
		if err != nil {
			return errors.Wrap(err, "get HAProxy status")
		}
	}
	cr.Status.HAProxy = haproxyStatus

	cr.Status.State = apiv1.StateReady
	if cr.Spec.MySQL.IsAsync() {
		if cr.OrchestratorEnabled() && cr.Status.Orchestrator.State != apiv1.StateReady {
			cr.Status.State = cr.Status.Orchestrator.State
		}
		if cr.HAProxyEnabled() && cr.Status.HAProxy.State != apiv1.StateReady {
			cr.Status.State = cr.Status.HAProxy.State
		}
	} else if cr.Spec.MySQL.IsGR() {
		if cr.RouterEnabled() && cr.Status.Router.State != apiv1.StateReady {
			cr.Status.State = cr.Status.Router.State
		}
		if cr.HAProxyEnabled() && cr.Status.HAProxy.State != apiv1.StateReady {
			cr.Status.State = cr.Status.HAProxy.State
		}
	}

	if cr.Status.MySQL.State != apiv1.StateReady {
		cr.Status.State = cr.Status.MySQL.State
	}

	if cr.Spec.MySQL.IsGR() {
		pods, err := k8s.PodsByLabels(ctx, r.Client, mysql.MatchLabels(cr), cr.Namespace)
		if err != nil {
			return errors.Wrap(err, "get pods")
		}

		var outb, errb bytes.Buffer
		cmd := []string{"cat", "/var/lib/mysql/full-cluster-crash"}
		fullClusterCrash := false
		for _, pod := range pods {
			if !k8s.IsPodReady(pod) {
				continue
			}

			err = r.ClientCmd.Exec(ctx, &pod, "mysql", cmd, nil, &outb, &errb, false)
			if err != nil {
				if strings.Contains(errb.String(), "No such file or directory") {
					continue
				}
				return errors.Wrapf(err, "run %s, stdout: %s, stderr: %s", cmd, outb.String(), errb.String())
			}

			fullClusterCrash = true
		}

		if fullClusterCrash {
			clusterCondition.Type = apiv1.StateError.String()
			clusterCondition.Reason = "FullClusterCrashDetected"
			clusterCondition.Message = "Full cluster crash detected"

			meta.SetStatusCondition(&cr.Status.Conditions, clusterCondition)

			cr.Status.State = apiv1.StateError

			r.Recorder.Event(cr, "Warning", "FullClusterCrashDetected", "Full cluster crash detected")
		}
	}

	cr.Status.Host, err = appHost(ctx, r.Client, cr)
	if err != nil {
		return errors.Wrap(err, "get app host")
	}

	loadBalancersReady, err := r.allLoadBalancersReady(ctx, cr)
	if err != nil {
		return errors.Wrap(err, "check load balancers")
	}

	if !loadBalancersReady {
		log.Info("Not all load balancers are ready, setting state to initializing")
		cr.Status.State = apiv1.StateInitializing
	}

	switch cr.Status.State {
	case apiv1.StateInitializing, apiv1.StateReady:
		for _, appState := range []apiv1.StatefulAppState{apiv1.StateInitializing, apiv1.StateReady} {
			clusterCondition.Type = appState.String()
			clusterCondition.Reason = appState.String()
			if cr.Status.State == appState {
				clusterCondition.Status = metav1.ConditionTrue
			} else {
				clusterCondition.Status = metav1.ConditionFalse
			}
			meta.SetStatusCondition(&cr.Status.Conditions, clusterCondition)
		}
	}

	if cr.Status.State != initialState {
		log.Info("Cluster state changed", "previous", initialState, "current", cr.Status.State)
		r.Recorder.Event(cr, "Warning", "ClusterStateChanged", fmt.Sprintf("%s -> %s", initialState, cr.Status.State))
	}

	nn := types.NamespacedName{Name: cr.Name, Namespace: cr.Namespace}
	return writeStatus(ctx, r.Client, nn, cr.Status)
}

func (r *PerconaServerMySQLReconciler) isGRReady(ctx context.Context, cr *apiv1.PerconaServerMySQL) (bool, error) {
	log := logf.FromContext(ctx).WithName("groupReplicationStatus")
	if cr.Status.MySQL.Ready != cr.Spec.MySQL.Size {
		log.Info("Not all MySQL pods are ready", "ready", cr.Status.MySQL.Ready, "expected", cr.Spec.MySQL.Size)
		return false, nil
	}

	operatorPass, err := k8s.UserPassword(ctx, r.Client, cr, apiv1.UserOperator)
	if err != nil {
		return false, errors.Wrap(err, "get operator password")
	}

	pod, err := mysql.GetReadyPod(ctx, r.Client, cr)
	if err != nil {
		return false, errors.Wrap(err, "get ready mysql pod")
	}

	db := database.NewReplicationManager(pod, r.ClientCmd, apiv1.UserOperator, operatorPass, mysql.PodFQDN(cr, pod))

	dbExists, err := db.CheckIfDatabaseExists(ctx, "mysql_innodb_cluster_metadata")
	if err != nil {
		return false, err
	}

	if !dbExists {
		return false, nil
	}

	uri := getMySQLURI(apiv1.UserOperator, operatorPass, mysql.PodFQDN(cr, pod))

	msh, err := mysqlsh.NewWithExec(r.ClientCmd, pod, uri)
	if err != nil {
		return false, err
	}

	status, err := msh.ClusterStatusWithExec(ctx)
	if err != nil {
		return false, errors.Wrapf(err, "check cluster status from %s", pod.Name)
	}

	rescanNeeded := false
	var onlineMembers int32
	for _, member := range status.DefaultReplicaSet.Topology {
		for _, instErr := range member.InstanceErrors {
			log.WithName(member.Address).Info(instErr)
			if strings.Contains(instErr, "rescan") {
				log.Info("Cluster rescan is needed")
				rescanNeeded = true
			}
		}

		if member.MemberState != innodbcluster.MemberStateOnline {
			log.WithName(member.Address).Info("Member is not ONLINE", "state", member.MemberState)
			continue
		}

		onlineMembers++
	}

	if rescanNeeded {
		err := k8s.AnnotateObject(ctx, r.Client, cr, map[naming.AnnotationKey]string{
			naming.AnnotationRescanNeeded: "true",
		})
		if err != nil {
			return false, errors.Wrap(err, "add rescan-needed annotation")
		}
	}

	if onlineMembers < cr.Spec.MySQL.Size {
		log.Info("Not all members are online", "online", onlineMembers, "size", cr.Spec.MySQL.Size)
		return false, nil
	}

	switch status.DefaultReplicaSet.Status {
	case innodbcluster.ClusterStatusOK,
		innodbcluster.ClusterStatusOKPartial,
		innodbcluster.ClusterStatusOKNoTolerance,
		innodbcluster.ClusterStatusOKNoTolerancePartial:
	default:
		log.Info("Cluster status is not OK", "status", status.DefaultReplicaSet.Status)
		return false, nil
	}

	log.V(1).Info("Group replication is ready", "primary", status.DefaultReplicaSet.Primary, "status", status.DefaultReplicaSet.Status)

	return true, nil
}

<<<<<<< HEAD
func (r *PerconaServerMySQLReconciler) isAsyncReady(ctx context.Context, cr *apiv1.PerconaServerMySQL) (bool, string, error) {
=======
func (r *PerconaServerMySQLReconciler) isAsyncReady(ctx context.Context, cr *apiv1alpha1.PerconaServerMySQL) (bool, string, error) {
	log := logf.FromContext(ctx)

>>>>>>> 6187fea9
	pod, err := getReadyOrcPod(ctx, r.Client, cr)
	if err != nil {
		return false, "", err
	}

	instances, err := orchestrator.Cluster(ctx, r.ClientCmd, pod, cr.ClusterHint())
	if err != nil {
		if errors.Is(err, orchestrator.ErrEmptyResponse) || errors.Is(err, orchestrator.ErrUnableToGetClusterName) {
			return false, errors.Wrap(err, "orchestrator").Error(), nil
		}
		return false, "", err
	}

	problems := make(map[string][]string)

	for _, i := range instances {
		if i.IsDowntimed {
			log.Info("MySQL instance is downtimed",
				"instance", i.Alias,
				"owner", i.DowntimeOwner,
				"reason", i.DowntimeReason,
				"elapsedDowntime", i.ElapsedDowntime,
				"downtimeEndTs", i.DowntimeEndTimestamp)
			continue
		}
		if len(i.Problems) > 0 {
			problems[i.Alias] = i.Problems
		}
	}

	// formatMessage formats a map of problems to a message like
	// 'ps-cluster1-mysql-1:[not_replicating, replication_lag], ps-cluster1-mysql-2:[not_replicating]'
	formatMessage := func(problems map[string][]string) string {
		var sb strings.Builder
		for k, v := range problems {
			joinedValues := strings.Join(v, ", ")
			sb.WriteString(fmt.Sprintf("%s: [%s], ", k, joinedValues))
		}

		return strings.TrimRight(sb.String(), ", ")
	}

	msg := formatMessage(problems)
	return msg == "", msg, nil
}

func (r *PerconaServerMySQLReconciler) allLoadBalancersReady(ctx context.Context, cr *apiv1.PerconaServerMySQL) (bool, error) {
	opts := &client.ListOptions{Namespace: cr.Namespace, LabelSelector: labels.SelectorFromSet(cr.Labels("", ""))}
	svcList := &corev1.ServiceList{}
	if err := r.Client.List(ctx, svcList, opts); err != nil {
		return false, errors.Wrap(err, "list services")
	}
	for _, svc := range svcList.Items {
		if svc.Spec.Type != corev1.ServiceTypeLoadBalancer || !metav1.IsControlledBy(&svc, cr) {
			continue
		}

		if svc.Status.LoadBalancer.Ingress == nil {
			return false, nil
		}
	}
	return true, nil
}

func appHost(ctx context.Context, cl client.Reader, cr *apiv1.PerconaServerMySQL) (string, error) {
	var serviceName string

	if cr.RouterEnabled() {
		serviceName = router.ServiceName(cr)
		if cr.Spec.Proxy.Router.Expose.Type != corev1.ServiceTypeLoadBalancer {
			return serviceName + "." + cr.GetNamespace(), nil
		}
	}

	if cr.HAProxyEnabled() {
		serviceName = haproxy.ServiceName(cr)
		if cr.Spec.Proxy.HAProxy.Expose.Type != corev1.ServiceTypeLoadBalancer {
			return serviceName + "." + cr.GetNamespace(), nil
		}
	}

	if !cr.RouterEnabled() && !cr.HAProxyEnabled() {
		return mysql.ServiceName(cr) + "." + cr.GetNamespace(), nil
	}

	svc := &corev1.Service{}
	err := cl.Get(ctx, types.NamespacedName{Namespace: cr.Namespace, Name: serviceName}, svc)
	if err != nil {
		return "", errors.Wrapf(err, "get %s service", serviceName)
	}

	var host string
	for _, i := range svc.Status.LoadBalancer.Ingress {
		host = i.IP
		if len(i.Hostname) > 0 {
			host = i.Hostname
		}
	}

	return host, nil
}

<<<<<<< HEAD
func (r *PerconaServerMySQLReconciler) appStatus(ctx context.Context, cr *apiv1.PerconaServerMySQL, compName string, size int32, labels map[string]string, version string) (apiv1.StatefulAppStatus, error) {
	status := apiv1.StatefulAppStatus{
=======
func (r *PerconaServerMySQLReconciler) appStatus(ctx context.Context, cr *apiv1alpha1.PerconaServerMySQL, compName string, size int32, selector map[string]string, version string) (apiv1alpha1.StatefulAppStatus, error) {
	status := apiv1alpha1.StatefulAppStatus{
>>>>>>> 6187fea9
		Size:  size,
		State: apiv1.StateInitializing,
	}

	sfsObj := &appsv1.StatefulSet{}
	err := r.Client.Get(ctx, types.NamespacedName{Name: compName, Namespace: cr.Namespace}, sfsObj)
	if err != nil && !k8serrors.IsNotFound(err) {
		return status, err
	}

	pods, err := k8s.PodsByLabels(ctx, r.Client, selector, cr.Namespace)
	if err != nil {
		return status, errors.Wrap(err, "get pod list")
	}

	for i := range pods {
		if k8s.IsPodReady(pods[i]) {
			status.Ready++
		}
	}

	switch {
	case cr.Spec.Pause && status.Ready > 0:
		status.State = apiv1.StateStopping
	case cr.Spec.Pause && status.Ready == 0:
		status.State = apiv1.StatePaused
	case sfsObj.Status.Replicas > sfsObj.Status.UpdatedReplicas:
		status.State = apiv1.StateInitializing
	case status.Ready == status.Size:
		status.State = apiv1.StateReady
	}

	status.Version = version

	return status, nil
}

func writeStatus(ctx context.Context, cl client.Client, nn types.NamespacedName, status apiv1.PerconaServerMySQLStatus) error {
	return k8sretry.RetryOnConflict(k8sretry.DefaultRetry, func() error {
		cr := &apiv1.PerconaServerMySQL{}
		if err := cl.Get(ctx, nn, cr); err != nil {
			return errors.Wrapf(err, "get %v", nn.String())
		}

		cr.Status = status
		return cl.Status().Update(ctx, cr)
	})
}<|MERGE_RESOLUTION|>--- conflicted
+++ resolved
@@ -18,7 +18,7 @@
 	"sigs.k8s.io/controller-runtime/pkg/client"
 	logf "sigs.k8s.io/controller-runtime/pkg/log"
 
-	apiv1 "github.com/percona/percona-server-mysql-operator/api/v1"
+	apiv1alpha1 "github.com/percona/percona-server-mysql-operator/api/v1alpha1"
 	database "github.com/percona/percona-server-mysql-operator/pkg/db"
 	"github.com/percona/percona-server-mysql-operator/pkg/haproxy"
 	"github.com/percona/percona-server-mysql-operator/pkg/innodbcluster"
@@ -30,7 +30,7 @@
 	"github.com/percona/percona-server-mysql-operator/pkg/router"
 )
 
-func (r *PerconaServerMySQLReconciler) reconcileCRStatus(ctx context.Context, cr *apiv1.PerconaServerMySQL, reconcileErr error) error {
+func (r *PerconaServerMySQLReconciler) reconcileCRStatus(ctx context.Context, cr *apiv1alpha1.PerconaServerMySQL, reconcileErr error) error {
 	if cr == nil || cr.ObjectMeta.DeletionTimestamp != nil {
 		return nil
 	}
@@ -39,19 +39,19 @@
 
 	clusterCondition := metav1.Condition{
 		Status:             metav1.ConditionTrue,
-		Type:               apiv1.StateInitializing.String(),
+		Type:               apiv1alpha1.StateInitializing.String(),
 		LastTransitionTime: metav1.Now(),
 	}
 
 	if reconcileErr != nil {
-		if cr.Status.State != apiv1.StateError {
-			clusterCondition.Type = apiv1.StateError.String()
+		if cr.Status.State != apiv1alpha1.StateError {
+			clusterCondition.Type = apiv1alpha1.StateError.String()
 			clusterCondition.Reason = "ErrorReconcile"
 			clusterCondition.Message = reconcileErr.Error()
 
 			meta.SetStatusCondition(&cr.Status.Conditions, clusterCondition)
 
-			cr.Status.State = apiv1.StateError
+			cr.Status.State = apiv1alpha1.StateError
 
 			r.Recorder.Event(cr, "Error", "ReconcileError", "Failed to reconcile cluster")
 		}
@@ -61,7 +61,7 @@
 	}
 
 	if cr.Status.Conditions != nil {
-		meta.RemoveStatusCondition(&cr.Status.Conditions, apiv1.StateError.String())
+		meta.RemoveStatusCondition(&cr.Status.Conditions, apiv1alpha1.StateError.String())
 	}
 
 	log := logf.FromContext(ctx).WithName("reconcileCRStatus")
@@ -72,14 +72,14 @@
 	}
 	cr.Status.MySQL = mysqlStatus
 
-	if mysqlStatus.State == apiv1.StateReady {
+	if mysqlStatus.State == apiv1alpha1.StateReady {
 		if cr.Spec.MySQL.IsGR() {
 			ready, err := r.isGRReady(ctx, cr)
 			if err != nil {
 				return errors.Wrap(err, "check if GR is ready")
 			}
 			if !ready {
-				mysqlStatus.State = apiv1.StateInitializing
+				mysqlStatus.State = apiv1alpha1.StateInitializing
 			}
 		}
 
@@ -89,7 +89,7 @@
 				return errors.Wrap(err, "check if async is ready")
 			}
 			if !ready {
-				mysqlStatus.State = apiv1.StateInitializing
+				mysqlStatus.State = apiv1alpha1.StateInitializing
 
 				log.Info(fmt.Sprintf("Async replication not ready: %s", msg))
 				r.Recorder.Event(cr, "Warning", "AsyncReplicationNotReady", msg)
@@ -99,7 +99,7 @@
 	}
 	cr.Status.MySQL = mysqlStatus
 
-	orcStatus := apiv1.StatefulAppStatus{}
+	orcStatus := apiv1alpha1.StatefulAppStatus{}
 	if cr.OrchestratorEnabled() && cr.Spec.MySQL.IsAsync() {
 		orcStatus, err = r.appStatus(ctx, cr, orchestrator.Name(cr), cr.OrchestratorSpec().Size, orchestrator.MatchLabels(cr), cr.Status.Orchestrator.Version)
 		if err != nil {
@@ -108,7 +108,7 @@
 	}
 	cr.Status.Orchestrator = orcStatus
 
-	routerStatus := apiv1.StatefulAppStatus{}
+	routerStatus := apiv1alpha1.StatefulAppStatus{}
 	if cr.RouterEnabled() {
 		routerStatus, err = r.appStatus(ctx, cr, router.Name(cr), cr.Spec.Proxy.Router.Size, router.MatchLabels(cr), cr.Status.Router.Version)
 		if err != nil {
@@ -117,7 +117,7 @@
 	}
 	cr.Status.Router = routerStatus
 
-	haproxyStatus := apiv1.StatefulAppStatus{}
+	haproxyStatus := apiv1alpha1.StatefulAppStatus{}
 	if cr.HAProxyEnabled() {
 		haproxyStatus, err = r.appStatus(ctx, cr, haproxy.Name(cr), cr.Spec.Proxy.HAProxy.Size, haproxy.MatchLabels(cr), cr.Status.HAProxy.Version)
 		if err != nil {
@@ -126,24 +126,24 @@
 	}
 	cr.Status.HAProxy = haproxyStatus
 
-	cr.Status.State = apiv1.StateReady
+	cr.Status.State = apiv1alpha1.StateReady
 	if cr.Spec.MySQL.IsAsync() {
-		if cr.OrchestratorEnabled() && cr.Status.Orchestrator.State != apiv1.StateReady {
+		if cr.OrchestratorEnabled() && cr.Status.Orchestrator.State != apiv1alpha1.StateReady {
 			cr.Status.State = cr.Status.Orchestrator.State
 		}
-		if cr.HAProxyEnabled() && cr.Status.HAProxy.State != apiv1.StateReady {
+		if cr.HAProxyEnabled() && cr.Status.HAProxy.State != apiv1alpha1.StateReady {
 			cr.Status.State = cr.Status.HAProxy.State
 		}
 	} else if cr.Spec.MySQL.IsGR() {
-		if cr.RouterEnabled() && cr.Status.Router.State != apiv1.StateReady {
+		if cr.RouterEnabled() && cr.Status.Router.State != apiv1alpha1.StateReady {
 			cr.Status.State = cr.Status.Router.State
 		}
-		if cr.HAProxyEnabled() && cr.Status.HAProxy.State != apiv1.StateReady {
+		if cr.HAProxyEnabled() && cr.Status.HAProxy.State != apiv1alpha1.StateReady {
 			cr.Status.State = cr.Status.HAProxy.State
 		}
 	}
 
-	if cr.Status.MySQL.State != apiv1.StateReady {
+	if cr.Status.MySQL.State != apiv1alpha1.StateReady {
 		cr.Status.State = cr.Status.MySQL.State
 	}
 
@@ -173,13 +173,13 @@
 		}
 
 		if fullClusterCrash {
-			clusterCondition.Type = apiv1.StateError.String()
+			clusterCondition.Type = apiv1alpha1.StateError.String()
 			clusterCondition.Reason = "FullClusterCrashDetected"
 			clusterCondition.Message = "Full cluster crash detected"
 
 			meta.SetStatusCondition(&cr.Status.Conditions, clusterCondition)
 
-			cr.Status.State = apiv1.StateError
+			cr.Status.State = apiv1alpha1.StateError
 
 			r.Recorder.Event(cr, "Warning", "FullClusterCrashDetected", "Full cluster crash detected")
 		}
@@ -197,12 +197,12 @@
 
 	if !loadBalancersReady {
 		log.Info("Not all load balancers are ready, setting state to initializing")
-		cr.Status.State = apiv1.StateInitializing
+		cr.Status.State = apiv1alpha1.StateInitializing
 	}
 
 	switch cr.Status.State {
-	case apiv1.StateInitializing, apiv1.StateReady:
-		for _, appState := range []apiv1.StatefulAppState{apiv1.StateInitializing, apiv1.StateReady} {
+	case apiv1alpha1.StateInitializing, apiv1alpha1.StateReady:
+		for _, appState := range []apiv1alpha1.StatefulAppState{apiv1alpha1.StateInitializing, apiv1alpha1.StateReady} {
 			clusterCondition.Type = appState.String()
 			clusterCondition.Reason = appState.String()
 			if cr.Status.State == appState {
@@ -223,14 +223,14 @@
 	return writeStatus(ctx, r.Client, nn, cr.Status)
 }
 
-func (r *PerconaServerMySQLReconciler) isGRReady(ctx context.Context, cr *apiv1.PerconaServerMySQL) (bool, error) {
+func (r *PerconaServerMySQLReconciler) isGRReady(ctx context.Context, cr *apiv1alpha1.PerconaServerMySQL) (bool, error) {
 	log := logf.FromContext(ctx).WithName("groupReplicationStatus")
 	if cr.Status.MySQL.Ready != cr.Spec.MySQL.Size {
 		log.Info("Not all MySQL pods are ready", "ready", cr.Status.MySQL.Ready, "expected", cr.Spec.MySQL.Size)
 		return false, nil
 	}
 
-	operatorPass, err := k8s.UserPassword(ctx, r.Client, cr, apiv1.UserOperator)
+	operatorPass, err := k8s.UserPassword(ctx, r.Client, cr, apiv1alpha1.UserOperator)
 	if err != nil {
 		return false, errors.Wrap(err, "get operator password")
 	}
@@ -240,7 +240,7 @@
 		return false, errors.Wrap(err, "get ready mysql pod")
 	}
 
-	db := database.NewReplicationManager(pod, r.ClientCmd, apiv1.UserOperator, operatorPass, mysql.PodFQDN(cr, pod))
+	db := database.NewReplicationManager(pod, r.ClientCmd, apiv1alpha1.UserOperator, operatorPass, mysql.PodFQDN(cr, pod))
 
 	dbExists, err := db.CheckIfDatabaseExists(ctx, "mysql_innodb_cluster_metadata")
 	if err != nil {
@@ -251,7 +251,7 @@
 		return false, nil
 	}
 
-	uri := getMySQLURI(apiv1.UserOperator, operatorPass, mysql.PodFQDN(cr, pod))
+	uri := getMySQLURI(apiv1alpha1.UserOperator, operatorPass, mysql.PodFQDN(cr, pod))
 
 	msh, err := mysqlsh.NewWithExec(r.ClientCmd, pod, uri)
 	if err != nil {
@@ -311,13 +311,9 @@
 	return true, nil
 }
 
-<<<<<<< HEAD
-func (r *PerconaServerMySQLReconciler) isAsyncReady(ctx context.Context, cr *apiv1.PerconaServerMySQL) (bool, string, error) {
-=======
 func (r *PerconaServerMySQLReconciler) isAsyncReady(ctx context.Context, cr *apiv1alpha1.PerconaServerMySQL) (bool, string, error) {
 	log := logf.FromContext(ctx)
 
->>>>>>> 6187fea9
 	pod, err := getReadyOrcPod(ctx, r.Client, cr)
 	if err != nil {
 		return false, "", err
@@ -364,7 +360,7 @@
 	return msg == "", msg, nil
 }
 
-func (r *PerconaServerMySQLReconciler) allLoadBalancersReady(ctx context.Context, cr *apiv1.PerconaServerMySQL) (bool, error) {
+func (r *PerconaServerMySQLReconciler) allLoadBalancersReady(ctx context.Context, cr *apiv1alpha1.PerconaServerMySQL) (bool, error) {
 	opts := &client.ListOptions{Namespace: cr.Namespace, LabelSelector: labels.SelectorFromSet(cr.Labels("", ""))}
 	svcList := &corev1.ServiceList{}
 	if err := r.Client.List(ctx, svcList, opts); err != nil {
@@ -382,7 +378,7 @@
 	return true, nil
 }
 
-func appHost(ctx context.Context, cl client.Reader, cr *apiv1.PerconaServerMySQL) (string, error) {
+func appHost(ctx context.Context, cl client.Reader, cr *apiv1alpha1.PerconaServerMySQL) (string, error) {
 	var serviceName string
 
 	if cr.RouterEnabled() {
@@ -420,15 +416,10 @@
 	return host, nil
 }
 
-<<<<<<< HEAD
-func (r *PerconaServerMySQLReconciler) appStatus(ctx context.Context, cr *apiv1.PerconaServerMySQL, compName string, size int32, labels map[string]string, version string) (apiv1.StatefulAppStatus, error) {
-	status := apiv1.StatefulAppStatus{
-=======
 func (r *PerconaServerMySQLReconciler) appStatus(ctx context.Context, cr *apiv1alpha1.PerconaServerMySQL, compName string, size int32, selector map[string]string, version string) (apiv1alpha1.StatefulAppStatus, error) {
 	status := apiv1alpha1.StatefulAppStatus{
->>>>>>> 6187fea9
 		Size:  size,
-		State: apiv1.StateInitializing,
+		State: apiv1alpha1.StateInitializing,
 	}
 
 	sfsObj := &appsv1.StatefulSet{}
@@ -450,13 +441,13 @@
 
 	switch {
 	case cr.Spec.Pause && status.Ready > 0:
-		status.State = apiv1.StateStopping
+		status.State = apiv1alpha1.StateStopping
 	case cr.Spec.Pause && status.Ready == 0:
-		status.State = apiv1.StatePaused
+		status.State = apiv1alpha1.StatePaused
 	case sfsObj.Status.Replicas > sfsObj.Status.UpdatedReplicas:
-		status.State = apiv1.StateInitializing
+		status.State = apiv1alpha1.StateInitializing
 	case status.Ready == status.Size:
-		status.State = apiv1.StateReady
+		status.State = apiv1alpha1.StateReady
 	}
 
 	status.Version = version
@@ -464,9 +455,9 @@
 	return status, nil
 }
 
-func writeStatus(ctx context.Context, cl client.Client, nn types.NamespacedName, status apiv1.PerconaServerMySQLStatus) error {
+func writeStatus(ctx context.Context, cl client.Client, nn types.NamespacedName, status apiv1alpha1.PerconaServerMySQLStatus) error {
 	return k8sretry.RetryOnConflict(k8sretry.DefaultRetry, func() error {
-		cr := &apiv1.PerconaServerMySQL{}
+		cr := &apiv1alpha1.PerconaServerMySQL{}
 		if err := cl.Get(ctx, nn, cr); err != nil {
 			return errors.Wrapf(err, "get %v", nn.String())
 		}
