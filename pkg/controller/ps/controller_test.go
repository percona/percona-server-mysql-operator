/*
Copyright 2021.

Licensed under the Apache License, Version 2.0 (the "License");
you may not use this file except in compliance with the License.
You may obtain a copy of the License at

    http://www.apache.org/licenses/LICENSE-2.0

Unless required by applicable law or agreed to in writing, software
distributed under the License is distributed on an "AS IS" BASIS,
WITHOUT WARRANTIES OR CONDITIONS OF ANY KIND, either express or implied.
See the License for the specific language governing permissions and
limitations under the License.
*/

package ps

import (
	"context"
<<<<<<< HEAD
	"fmt"
	"math/rand"
	"os"
	"path/filepath"
=======
>>>>>>> 48a0d2cd
	"time"

	. "github.com/onsi/ginkgo/v2"
	. "github.com/onsi/gomega"
	gs "github.com/onsi/gomega/gstruct"
	appsv1 "k8s.io/api/apps/v1"
	corev1 "k8s.io/api/core/v1"
	"k8s.io/apimachinery/pkg/api/resource"
	metav1 "k8s.io/apimachinery/pkg/apis/meta/v1"
<<<<<<< HEAD
	"k8s.io/apimachinery/pkg/runtime"
	"k8s.io/apimachinery/pkg/runtime/serializer"
=======
>>>>>>> 48a0d2cd
	"k8s.io/apimachinery/pkg/types"
	ctrl "sigs.k8s.io/controller-runtime"

	"github.com/percona/percona-server-mysql-operator/api/v1alpha1"
	psv1alpha1 "github.com/percona/percona-server-mysql-operator/api/v1alpha1"
	"github.com/percona/percona-server-mysql-operator/pkg/mysql"
	//+kubebuilder:scaffold:imports
)

var _ = Describe("Unsafe configurations", Ordered, func() {
	ctx := context.Background()

	ns := fmt.Sprintf("unsafe-%d", rand.Intn(1000))

	namespace := &corev1.Namespace{
		ObjectMeta: metav1.ObjectMeta{
			Name: ns,
		},
	}

	BeforeAll(func() {
		By("Creating the Namespace to perform the tests")
		err := k8sClient.Create(ctx, namespace)
		Expect(err).To(Not(HaveOccurred()))
	})

	AfterAll(func() {
		By("Deleting the Namespace to perform the tests")
		_ = k8sClient.Delete(ctx, namespace)
	})

	Context("Unsafe configurations are disabled", func() {
		Specify("controller should set minimum safe number of replicas to MySQL statefulset", func() {
			cr, err := readDefaultCR("unsafe-disabled-min", ns)
			Expect(err).NotTo(HaveOccurred())

			cr.Spec.AllowUnsafeConfig = false
			cr.MySQLSpec().Size = 1

			Expect(k8sClient.Create(ctx, cr)).Should(Succeed())

			sts := &appsv1.StatefulSet{}

			Eventually(func() bool {
				err := k8sClient.Get(ctx, types.NamespacedName{Name: mysql.Name(cr), Namespace: cr.Namespace}, sts)
				return err == nil
			}, time.Second*15, time.Millisecond*250).Should(BeTrue())

			Expect(*sts.Spec.Replicas).Should(Equal(int32(v1alpha1.MinSafeGRSize)))
		})

		Specify("controller should set maximum safe number of replicas to MySQL statefulset", func() {
			cr, err := readDefaultCR("unsafe-disabled-max", ns)
			Expect(err).NotTo(HaveOccurred())

			cr.Spec.AllowUnsafeConfig = false
			cr.MySQLSpec().Size = 11

			Expect(k8sClient.Create(ctx, cr)).Should(Succeed())

			sts := &appsv1.StatefulSet{}

			Eventually(func() bool {
				err := k8sClient.Get(ctx, types.NamespacedName{Name: mysql.Name(cr), Namespace: cr.Namespace}, sts)
				return err == nil
			}, time.Second*15, time.Millisecond*250).Should(BeTrue())

			Expect(*sts.Spec.Replicas).Should(Equal(int32(v1alpha1.MaxSafeGRSize)))
		})

		Specify("controller should set even number of replicas to MySQL statefulset", func() {
			cr, err := readDefaultCR("unsafe-disabled-even", ns)
			Expect(err).NotTo(HaveOccurred())

			cr.Spec.AllowUnsafeConfig = false
			cr.MySQLSpec().Size = 4

			Expect(k8sClient.Create(ctx, cr)).Should(Succeed())

			sts := &appsv1.StatefulSet{}

			Eventually(func() bool {
				err := k8sClient.Get(ctx, types.NamespacedName{Name: mysql.Name(cr), Namespace: cr.Namespace}, sts)
				return err == nil
			}, time.Second*15, time.Millisecond*250).Should(BeTrue())

			Expect(*sts.Spec.Replicas).Should(Equal(int32(5)))
		})
	})

	Context("Unsafe configurations are enabled", func() {
		Specify("controller should set unsafe number of replicas to MySQL statefulset", func() {
			cr, err := readDefaultCR("unsafe-enabled-min", ns)
			Expect(err).NotTo(HaveOccurred())

			cr.Spec.AllowUnsafeConfig = true
			cr.MySQLSpec().Size = 1

			Expect(k8sClient.Create(ctx, cr)).Should(Succeed())

			sts := &appsv1.StatefulSet{}

			Eventually(func() bool {
				err := k8sClient.Get(ctx, types.NamespacedName{Name: mysql.Name(cr), Namespace: cr.Namespace}, sts)
				return err == nil
			}, time.Second*15, time.Millisecond*250).Should(BeTrue())

			Expect(*sts.Spec.Replicas).Should(Equal(int32(1)))
		})
	})
})

var _ = Describe("Sidecars", Ordered, func() {
<<<<<<< HEAD
	crName := "sidecars"
	cr, err := readDefaultCR(crName, "default")
=======
	ctx := context.Background()

	const crName = "sidecars"
	const ns = crName
	crNamespacedName := types.NamespacedName{Name: crName, Namespace: ns}

	namespace := &corev1.Namespace{
		ObjectMeta: metav1.ObjectMeta{
			Name:      crName,
			Namespace: ns,
		},
	}

	BeforeAll(func() {
		By("Creating the Namespace to perform the tests")
		err := k8sClient.Create(ctx, namespace)
		Expect(err).To(Not(HaveOccurred()))
	})

	AfterAll(func() {
		// TODO(user): Attention if you improve this code by adding other context test you MUST
		// be aware of the current delete namespace limitations. More info: https://book.kubebuilder.io/reference/envtest.html#testing-considerations
		By("Deleting the Namespace to perform the tests")
		_ = k8sClient.Delete(ctx, namespace)
	})

	cr, err := readDefaultCR(crName, ns)
>>>>>>> 48a0d2cd
	It("should read defautl cr.yaml", func() {
		Expect(err).NotTo(HaveOccurred())
	})

	It("should create PerconaServerMongoDB", func() {
		Expect(k8sClient.Create(ctx, cr)).Should(Succeed())
	})

	Context("Sidecar container specified in the CR", func() {
		sidecar := corev1.Container{
			Name:    "sidecar1",
			Image:   "busybox",
			Command: []string{"sleep", "30d"},
		}

		cr.MySQLSpec().Sidecars = []corev1.Container{sidecar}

		Specify("CR should be updated", func() {
			Expect(k8sClient.Update(ctx, cr)).Should(Succeed())
		})

		Specify("controller should add specified sidecar to mysql STS", func() {
			_, err := reconciler().Reconcile(ctx, ctrl.Request{NamespacedName: crNamespacedName})
			Expect(err).NotTo(HaveOccurred())

			sts := &appsv1.StatefulSet{}

			Eventually(func() bool {
				err := k8sClient.Get(ctx, types.NamespacedName{Name: mysql.Name(cr), Namespace: cr.Namespace}, sts)
				return err == nil
			}, time.Second*15, time.Millisecond*250).Should(BeTrue())

			Expect(sts.Spec.Template.Spec.Containers).Should(ContainElement(gs.MatchFields(gs.IgnoreExtras, gs.Fields{
				"Name":  Equal(sidecar.Name),
				"Image": Equal(sidecar.Image),
			})))
		})
	})

	Context("Sidecar container specified with a volume mounted", func() {
		Specify("should get latest CR", func() {
			Eventually(func() bool {
<<<<<<< HEAD
				err := k8sClient.Get(ctx, types.NamespacedName{Name: crName, Namespace: cr.Namespace}, cr)
=======
				err := k8sClient.Get(ctx, crNamespacedName, cr)
>>>>>>> 48a0d2cd
				return err == nil
			}, time.Second*15, time.Millisecond*250).Should(BeTrue())
		})

		const volumeName = "empty-vol"
		const mounthPath = "/var/app/empty"

		sidecarVol := corev1.Container{
			Name:    "sidecar-vol",
			Image:   "busybox",
			Command: []string{"sleep", "30d"},
			VolumeMounts: []corev1.VolumeMount{
				{
					Name:      volumeName,
					MountPath: mounthPath,
				},
			},
		}
		cr.MySQLSpec().Sidecars = append(cr.Spec.MySQL.Sidecars, sidecarVol)
		cr.MySQLSpec().SidecarVolumes = []corev1.Volume{
			{
				Name: volumeName,
				VolumeSource: corev1.VolumeSource{
					EmptyDir: &corev1.EmptyDirVolumeSource{
						Medium: corev1.StorageMediumMemory,
					},
				},
			}}

		Specify("CR should be updated", func() {
			Expect(k8sClient.Update(ctx, cr)).Should(Succeed())
		})

		Specify("controller should add specified sidecar and volume to mysql STS", func() {
			_, err := reconciler().Reconcile(ctx, ctrl.Request{NamespacedName: crNamespacedName})
			Expect(err).NotTo(HaveOccurred())

			sts := &appsv1.StatefulSet{}

			Eventually(func() bool {
				err := k8sClient.Get(ctx, types.NamespacedName{Name: mysql.Name(cr), Namespace: cr.Namespace}, sts)
				return err == nil
			}, time.Second*15, time.Millisecond*250).Should(BeTrue())

			Expect(sts.Spec.Template.Spec.Containers).Should(
				ContainElement(gs.MatchFields(gs.IgnoreExtras, gs.Fields{
					"Name":  Equal(sidecarVol.Name),
					"Image": Equal(sidecarVol.Image),
					"VolumeMounts": ContainElement(gs.MatchFields(gs.IgnoreExtras, gs.Fields{
						"Name":      Equal(volumeName),
						"MountPath": Equal(mounthPath),
					})),
				})))
			Expect(sts.Spec.Template.Spec.Volumes).Should(ContainElement(gs.MatchFields(gs.IgnoreExtras, gs.Fields{
				"Name": Equal(volumeName),
				"VolumeSource": gs.MatchFields(gs.IgnoreExtras, gs.Fields{
					"EmptyDir": gs.PointTo(gs.MatchFields(gs.IgnoreExtras, gs.Fields{
						"Medium": Equal(corev1.StorageMediumMemory),
					})),
				}),
			})))
		})
	})

	Context("Sidecar container specified with a PVC mounted", func() {
		It("should get latest CR", func() {
			Eventually(func() bool {
<<<<<<< HEAD
				err := k8sClient.Get(ctx, types.NamespacedName{Name: crName, Namespace: cr.Namespace}, cr)
=======
				err := k8sClient.Get(ctx, crNamespacedName, cr)
>>>>>>> 48a0d2cd
				return err == nil
			}, time.Second*15, time.Millisecond*250).Should(BeTrue())
		})

		const pvcName = "pvc-vol"
		const mountPath = "/var/app/pvc"

		sidecarPVC := corev1.Container{
			Name:    "sidecar-pvc",
			Image:   "busybox",
			Command: []string{"sleep", "30d"},
			VolumeMounts: []corev1.VolumeMount{
				{
					Name:      pvcName,
					MountPath: "/var/app/pvc",
				},
			},
		}
		cr.MySQLSpec().Sidecars = append(cr.Spec.MySQL.Sidecars, sidecarPVC)
		cr.MySQLSpec().SidecarPVCs = []psv1alpha1.SidecarPVC{
			{
				Name: pvcName,
				Spec: corev1.PersistentVolumeClaimSpec{
					Resources: corev1.ResourceRequirements{
						Requests: corev1.ResourceList{
							corev1.ResourceStorage: resource.Quantity{
								Format: "1G",
							},
						},
					},
				},
			}}

		Specify("CR should be updated", func() {
			Expect(k8sClient.Update(ctx, cr)).Should(Succeed())
		})

		Specify("controller should add specified sidecar and volume to mysql STS", func() {
			_, err := reconciler().Reconcile(ctx, ctrl.Request{NamespacedName: crNamespacedName})
			Expect(err).NotTo(HaveOccurred())

			sts := &appsv1.StatefulSet{}

			Eventually(func() bool {
				err := k8sClient.Get(ctx, types.NamespacedName{Name: mysql.Name(cr), Namespace: cr.Namespace}, sts)
				return err == nil
			}, time.Second*15, time.Millisecond*250).Should(BeTrue())

			Expect(sts.Spec.Template.Spec.Containers).Should(
				ContainElement(gs.MatchFields(gs.IgnoreExtras, gs.Fields{
					"Name":  Equal(sidecarPVC.Name),
					"Image": Equal(sidecarPVC.Image),
					"VolumeMounts": ContainElement(gs.MatchFields(gs.IgnoreExtras, gs.Fields{
						"Name":      Equal(pvcName),
						"MountPath": Equal(mountPath),
					})),
				})))
			Expect(sts.Spec.VolumeClaimTemplates).Should(ContainElement(gs.MatchFields(gs.IgnoreExtras, gs.Fields{
				"ObjectMeta": gs.MatchFields(gs.IgnoreExtras, gs.Fields{
					"Name": Equal(pvcName),
				}),
			})))
		})
	})
<<<<<<< HEAD
})

func readDefaultCR(name, namespace string) (*psv1alpha1.PerconaServerMySQL, error) {
	sch := runtime.NewScheme()
	err := scheme.AddToScheme(sch)
	if err != nil {
		return nil, err
	}
	err = psv1alpha1.AddToScheme(sch)
	if err != nil {
		return nil, err
	}

	decode := serializer.NewCodecFactory(sch).UniversalDeserializer().Decode

	data, err := os.ReadFile(filepath.Join("..", "..", "..", "deploy", "cr.yaml"))
	if err != nil {
		return nil, err
	}

	obj, gKV, err := decode(data, nil, nil)
	if err != nil {
		return nil, err
	}

	var cr *psv1alpha1.PerconaServerMySQL

	if gKV.Kind == "PerconaServerMySQL" {
		cr = obj.(*psv1alpha1.PerconaServerMySQL)
	}

	cr.Name = name
	cr.Namespace = namespace
	cr.Spec.InitImage = "perconalab/percona-server-mysql-operator:main"
	return cr, nil
}
=======
})
>>>>>>> 48a0d2cd
<|MERGE_RESOLUTION|>--- conflicted
+++ resolved
@@ -18,13 +18,6 @@
 
 import (
 	"context"
-<<<<<<< HEAD
-	"fmt"
-	"math/rand"
-	"os"
-	"path/filepath"
-=======
->>>>>>> 48a0d2cd
 	"time"
 
 	. "github.com/onsi/ginkgo/v2"
@@ -34,128 +27,15 @@
 	corev1 "k8s.io/api/core/v1"
 	"k8s.io/apimachinery/pkg/api/resource"
 	metav1 "k8s.io/apimachinery/pkg/apis/meta/v1"
-<<<<<<< HEAD
-	"k8s.io/apimachinery/pkg/runtime"
-	"k8s.io/apimachinery/pkg/runtime/serializer"
-=======
->>>>>>> 48a0d2cd
 	"k8s.io/apimachinery/pkg/types"
 	ctrl "sigs.k8s.io/controller-runtime"
 
-	"github.com/percona/percona-server-mysql-operator/api/v1alpha1"
 	psv1alpha1 "github.com/percona/percona-server-mysql-operator/api/v1alpha1"
 	"github.com/percona/percona-server-mysql-operator/pkg/mysql"
 	//+kubebuilder:scaffold:imports
 )
 
-var _ = Describe("Unsafe configurations", Ordered, func() {
-	ctx := context.Background()
-
-	ns := fmt.Sprintf("unsafe-%d", rand.Intn(1000))
-
-	namespace := &corev1.Namespace{
-		ObjectMeta: metav1.ObjectMeta{
-			Name: ns,
-		},
-	}
-
-	BeforeAll(func() {
-		By("Creating the Namespace to perform the tests")
-		err := k8sClient.Create(ctx, namespace)
-		Expect(err).To(Not(HaveOccurred()))
-	})
-
-	AfterAll(func() {
-		By("Deleting the Namespace to perform the tests")
-		_ = k8sClient.Delete(ctx, namespace)
-	})
-
-	Context("Unsafe configurations are disabled", func() {
-		Specify("controller should set minimum safe number of replicas to MySQL statefulset", func() {
-			cr, err := readDefaultCR("unsafe-disabled-min", ns)
-			Expect(err).NotTo(HaveOccurred())
-
-			cr.Spec.AllowUnsafeConfig = false
-			cr.MySQLSpec().Size = 1
-
-			Expect(k8sClient.Create(ctx, cr)).Should(Succeed())
-
-			sts := &appsv1.StatefulSet{}
-
-			Eventually(func() bool {
-				err := k8sClient.Get(ctx, types.NamespacedName{Name: mysql.Name(cr), Namespace: cr.Namespace}, sts)
-				return err == nil
-			}, time.Second*15, time.Millisecond*250).Should(BeTrue())
-
-			Expect(*sts.Spec.Replicas).Should(Equal(int32(v1alpha1.MinSafeGRSize)))
-		})
-
-		Specify("controller should set maximum safe number of replicas to MySQL statefulset", func() {
-			cr, err := readDefaultCR("unsafe-disabled-max", ns)
-			Expect(err).NotTo(HaveOccurred())
-
-			cr.Spec.AllowUnsafeConfig = false
-			cr.MySQLSpec().Size = 11
-
-			Expect(k8sClient.Create(ctx, cr)).Should(Succeed())
-
-			sts := &appsv1.StatefulSet{}
-
-			Eventually(func() bool {
-				err := k8sClient.Get(ctx, types.NamespacedName{Name: mysql.Name(cr), Namespace: cr.Namespace}, sts)
-				return err == nil
-			}, time.Second*15, time.Millisecond*250).Should(BeTrue())
-
-			Expect(*sts.Spec.Replicas).Should(Equal(int32(v1alpha1.MaxSafeGRSize)))
-		})
-
-		Specify("controller should set even number of replicas to MySQL statefulset", func() {
-			cr, err := readDefaultCR("unsafe-disabled-even", ns)
-			Expect(err).NotTo(HaveOccurred())
-
-			cr.Spec.AllowUnsafeConfig = false
-			cr.MySQLSpec().Size = 4
-
-			Expect(k8sClient.Create(ctx, cr)).Should(Succeed())
-
-			sts := &appsv1.StatefulSet{}
-
-			Eventually(func() bool {
-				err := k8sClient.Get(ctx, types.NamespacedName{Name: mysql.Name(cr), Namespace: cr.Namespace}, sts)
-				return err == nil
-			}, time.Second*15, time.Millisecond*250).Should(BeTrue())
-
-			Expect(*sts.Spec.Replicas).Should(Equal(int32(5)))
-		})
-	})
-
-	Context("Unsafe configurations are enabled", func() {
-		Specify("controller should set unsafe number of replicas to MySQL statefulset", func() {
-			cr, err := readDefaultCR("unsafe-enabled-min", ns)
-			Expect(err).NotTo(HaveOccurred())
-
-			cr.Spec.AllowUnsafeConfig = true
-			cr.MySQLSpec().Size = 1
-
-			Expect(k8sClient.Create(ctx, cr)).Should(Succeed())
-
-			sts := &appsv1.StatefulSet{}
-
-			Eventually(func() bool {
-				err := k8sClient.Get(ctx, types.NamespacedName{Name: mysql.Name(cr), Namespace: cr.Namespace}, sts)
-				return err == nil
-			}, time.Second*15, time.Millisecond*250).Should(BeTrue())
-
-			Expect(*sts.Spec.Replicas).Should(Equal(int32(1)))
-		})
-	})
-})
-
 var _ = Describe("Sidecars", Ordered, func() {
-<<<<<<< HEAD
-	crName := "sidecars"
-	cr, err := readDefaultCR(crName, "default")
-=======
 	ctx := context.Background()
 
 	const crName = "sidecars"
@@ -183,7 +63,6 @@
 	})
 
 	cr, err := readDefaultCR(crName, ns)
->>>>>>> 48a0d2cd
 	It("should read defautl cr.yaml", func() {
 		Expect(err).NotTo(HaveOccurred())
 	})
@@ -226,11 +105,7 @@
 	Context("Sidecar container specified with a volume mounted", func() {
 		Specify("should get latest CR", func() {
 			Eventually(func() bool {
-<<<<<<< HEAD
-				err := k8sClient.Get(ctx, types.NamespacedName{Name: crName, Namespace: cr.Namespace}, cr)
-=======
 				err := k8sClient.Get(ctx, crNamespacedName, cr)
->>>>>>> 48a0d2cd
 				return err == nil
 			}, time.Second*15, time.Millisecond*250).Should(BeTrue())
 		})
@@ -298,11 +173,7 @@
 	Context("Sidecar container specified with a PVC mounted", func() {
 		It("should get latest CR", func() {
 			Eventually(func() bool {
-<<<<<<< HEAD
-				err := k8sClient.Get(ctx, types.NamespacedName{Name: crName, Namespace: cr.Namespace}, cr)
-=======
 				err := k8sClient.Get(ctx, crNamespacedName, cr)
->>>>>>> 48a0d2cd
 				return err == nil
 			}, time.Second*15, time.Millisecond*250).Should(BeTrue())
 		})
@@ -367,43 +238,4 @@
 			})))
 		})
 	})
-<<<<<<< HEAD
-})
-
-func readDefaultCR(name, namespace string) (*psv1alpha1.PerconaServerMySQL, error) {
-	sch := runtime.NewScheme()
-	err := scheme.AddToScheme(sch)
-	if err != nil {
-		return nil, err
-	}
-	err = psv1alpha1.AddToScheme(sch)
-	if err != nil {
-		return nil, err
-	}
-
-	decode := serializer.NewCodecFactory(sch).UniversalDeserializer().Decode
-
-	data, err := os.ReadFile(filepath.Join("..", "..", "..", "deploy", "cr.yaml"))
-	if err != nil {
-		return nil, err
-	}
-
-	obj, gKV, err := decode(data, nil, nil)
-	if err != nil {
-		return nil, err
-	}
-
-	var cr *psv1alpha1.PerconaServerMySQL
-
-	if gKV.Kind == "PerconaServerMySQL" {
-		cr = obj.(*psv1alpha1.PerconaServerMySQL)
-	}
-
-	cr.Name = name
-	cr.Namespace = namespace
-	cr.Spec.InitImage = "perconalab/percona-server-mysql-operator:main"
-	return cr, nil
-}
-=======
-})
->>>>>>> 48a0d2cd
+})