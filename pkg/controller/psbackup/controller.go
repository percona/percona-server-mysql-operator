--- conflicted
+++ resolved
@@ -166,16 +166,8 @@
 			return rr, errors.Wrap(err, "failed to create backup job")
 		}
 
-<<<<<<< HEAD
-		destination, err := getDestination(storage, cr.Spec.ClusterName, cr.CreationTimestamp.Format("2006-01-02-15:04:05"))
-		if err != nil {
-			return rr, errors.Wrap(err, "get backup destination")
-		}
-		job := xtrabackup.Job(cluster, cr, destination, initImage, storage)
-=======
 		return rr, nil
 	}
->>>>>>> 4e797945
 
 	for _, cond := range job.Status.Conditions {
 		if cond.Status != corev1.ConditionTrue {
@@ -198,18 +190,10 @@
 			return rr, nil
 		}
 
-<<<<<<< HEAD
-			status.Destination = destination
-		case apiv1alpha1.BackupStorageGCS:
-			if storage.GCS == nil {
-				return rr, errors.New("gcs stanza is required in storage")
-			}
-=======
 		running, err := r.isBackupJobRunning(ctx, job)
 		if err != nil {
 			return rr, errors.Wrap(err, "check if backup job is running")
 		}
->>>>>>> 4e797945
 
 		if running {
 			status.State = apiv1alpha1.BackupRunning
@@ -233,13 +217,6 @@
 		return false, nil
 	}
 
-<<<<<<< HEAD
-			status.Destination = destination
-		case apiv1alpha1.BackupStorageAzure:
-			if storage.Azure == nil {
-				return rr, errors.New("azure stanza is required in storage")
-			}
-=======
 	srcNode := ""
 	destination := ""
 	for _, env := range job.Spec.Template.Spec.Containers[0].Env {
@@ -250,7 +227,6 @@
 			destination = env.Value
 		}
 	}
->>>>>>> 4e797945
 
 	sc := r.NewSidecarClient(srcNode)
 	cfg, err := sc.GetRunningBackupConfig(ctx)
@@ -265,20 +241,16 @@
 	return true, nil
 }
 
-<<<<<<< HEAD
-			status.Destination = destination
-		default:
-			return rr, errors.Errorf("storage type %s is not supported", storage.Type)
-		}
-=======
 func (r *PerconaServerMySQLBackupReconciler) createBackupJob(ctx context.Context, cr *apiv1alpha1.PerconaServerMySQLBackup, cluster *apiv1alpha1.PerconaServerMySQL, storage *apiv1alpha1.BackupStorageSpec, status *apiv1alpha1.PerconaServerMySQLBackupStatus) error {
 	initImage, err := k8s.InitImage(ctx, r.Client, cluster, cluster.Spec.Backup)
 	if err != nil {
 		return errors.Wrap(err, "get operator image")
 	}
->>>>>>> 4e797945
-
-	destination := getDestination(storage, cr.Spec.ClusterName, cr.CreationTimestamp.Format("2006-01-02-15:04:05"))
+
+	destination, err := getDestination(storage, cr.Spec.ClusterName, cr.CreationTimestamp.Format("2006-01-02-15:04:05"))
+	if err != nil {
+		return errors.Wrap(err, "get backup destination")
+	}
 	job := xtrabackup.Job(cluster, cr, destination, initImage, storage)
 
 	switch storage.Type {
@@ -301,7 +273,7 @@
 			return errors.Wrap(err, "set storage S3")
 		}
 
-		status.Destination = fmt.Sprintf("s3://%s/%s", storage.S3.Bucket, destination)
+		status.Destination = destination
 	case apiv1alpha1.BackupStorageGCS:
 		if storage.GCS == nil {
 			return errors.New("gcs stanza is required in storage")
@@ -321,7 +293,7 @@
 			return errors.Wrap(err, "set storage GCS")
 		}
 
-		status.Destination = fmt.Sprintf("gs://%s/%s", storage.GCS.Bucket, destination)
+		status.Destination = destination
 	case apiv1alpha1.BackupStorageAzure:
 		if storage.Azure == nil {
 			return errors.New("azure stanza is required in storage")
@@ -341,7 +313,7 @@
 			return errors.Wrap(err, "set storage Azure")
 		}
 
-		status.Destination = fmt.Sprintf("%s/%s", storage.Azure.ContainerName, destination)
+		status.Destination = destination
 	default:
 		return errors.Errorf("storage type %s is not supported", storage.Type)
 	}
