--- conflicted
+++ resolved
@@ -37,7 +37,7 @@
 	"sigs.k8s.io/controller-runtime/pkg/controller/controllerutil"
 	logf "sigs.k8s.io/controller-runtime/pkg/log"
 
-	apiv1 "github.com/percona/percona-server-mysql-operator/api/v1"
+	apiv1alpha1 "github.com/percona/percona-server-mysql-operator/api/v1alpha1"
 	"github.com/percona/percona-server-mysql-operator/pkg/clientcmd"
 	"github.com/percona/percona-server-mysql-operator/pkg/k8s"
 	"github.com/percona/percona-server-mysql-operator/pkg/mysql"
@@ -67,13 +67,8 @@
 // SetupWithManager sets up the controller with the Manager.
 func (r *PerconaServerMySQLBackupReconciler) SetupWithManager(mgr ctrl.Manager) error {
 	return ctrl.NewControllerManagedBy(mgr).
-<<<<<<< HEAD
-		For(&apiv1.PerconaServerMySQLBackup{}).
-		Named("psbackup-controller").
-=======
 		For(&apiv1alpha1.PerconaServerMySQLBackup{}).
 		Named(controllerName).
->>>>>>> 6187fea9
 		Complete(r)
 }
 
@@ -91,7 +86,7 @@
 
 	rr := ctrl.Result{RequeueAfter: 5 * time.Second}
 
-	cr := &apiv1.PerconaServerMySQLBackup{}
+	cr := &apiv1alpha1.PerconaServerMySQLBackup{}
 	if err := r.Client.Get(ctx, req.NamespacedName, cr); err != nil {
 		if k8serrors.IsNotFound(err) {
 			return rr, nil
@@ -108,7 +103,7 @@
 		}
 
 		err := k8sretry.RetryOnConflict(k8sretry.DefaultRetry, func() error {
-			cr := &apiv1.PerconaServerMySQLBackup{}
+			cr := &apiv1alpha1.PerconaServerMySQLBackup{}
 			if err := r.Client.Get(ctx, req.NamespacedName, cr); err != nil {
 				return errors.Wrapf(err, "get %v", req.NamespacedName.String())
 			}
@@ -125,15 +120,15 @@
 	r.checkFinalizers(ctx, cr)
 
 	switch cr.Status.State {
-	case apiv1.BackupFailed, apiv1.BackupSucceeded:
+	case apiv1alpha1.BackupFailed, apiv1alpha1.BackupSucceeded:
 		return rr, nil
 	}
 
-	cluster := &apiv1.PerconaServerMySQL{}
+	cluster := &apiv1alpha1.PerconaServerMySQL{}
 	nn := types.NamespacedName{Name: cr.Spec.ClusterName, Namespace: cr.Namespace}
 	if err := r.Client.Get(ctx, nn, cluster); err != nil {
 		if k8serrors.IsNotFound(err) {
-			status.State = apiv1.BackupError
+			status.State = apiv1alpha1.BackupError
 			status.StateDesc = fmt.Sprintf("PerconaServerMySQL %s in namespace %s is not found", cr.Spec.ClusterName, cr.Namespace)
 			return rr, nil
 		}
@@ -145,38 +140,28 @@
 	}
 
 	if cluster.Spec.Backup == nil || !cluster.Spec.Backup.Enabled {
-<<<<<<< HEAD
-		status.State = apiv1.BackupError
-		status.StateDesc = "spec.backup not found in PerconaServerMySQL CustomResource or backup is disabled"
-=======
 		status.State = apiv1alpha1.BackupError
 		status.StateDesc = "spec.backup not found in PerconaServerMySQL CustomResource or backups are disabled"
->>>>>>> 6187fea9
 		return rr, nil
 	}
 
 	storage, ok := cluster.Spec.Backup.Storages[cr.Spec.StorageName]
 	if !ok {
-		status.State = apiv1.BackupError
+		status.State = apiv1alpha1.BackupError
 		status.StateDesc = fmt.Sprintf("%s not found in spec.backup.storages in PerconaServerMySQL CustomResource", cr.Spec.StorageName)
 		return rr, nil
 	}
 
 	backupSource, err := r.getBackupSource(ctx, cr, cluster)
 	if err != nil {
-<<<<<<< HEAD
-		status.State = apiv1.BackupError
-		status.StateDesc = "Check Source host for backup"
-=======
 		status.State = apiv1alpha1.BackupError
 		status.StateDesc = fmt.Sprintf("failed to get the source host for backup: %v", err)
->>>>>>> 6187fea9
 		return rr, nil
 	}
 
-	if cluster.Status.MySQL.State != apiv1.StateReady {
+	if cluster.Status.MySQL.State != apiv1alpha1.StateReady {
 		log.Info("Cluster is not ready", "cluster", cr.Name)
-		status.State = apiv1.BackupNew
+		status.State = apiv1alpha1.BackupNew
 		status.StateDesc = "cluster is not ready"
 		return rr, nil
 	}
@@ -209,16 +194,16 @@
 
 		switch cond.Type {
 		case batchv1.JobFailed:
-			status.State = apiv1.BackupFailed
+			status.State = apiv1alpha1.BackupFailed
 		case batchv1.JobComplete:
-			status.State = apiv1.BackupSucceeded
+			status.State = apiv1alpha1.BackupSucceeded
 		}
 
 		status.CompletedAt = job.Status.CompletionTime
 	}
 
 	switch status.State {
-	case apiv1.BackupStarting:
+	case apiv1alpha1.BackupStarting:
 		if job.Status.Active == 0 {
 			return rr, nil
 		}
@@ -229,24 +214,20 @@
 		}
 
 		if running {
-			status.State = apiv1.BackupRunning
-		}
-	case apiv1.BackupRunning:
+			status.State = apiv1alpha1.BackupRunning
+		}
+	case apiv1alpha1.BackupRunning:
 		if job.Status.Active > 0 {
 			return rr, nil
 		}
-<<<<<<< HEAD
-	case apiv1.BackupFailed, apiv1.BackupSucceeded:
-=======
 	case apiv1alpha1.BackupFailed, apiv1alpha1.BackupSucceeded:
 		log.Info("Running post finish tasks")
 		if err := r.runPostFinishTasks(ctx, cr, cluster); err != nil {
 			return rr, errors.Wrap(err, "run post finish tasks")
 		}
->>>>>>> 6187fea9
 		return rr, nil
 	default:
-		status.State = apiv1.BackupStarting
+		status.State = apiv1alpha1.BackupStarting
 		status.StateDesc = ""
 	}
 
@@ -284,9 +265,6 @@
 	return true, nil
 }
 
-<<<<<<< HEAD
-func (r *PerconaServerMySQLBackupReconciler) createBackupJob(ctx context.Context, cr *apiv1.PerconaServerMySQLBackup, cluster *apiv1.PerconaServerMySQL, storage *apiv1.BackupStorageSpec, status *apiv1.PerconaServerMySQLBackupStatus, sourceHost string) error {
-=======
 func (r *PerconaServerMySQLBackupReconciler) createBackupJob(
 	ctx context.Context,
 	cr *apiv1alpha1.PerconaServerMySQLBackup,
@@ -295,7 +273,6 @@
 	storage *apiv1alpha1.BackupStorageSpec,
 	status *apiv1alpha1.PerconaServerMySQLBackupStatus,
 ) error {
->>>>>>> 6187fea9
 	initImage, err := k8s.InitImage(ctx, r.Client, cluster, cluster.Spec.Backup)
 	if err != nil {
 		return errors.Wrap(err, "get operator image")
@@ -311,7 +288,7 @@
 	}
 
 	switch storage.Type {
-	case apiv1.BackupStorageS3:
+	case apiv1alpha1.BackupStorageS3:
 		if storage.S3 == nil {
 			return errors.New("s3 is required in storage")
 		}
@@ -331,7 +308,7 @@
 		}
 
 		status.Destination = destination
-	case apiv1.BackupStorageGCS:
+	case apiv1alpha1.BackupStorageGCS:
 		if storage.GCS == nil {
 			return errors.New("gcs is required in storage")
 		}
@@ -351,7 +328,7 @@
 		}
 
 		status.Destination = destination
-	case apiv1.BackupStorageAzure:
+	case apiv1alpha1.BackupStorageAzure:
 		if storage.Azure == nil {
 			return errors.New("azure is required in storage")
 		}
@@ -395,18 +372,18 @@
 	return nil
 }
 
-func getDestination(storage *apiv1.BackupStorageSpec, clusterName, creationTimeStamp string) (apiv1.BackupDestination, error) {
+func getDestination(storage *apiv1alpha1.BackupStorageSpec, clusterName, creationTimeStamp string) (apiv1alpha1.BackupDestination, error) {
 	backupName := fmt.Sprintf("%s-%s-full", clusterName, creationTimeStamp)
 
-	var d apiv1.BackupDestination
+	var d apiv1alpha1.BackupDestination
 	switch storage.Type {
-	case apiv1.BackupStorageS3:
+	case apiv1alpha1.BackupStorageS3:
 		bucket, prefix := storage.S3.BucketAndPrefix()
 		d.SetS3Destination(path.Join(bucket, prefix), backupName)
-	case apiv1.BackupStorageGCS:
+	case apiv1alpha1.BackupStorageGCS:
 		bucket, prefix := storage.GCS.BucketAndPrefix()
 		d.SetGCSDestination(path.Join(bucket, prefix), backupName)
-	case apiv1.BackupStorageAzure:
+	case apiv1alpha1.BackupStorageAzure:
 		container, prefix := storage.Azure.ContainerAndPrefix()
 		d.SetAzureDestination(path.Join(container, prefix), backupName)
 	default:
@@ -416,17 +393,8 @@
 	return d, nil
 }
 
-<<<<<<< HEAD
-func (r *PerconaServerMySQLBackupReconciler) getBackupSource(ctx context.Context, cr *apiv1.PerconaServerMySQLBackup, cluster *apiv1.PerconaServerMySQL) (string, error) {
-	log := logf.FromContext(ctx).WithName("getBackupSource")
-
-	if cr.Spec.SourceHost != "" {
-		return cr.Spec.SourceHost, nil
-	}
-=======
 func (r *PerconaServerMySQLBackupReconciler) getBackupSource(ctx context.Context, cr *apiv1alpha1.PerconaServerMySQLBackup, cluster *apiv1alpha1.PerconaServerMySQL) (string, error) {
 	log := logf.FromContext(ctx)
->>>>>>> 6187fea9
 
 	var sourcePod string
 	if cr.Spec.SourcePod != "" {
@@ -446,16 +414,11 @@
 		return fmt.Sprintf("%s.%s.%s", sourcePod, mysql.ServiceName(cluster), cluster.Namespace), nil
 	}
 
-<<<<<<< HEAD
-	if cluster.Spec.MySQL.ClusterType == apiv1.ClusterTypeAsync && !cluster.Spec.Orchestrator.Enabled {
-		return "", errors.New("Orchestrator is disabled. Please specify the backup source explicitly using either spec.backup.sourceHost in the cluster CR or spec.sourceBackupHost in the PerconaServerMySQLBackup resource.")
-=======
 	if cluster.Spec.MySQL.ClusterType == apiv1alpha1.ClusterTypeAsync && !cluster.Spec.Orchestrator.Enabled {
 		return "", errors.New("Orchestrator is disabled. Please specify the backup source explicitly using either spec.backup.sourcePod in the cluster CR or spec.sourcePod in the PerconaServerMySQLBackup resource.")
->>>>>>> 6187fea9
-	}
-
-	operatorPass, err := k8s.UserPassword(ctx, r.Client, cluster, apiv1.UserOperator)
+	}
+
+	operatorPass, err := k8s.UserPassword(ctx, r.Client, cluster, apiv1alpha1.UserOperator)
 	if err != nil {
 		return "", errors.Wrap(err, "get operator password")
 	}
@@ -476,10 +439,6 @@
 	return source, nil
 }
 
-<<<<<<< HEAD
-func (r *PerconaServerMySQLBackupReconciler) checkFinalizers(ctx context.Context, cr *apiv1.PerconaServerMySQLBackup) {
-	if cr.DeletionTimestamp == nil || cr.Status.State == apiv1.BackupStarting || cr.Status.State == apiv1.BackupRunning {
-=======
 func (r *PerconaServerMySQLBackupReconciler) prepareBackupSource(
 	ctx context.Context,
 	cr *apiv1alpha1.PerconaServerMySQLBackup,
@@ -539,7 +498,6 @@
 
 func (r *PerconaServerMySQLBackupReconciler) checkFinalizers(ctx context.Context, cr *apiv1alpha1.PerconaServerMySQLBackup) {
 	if cr.DeletionTimestamp == nil || cr.Status.State == apiv1alpha1.BackupStarting || cr.Status.State == apiv1alpha1.BackupRunning {
->>>>>>> 6187fea9
 		return
 	}
 	log := logf.FromContext(ctx).WithName("checkFinalizers")
@@ -551,7 +509,7 @@
 	}()
 
 	switch cr.Status.State {
-	case apiv1.BackupError, apiv1.BackupNew:
+	case apiv1alpha1.BackupError, apiv1alpha1.BackupNew:
 		cr.Finalizers = nil
 		return
 	}
@@ -577,7 +535,7 @@
 	cr.Finalizers = finalizers.List()
 }
 
-func (r *PerconaServerMySQLBackupReconciler) backupConfig(ctx context.Context, cr *apiv1.PerconaServerMySQLBackup) (*xtrabackup.BackupConfig, error) {
+func (r *PerconaServerMySQLBackupReconciler) backupConfig(ctx context.Context, cr *apiv1alpha1.PerconaServerMySQLBackup) (*xtrabackup.BackupConfig, error) {
 	storage := cr.Status.Storage
 	if storage == nil {
 		return nil, errors.New("storage is not set")
@@ -593,7 +551,7 @@
 
 	containerOptions := cr.DeepCopy().Status.Storage.ContainerOptions
 	if containerOptions == nil {
-		containerOptions = new(apiv1.BackupContainerOptions)
+		containerOptions = new(apiv1alpha1.BackupContainerOptions)
 	}
 	backupContainerOptions := cr.DeepCopy().Spec.ContainerOptions
 	if backupContainerOptions != nil {
@@ -621,7 +579,7 @@
 		Namespace: cr.Namespace,
 	}
 	switch storage.Type {
-	case apiv1.BackupStorageS3:
+	case apiv1alpha1.BackupStorageS3:
 		s3 := storage.S3
 		nn.Name = s3.CredentialsSecret
 		if err := r.Get(ctx, nn, s); err != nil {
@@ -642,8 +600,8 @@
 		conf.S3.StorageClass = s3.StorageClass
 		conf.S3.AccessKey = string(accessKey)
 		conf.S3.SecretKey = string(secretKey)
-		conf.Type = apiv1.BackupStorageS3
-	case apiv1.BackupStorageGCS:
+		conf.Type = apiv1alpha1.BackupStorageS3
+	case apiv1alpha1.BackupStorageGCS:
 		gcs := storage.GCS
 		nn.Name = gcs.CredentialsSecret
 		if err := r.Get(ctx, nn, s); err != nil {
@@ -663,8 +621,8 @@
 		conf.GCS.StorageClass = gcs.StorageClass
 		conf.GCS.AccessKey = string(accessKey)
 		conf.GCS.SecretKey = string(secretKey)
-		conf.Type = apiv1.BackupStorageGCS
-	case apiv1.BackupStorageAzure:
+		conf.Type = apiv1alpha1.BackupStorageGCS
+	case apiv1alpha1.BackupStorageAzure:
 		azure := storage.Azure
 		nn.Name = azure.CredentialsSecret
 		if err := r.Get(ctx, nn, s); err != nil {
@@ -684,15 +642,15 @@
 		conf.Azure.StorageClass = azure.StorageClass
 		conf.Azure.StorageAccount = string(storageAccount)
 		conf.Azure.AccessKey = string(accessKey)
-		conf.Type = apiv1.BackupStorageAzure
+		conf.Type = apiv1alpha1.BackupStorageAzure
 	default:
 		return nil, errors.New("unknown backup storage type")
 	}
 	return conf, nil
 }
 
-func (r *PerconaServerMySQLBackupReconciler) deleteBackup(ctx context.Context, cr *apiv1.PerconaServerMySQLBackup) (bool, error) {
-	if cr.Status.State != apiv1.BackupSucceeded {
+func (r *PerconaServerMySQLBackupReconciler) deleteBackup(ctx context.Context, cr *apiv1alpha1.PerconaServerMySQLBackup) (bool, error) {
+	if cr.Status.State != apiv1alpha1.BackupSucceeded {
 		return true, nil
 	}
 
@@ -704,7 +662,7 @@
 		return false, errors.Wrap(err, "failed to create sidecar backup config")
 	}
 
-	cluster := new(apiv1.PerconaServerMySQL)
+	cluster := new(apiv1alpha1.PerconaServerMySQL)
 	nn := types.NamespacedName{Name: cr.Spec.ClusterName, Namespace: cr.Namespace}
 	err = r.Client.Get(ctx, nn, cluster)
 	if client.IgnoreNotFound(err) != nil {
