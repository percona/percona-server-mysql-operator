--- conflicted
+++ resolved
@@ -703,16 +703,14 @@
 		return complete, nil
 	}
 
-<<<<<<< HEAD
+
 	pod, err := mysql.GetReadyMySQLPod(ctx, r.Client, cluster)
 	if err != nil {
 		return false, errors.Wrap(err, "get ready mysql pod")
 	}
 	src := mysql.PodFQDN(cluster, pod)
 	sc := r.NewSidecarClient(src)
-=======
-	sc := r.NewSidecarClient(cr.Status.BackupSource)
->>>>>>> 940a8f81
+
 	if err := sc.DeleteBackup(ctx, cr.Name, *backupConf); err != nil {
 		return false, errors.Wrap(err, "delete backup")
 	}
