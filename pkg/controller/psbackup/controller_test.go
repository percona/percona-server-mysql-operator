package psbackup

import (
	"context"
	"fmt"
	"io"
	"os"
	"path/filepath"
	"reflect"
	"testing"

	"github.com/pkg/errors"
	"github.com/stretchr/testify/assert"
	"github.com/stretchr/testify/require"
	batchv1 "k8s.io/api/batch/v1"
	corev1 "k8s.io/api/core/v1"
	k8serrors "k8s.io/apimachinery/pkg/api/errors"
	metav1 "k8s.io/apimachinery/pkg/apis/meta/v1"
	"k8s.io/apimachinery/pkg/runtime"
	"k8s.io/apimachinery/pkg/types"
	"k8s.io/apimachinery/pkg/util/yaml"
	clientgoscheme "k8s.io/client-go/kubernetes/scheme"
	restclient "k8s.io/client-go/rest"
	controllerruntime "sigs.k8s.io/controller-runtime"
	"sigs.k8s.io/controller-runtime/pkg/client"
	"sigs.k8s.io/controller-runtime/pkg/client/fake"
	"sigs.k8s.io/controller-runtime/pkg/reconcile"

	apiv1 "github.com/percona/percona-server-mysql-operator/api/v1"
	"github.com/percona/percona-server-mysql-operator/pkg/clientcmd"
	"github.com/percona/percona-server-mysql-operator/pkg/naming"
	"github.com/percona/percona-server-mysql-operator/pkg/platform"
	"github.com/percona/percona-server-mysql-operator/pkg/secret"
	"github.com/percona/percona-server-mysql-operator/pkg/xtrabackup"
)

func TestBackupStatusErrStateDesc(t *testing.T) {
	namespace := "some-namespace"

	cr, err := readDefaultCRBackup("some-name", namespace)
	if err != nil {
		t.Fatal(err, "failed to read default backup")
	}
	cluster, err := readDefaultCR("ps-cluster1", namespace)
	if err != nil {
		t.Fatal(err, "failed to read default cr")
	}

	tests := []struct {
		name      string
		cluster   *apiv1.PerconaServerMySQL
		cr        *apiv1.PerconaServerMySQLBackup
		stateDesc string
	}{
		{
			name:      "without cluster",
			cr:        cr,
			stateDesc: fmt.Sprintf("PerconaServerMySQL %s in namespace %s is not found", cr.Spec.ClusterName, namespace),
		},
		{
			name: "without enabled backup section",
			cr:   cr,
			cluster: updateResource(
				cluster.DeepCopy(),
				func(cr *apiv1.PerconaServerMySQL) {
					cr.Namespace = namespace

					cr.Spec.Backup = &apiv1.BackupSpec{
						Image:    "some-image",
						Enabled:  false,
						Storages: make(map[string]*apiv1.BackupStorageSpec),
					}
				},
			),
			stateDesc: "spec.backup not found in PerconaServerMySQL CustomResource or backups are disabled",
		},
		{
			name: "without storage",
			cr:   cr,
			cluster: updateResource(
				cluster.DeepCopy(),
				func(cr *apiv1.PerconaServerMySQL) {
					cr.Namespace = namespace
					cr.Spec.Backup = &apiv1.BackupSpec{
						Image:    "some-image",
						Enabled:  true,
						Storages: make(map[string]*apiv1.BackupStorageSpec),
					}
				},
			),
			stateDesc: fmt.Sprintf("%s not found in spec.backup.storages in PerconaServerMySQL CustomResource", cr.Spec.StorageName),
		},
	}

	scheme := runtime.NewScheme()
	if err := clientgoscheme.AddToScheme(scheme); err != nil {
		t.Fatal(err, "failed to add client-go scheme")
	}
	if err := apiv1.AddToScheme(scheme); err != nil {
		t.Fatal(err, "failed to add apis scheme")
	}

	ctx := context.Background()

	for _, tt := range tests {
		t.Run(tt.name, func(t *testing.T) {
			cb := fake.NewClientBuilder().WithScheme(scheme).WithObjects(tt.cr).WithStatusSubresource(tt.cr)
			if tt.cluster != nil {
				cb.WithObjects(tt.cluster)
			}

			r := PerconaServerMySQLBackupReconciler{
				Client:        cb.Build(),
				Scheme:        scheme,
				ServerVersion: &platform.ServerVersion{Platform: platform.PlatformKubernetes},
			}
			_, err := r.Reconcile(ctx, controllerruntime.Request{
				NamespacedName: types.NamespacedName{
					Name:      tt.cr.Name,
					Namespace: tt.cr.Namespace,
				},
			})
			if err != nil {
				t.Fatal(err, "failed to reconcile")
			}
			cr := &apiv1.PerconaServerMySQLBackup{}
			err = r.Get(ctx, types.NamespacedName{
				Name:      tt.cr.Name,
				Namespace: tt.cr.Namespace,
			}, cr)
			if err != nil {
				t.Fatal(err, "failed to get backup")
			}
			if cr.Status.StateDesc != tt.stateDesc {
				t.Fatalf("expected stateDesc %s, got %s", tt.stateDesc, cr.Status.StateDesc)
			}
			if cr.Status.State != apiv1.BackupError {
				t.Fatalf("expected state %s, got %s", apiv1.RestoreError, cr.Status.State)
			}

			// Backup with an error state should not be reconciled.
			// We can verify this by using clientWithGetCount.
			//
			// If the reconcile loop calls Get more than once,
			// it means the loop continued running instead of stopping
			// after the state check.
			r.Client = &clientWithGetCount{
				Count:  1,
				Client: r.Client,
			}
			_, err = r.Reconcile(ctx, controllerruntime.Request{
				NamespacedName: types.NamespacedName{
					Name:      tt.cr.Name,
					Namespace: tt.cr.Namespace,
				},
			})
			if err != nil {
				t.Fatal(err, "failed to reconcile")
			}
		})
	}
}

<<<<<<< HEAD
func TestStateDescCleanup(t *testing.T) {
	ctx := t.Context()
	scheme := runtime.NewScheme()

	err := clientgoscheme.AddToScheme(scheme)
	require.NoError(t, err)

	err = apiv1.AddToScheme(scheme)
	require.NoError(t, err)

	const namespace = "state-desc-cleanup"
	const storageName = "s3-us-west"

	cluster, err := readDefaultCR("ps-cluster1", namespace)
	require.NoError(t, err)

	cluster.Status.MySQL.State = apiv1.StateReady
	cluster.Spec.InitContainer.Image = "init-image"

	cr, err := readDefaultCRBackup("some-name", namespace)
	require.NoError(t, err)

	cr.Spec.ClusterName = cluster.Name
	cr.Spec.StorageName = storageName

	storage := cluster.Spec.Backup.Storages[storageName]

	newSecret := func(name string, data map[string][]byte) *corev1.Secret {
		return &corev1.Secret{
			ObjectMeta: metav1.ObjectMeta{Name: name, Namespace: namespace},
			Data:       data,
		}
	}

	s3Secret := newSecret(storage.S3.CredentialsSecret, map[string][]byte{
		secret.CredentialsAWSAccessKey: []byte("access-key"),
		secret.CredentialsAWSSecretKey: []byte("secret-key"),
	})
	userSecret := newSecret(cluster.InternalSecretName(), map[string][]byte{
		string(apiv1.UserOperator): []byte("access-key"),
	})

	tests := []struct {
		name          string
		cr            *apiv1.PerconaServerMySQLBackup
		expectedState apiv1.BackupState
		failedJob     bool
	}{
		{
			name: "clean description on success",
			cr: updateResource(cr.DeepCopy(), func(cr *apiv1.PerconaServerMySQLBackup) {
				cr.Status.State = apiv1.BackupRunning
				cr.Status.StateDesc = "to-delete"
			}),
			expectedState: apiv1.BackupSucceeded,
		},
		{
			name: "clean description on fail",
			cr: updateResource(cr.DeepCopy(), func(cr *apiv1.PerconaServerMySQLBackup) {
				cr.Status.State = apiv1.BackupRunning
				cr.Status.StateDesc = "to-delete"
			}),
			failedJob:     true,
			expectedState: apiv1.BackupFailed,
		},
	}

	for _, tt := range tests {
		t.Run(tt.name, func(t *testing.T) {
			cond := batchv1.JobCondition{
				Type:   batchv1.JobComplete,
				Status: corev1.ConditionTrue,
			}
			if tt.failedJob {
				cond.Type = batchv1.JobFailed
			}

			job, err := xtrabackup.Job(cluster.DeepCopy(), tt.cr, "dest", "init-image", storage)
			require.NoError(t, err)

			job.Status.Conditions = append(job.Status.Conditions, cond)

			cb := fake.NewClientBuilder().WithScheme(scheme).WithObjects(tt.cr, cluster.DeepCopy(), s3Secret, userSecret, job).WithStatusSubresource(tt.cr, cluster.DeepCopy(), s3Secret, job)
			r := PerconaServerMySQLBackupReconciler{
				Client:        cb.Build(),
				Scheme:        scheme,
				ServerVersion: &platform.ServerVersion{Platform: platform.PlatformKubernetes},
			}

			_, err = r.Reconcile(ctx, reconcile.Request{NamespacedName: client.ObjectKeyFromObject(cr)})
			require.NoError(t, err)

			cr := new(apiv1.PerconaServerMySQLBackup)
			err = r.Get(ctx, types.NamespacedName{Name: tt.cr.Name, Namespace: tt.cr.Namespace}, cr)
			require.NoError(t, err)

			if cr.Status.State != apiv1.BackupFailed && cr.Status.State != apiv1.BackupSucceeded {
				t.Fatalf("wrong test setup. backup should succeeded or failed. Got: %s", cr.Status.State)
			}

			assert.Equal(t, cr.Status.State, tt.expectedState)
			assert.Empty(t, cr.Status.StateDesc)
		})
	}
=======
type clientWithGetCount struct {
	Count int

	client.Client
}

func (c *clientWithGetCount) Get(ctx context.Context, key client.ObjectKey, obj client.Object, opts ...client.GetOption) error {
	if c.Count <= 0 {
		return errors.New("unexpected Get call from client")
	}
	c.Count--
	return c.Client.Get(ctx, key, obj, opts...)
>>>>>>> 8d3676ef
}

func TestCheckFinalizers(t *testing.T) {
	ctx := context.Background()
	scheme := runtime.NewScheme()
	if err := clientgoscheme.AddToScheme(scheme); err != nil {
		t.Fatal(err, "failed to add client-go scheme")
	}
	if err := apiv1.AddToScheme(scheme); err != nil {
		t.Fatal(err, "failed to add apis scheme")
	}
	namespace := "some-namespace"
	cr, err := readDefaultCRBackup("some-name", namespace)
	if err != nil {
		t.Fatal(err, "failed to read default backup")
	}

	tests := []struct {
		name               string
		cr                 *apiv1.PerconaServerMySQLBackup
		expectedFinalizers []string
		finalizerJobFail   bool
	}{
		{
			name: "without finalizers",
			cr: updateResource(cr.DeepCopy(), func(cr *apiv1.PerconaServerMySQLBackup) {
				cr.Finalizers = []string{}
				cr.Status.State = apiv1.BackupError
			}),
			expectedFinalizers: nil,
		},
		{
			name: "with finalizer and starting state",
			cr: updateResource(cr.DeepCopy(), func(cr *apiv1.PerconaServerMySQLBackup) {
				cr.Finalizers = []string{naming.FinalizerDeleteBackup}
				cr.Status.State = apiv1.BackupStarting
			}),
			expectedFinalizers: []string{naming.FinalizerDeleteBackup},
		},
		{
			name: "with finalizer and running state",
			cr: updateResource(cr.DeepCopy(), func(cr *apiv1.PerconaServerMySQLBackup) {
				cr.Finalizers = []string{naming.FinalizerDeleteBackup}
				cr.Status.State = apiv1.BackupRunning
			}),
			expectedFinalizers: []string{naming.FinalizerDeleteBackup},
		},
		{
			name: "with finalizer and error state",
			cr: updateResource(cr.DeepCopy(), func(cr *apiv1.PerconaServerMySQLBackup) {
				cr.Finalizers = []string{naming.FinalizerDeleteBackup}
				cr.Status.State = apiv1.BackupError
			}),
			expectedFinalizers: nil,
		},
		{
			name: "with finalizer and new state",
			cr: updateResource(cr.DeepCopy(), func(cr *apiv1.PerconaServerMySQLBackup) {
				cr.Finalizers = []string{naming.FinalizerDeleteBackup}
				cr.Status.State = apiv1.BackupNew
			}),
			expectedFinalizers: nil,
		},
		{
			name: "with failing finalizer and succeeded state",
			cr: updateResource(cr.DeepCopy(), func(cr *apiv1.PerconaServerMySQLBackup) {
				cr.Finalizers = []string{naming.FinalizerDeleteBackup}
				cr.Status.State = apiv1.BackupSucceeded
			}),
			finalizerJobFail:   true,
			expectedFinalizers: []string{naming.FinalizerDeleteBackup},
		},
		{
			name: "with successful finalizer and succeeded state",
			cr: updateResource(cr.DeepCopy(), func(cr *apiv1.PerconaServerMySQLBackup) {
				cr.Finalizers = []string{naming.FinalizerDeleteBackup}
				cr.Status.State = apiv1.BackupSucceeded
			}),
			expectedFinalizers: []string{},
		},
		{
			name: "with successful finalizer, unknown finalizer and succeeded state",
			cr: updateResource(cr.DeepCopy(), func(cr *apiv1.PerconaServerMySQLBackup) {
				cr.Finalizers = []string{naming.FinalizerDeleteBackup, "unknown-finalizer"}
				cr.Status.State = apiv1.BackupSucceeded
			}),
			expectedFinalizers: []string{"unknown-finalizer"},
		},
		{
			name: "with failing finalizer and failed state",
			cr: updateResource(cr.DeepCopy(), func(cr *apiv1.PerconaServerMySQLBackup) {
				cr.Finalizers = []string{naming.FinalizerDeleteBackup}
				cr.Status.State = apiv1.BackupFailed
			}),
			finalizerJobFail:   true,
			expectedFinalizers: []string{},
		},
		{
			name: "with successful finalizer and failed state",
			cr: updateResource(cr.DeepCopy(), func(cr *apiv1.PerconaServerMySQLBackup) {
				cr.Finalizers = []string{naming.FinalizerDeleteBackup}
				cr.Status.State = apiv1.BackupFailed
			}),
			expectedFinalizers: []string{},
		},
		{
			name: "with successful finalizer, unknown finalizer and failed state",
			cr: updateResource(cr.DeepCopy(), func(cr *apiv1.PerconaServerMySQLBackup) {
				cr.Finalizers = []string{naming.FinalizerDeleteBackup, "unknown-finalizer"}
				cr.Status.State = apiv1.BackupFailed
			}),
			expectedFinalizers: []string{"unknown-finalizer"},
		},
	}

	sec := &corev1.Secret{
		ObjectMeta: metav1.ObjectMeta{
			Name:      "some-secret",
			Namespace: namespace,
		},
		Data: map[string][]byte{
			secret.CredentialsAWSAccessKey: []byte("access-key"),
			secret.CredentialsAWSSecretKey: []byte("secret-key"),
		},
	}
	storage := &apiv1.BackupStorageSpec{
		Type: apiv1.BackupStorageS3,
		S3: &apiv1.BackupStorageS3Spec{
			Bucket:            "some-bucket",
			CredentialsSecret: "some-secret",
		},
		Labels: make(map[string]string),
	}

	for _, tt := range tests {
		t.Run(tt.name, func(t *testing.T) {
			tt.cr.Status.Storage = storage

			job := xtrabackup.GetDeleteJob(new(apiv1.PerconaServerMySQL), tt.cr, new(xtrabackup.BackupConfig))
			cond := batchv1.JobCondition{
				Type:   batchv1.JobComplete,
				Status: corev1.ConditionTrue,
			}
			if tt.finalizerJobFail {
				cond.Type = batchv1.JobFailed
			}
			job.Status.Conditions = append(job.Status.Conditions, cond)

			cb := fake.NewClientBuilder().WithScheme(scheme).WithObjects(tt.cr, sec, job)
			r := PerconaServerMySQLBackupReconciler{
				Client:        cb.Build(),
				Scheme:        scheme,
				ServerVersion: &platform.ServerVersion{Platform: platform.PlatformKubernetes},
			}
			err := r.Delete(ctx, tt.cr)
			if err != nil {
				t.Fatal(err)
			}
			cr := new(apiv1.PerconaServerMySQLBackup)
			if err := r.Get(ctx, types.NamespacedName{Name: tt.cr.Name, Namespace: tt.cr.Namespace}, cr); err != nil {
				if k8serrors.IsNotFound(err) && len(cr.Finalizers) == 0 {
					return
				}
				t.Fatal(err)
			}

			r.checkFinalizers(ctx, cr)
			if !reflect.DeepEqual(cr.Finalizers, tt.expectedFinalizers) {
				t.Fatalf("expected finalizers %v, got %v", tt.expectedFinalizers, cr.Finalizers)
			}
		})
	}
}

func TestRunningState(t *testing.T) {
	ctx := context.Background()
	scheme := runtime.NewScheme()
	if err := clientgoscheme.AddToScheme(scheme); err != nil {
		t.Fatal(err, "failed to add client-go scheme")
	}
	if err := apiv1.AddToScheme(scheme); err != nil {
		t.Fatal(err, "failed to add apis scheme")
	}
	namespace := "some-namespace"

	cr, err := readDefaultCRBackup("some-name", namespace)
	if err != nil {
		t.Fatal(err, "failed to read default backup")
	}
	cr.Status.State = apiv1.BackupStarting
	cr.Spec.StorageName = "s3-us-west"
	cr.Spec.SourcePod = "ps-cluster1-mysql-0"
	cluster, err := readDefaultCR("ps-cluster1", namespace)
	if err != nil {
		t.Fatal(err, "failed to read default cr")
	}
	cluster.Status.MySQL.State = apiv1.StateReady
	tests := []struct {
		name          string
		cr            *apiv1.PerconaServerMySQLBackup
		cluster       *apiv1.PerconaServerMySQL
		sidecarClient *fakeSidecarClient
		state         apiv1.BackupState
	}{
		{
			name:          "not running",
			cr:            cr.DeepCopy(),
			cluster:       cluster.DeepCopy(),
			state:         apiv1.BackupStarting,
			sidecarClient: &fakeSidecarClient{},
		},
		{
			name:    "other backup is running",
			cr:      cr.DeepCopy(),
			cluster: cluster.DeepCopy(),
			state:   apiv1.BackupStarting,
			sidecarClient: &fakeSidecarClient{
				destination: "other-container",
			},
		},
		{
			name:    "running",
			cr:      cr.DeepCopy(),
			cluster: cluster.DeepCopy(),
			state:   apiv1.BackupRunning,
			sidecarClient: &fakeSidecarClient{
				destination: "container",
			},
		},
	}

	for _, tt := range tests {
		t.Run(tt.name, func(t *testing.T) {
			storage, ok := tt.cluster.Spec.Backup.Storages["s3-us-west"]
			if !ok {
				t.Fatal("storage not found")
			}
			job, err := xtrabackup.Job(tt.cluster, tt.cr, "s3://bucket/container", "init-image", storage)
			if err != nil {
				t.Fatal(err)
			}
			job.Status.Active = 1
			pod := &corev1.Pod{
				ObjectMeta: metav1.ObjectMeta{
					Name:      "ps-cluster1-mysql-0",
					Namespace: tt.cr.Namespace,
				},
			}
			cb := fake.NewClientBuilder().WithScheme(scheme).WithObjects(tt.cr, tt.cluster, job, pod).WithStatusSubresource(tt.cr, tt.cluster, job)

			r := PerconaServerMySQLBackupReconciler{
				Client:        cb.Build(),
				Scheme:        scheme,
				ServerVersion: &platform.ServerVersion{Platform: platform.PlatformKubernetes},
				NewSidecarClient: func(srcNode string) xtrabackup.SidecarClient {
					return tt.sidecarClient
				},
			}
			_, err = r.Reconcile(ctx, controllerruntime.Request{
				NamespacedName: types.NamespacedName{
					Name:      tt.cr.Name,
					Namespace: tt.cr.Namespace,
				},
			})
			if err != nil {
				t.Fatal(err, "failed to reconcile")
			}
			cr := &apiv1.PerconaServerMySQLBackup{}
			err = r.Get(ctx, types.NamespacedName{
				Name:      tt.cr.Name,
				Namespace: tt.cr.Namespace,
			}, cr)
			if err != nil {
				t.Fatal(err, "failed to get backup")
			}
			if cr.Status.State != tt.state {
				t.Fatalf("expected state %s, got %s (StateDesc: %s)", tt.state, cr.Status.State, cr.Status.StateDesc)
			}
		})
	}
}

func TestGetBackupSource(t *testing.T) {
	scheme := runtime.NewScheme()

	err := clientgoscheme.AddToScheme(scheme)
	require.NoError(t, err)

	err = apiv1.AddToScheme(scheme)
	require.NoError(t, err)

	ctx := context.Background()

	tests := []struct {
		name        string
		cr          *apiv1.PerconaServerMySQLBackup
		cluster     *apiv1.PerconaServerMySQL
		want        string
		expectedErr string
	}{
		{
			name: "sourceHost from backup",
			cr: &apiv1.PerconaServerMySQLBackup{
				ObjectMeta: metav1.ObjectMeta{
					Name:      "test-backup",
					Namespace: "test-ns",
				},
				Spec: apiv1.PerconaServerMySQLBackupSpec{
					SourcePod: "ps-cluster1-mysql-0",
				},
			},
			cluster: &apiv1.PerconaServerMySQL{
				ObjectMeta: metav1.ObjectMeta{
					Name:      "ps-cluster1",
					Namespace: "test-ns",
				},
				Spec: apiv1.PerconaServerMySQLSpec{
					Backup: &apiv1.BackupSpec{SourcePod: "ps-cluster1-mysql-1"},
				},
			},
			want: "ps-cluster1-mysql-0.ps-cluster1-mysql.test-ns",
		},
		{
			name: "host from cluster",
			cr: &apiv1.PerconaServerMySQLBackup{
				ObjectMeta: metav1.ObjectMeta{
					Name:      "test-backup",
					Namespace: "test-ns",
				},
				Spec: apiv1.PerconaServerMySQLBackupSpec{},
			},
			cluster: &apiv1.PerconaServerMySQL{
				ObjectMeta: metav1.ObjectMeta{
					Name:      "ps-cluster1",
					Namespace: "test-ns",
				},
				Spec: apiv1.PerconaServerMySQLSpec{
					Backup: &apiv1.BackupSpec{SourcePod: "ps-cluster1-mysql-1"},
				},
			},
			want: "ps-cluster1-mysql-1.ps-cluster1-mysql.test-ns",
		},
		{
			name: "single node cluster",
			cr: &apiv1.PerconaServerMySQLBackup{
				ObjectMeta: metav1.ObjectMeta{
					Name:      "test-backup",
					Namespace: "test-ns",
				},
			},
			cluster: &apiv1.PerconaServerMySQL{
				ObjectMeta: metav1.ObjectMeta{
					Name:      "ps-cluster1",
					Namespace: "test-ns",
				},
				Spec: apiv1.PerconaServerMySQLSpec{
					MySQL: apiv1.MySQLSpec{
						PodSpec: apiv1.PodSpec{Size: 1},
					},
					Backup: &apiv1.BackupSpec{},
				},
			},
			want: "ps-cluster1-mysql-0.ps-cluster1-mysql.test-ns",
		},
		{
			name: "async cluster, orchestrator off, no host",
			cr: &apiv1.PerconaServerMySQLBackup{
				ObjectMeta: metav1.ObjectMeta{
					Name:      "test-backup",
					Namespace: "test-ns",
				},
			},
			cluster: &apiv1.PerconaServerMySQL{
				ObjectMeta: metav1.ObjectMeta{
					Name:      "ps-cluster1",
					Namespace: "test-ns",
				},
				Spec: apiv1.PerconaServerMySQLSpec{
					MySQL: apiv1.MySQLSpec{
						ClusterType: apiv1.ClusterTypeAsync,
					},
					Backup: &apiv1.BackupSpec{},
					Unsafe: apiv1.UnsafeFlags{
						Orchestrator: true,
					},
					Orchestrator: apiv1.OrchestratorSpec{
						Enabled: false,
					},
				},
			},
			want:        "",
			expectedErr: "Orchestrator is disabled. Please specify the backup source explicitly using either spec.backup.sourcePod in the cluster CR or spec.sourcePod in the PerconaServerMySQLBackup resource.",
		},
	}

	for _, tt := range tests {
		objs := []client.Object{
			tt.cluster,
			tt.cr,
			&corev1.Pod{
				ObjectMeta: metav1.ObjectMeta{
					Name:      "ps-cluster1-mysql-0",
					Namespace: "test-ns",
				},
			},
			&corev1.Pod{
				ObjectMeta: metav1.ObjectMeta{
					Name:      "ps-cluster1-mysql-1",
					Namespace: "test-ns",
				},
			},
			&corev1.Pod{
				ObjectMeta: metav1.ObjectMeta{
					Name:      "ps-cluster1-mysql-2",
					Namespace: "test-ns",
				},
			},
		}

		cb := fake.NewClientBuilder().WithScheme(scheme).WithObjects(objs...).WithStatusSubresource(tt.cr)

		t.Run(tt.name, func(t *testing.T) {
			r := PerconaServerMySQLBackupReconciler{
				Client:        cb.Build(),
				Scheme:        scheme,
				ServerVersion: &platform.ServerVersion{Platform: platform.PlatformKubernetes},
			}

			got, err := r.getBackupSource(ctx, tt.cr, tt.cluster)
			if tt.expectedErr != "" {
				require.Error(t, err)
				assert.Contains(t, err.Error(), tt.expectedErr)
			} else {
				require.NoError(t, err)
				assert.Equal(t, tt.want, got)
			}
		})
	}
}

type fakeSidecarClient struct {
	destination string
}

func (f *fakeSidecarClient) GetRunningBackupConfig(ctx context.Context) (*xtrabackup.BackupConfig, error) {
	if f.destination == "" {
		return nil, nil
	}
	return &xtrabackup.BackupConfig{
		Destination: f.destination,
	}, nil
}

func (f *fakeSidecarClient) DeleteBackup(ctx context.Context, name string, cfg xtrabackup.BackupConfig) error {
	return nil
}

func readDefaultCR(name, namespace string) (*apiv1.PerconaServerMySQL, error) {
	data, err := os.ReadFile(filepath.Join("..", "..", "..", "deploy", "cr.yaml"))
	if err != nil {
		return nil, err
	}

	cr := &apiv1.PerconaServerMySQL{}

	if err := yaml.Unmarshal(data, cr); err != nil {
		return nil, err
	}

	cr.Name = name
	cr.Namespace = namespace
	return cr, nil
}

func readDefaultCRBackup(name, namespace string) (*apiv1.PerconaServerMySQLBackup, error) {
	data, err := os.ReadFile(filepath.Join("..", "..", "..", "deploy", "backup.yaml"))
	if err != nil {
		return nil, err
	}

	cr := &apiv1.PerconaServerMySQLBackup{}

	if err := yaml.Unmarshal(data, cr); err != nil {
		return nil, err
	}

	cr.Name = name
	cr.Namespace = namespace
	return cr, nil
}

func updateResource[T any](cr *T, updateFuncs ...func(cr *T)) *T {
	for _, f := range updateFuncs {
		f(cr)
	}
	return cr
}

// fakeClientCmd implements clientcmd.Client interface for testing
type fakeClientCmd struct {
	beginDowntimeError error
}

// Compile-time check to ensure fakeClientCmd implements clientcmd.Client
var _ clientcmd.Client = (*fakeClientCmd)(nil)

func (f *fakeClientCmd) Exec(ctx context.Context, pod *corev1.Pod, containerName string, command []string, stdin io.Reader, stdout, stderr io.Writer, tty bool) error {
	if f.beginDowntimeError != nil {
		return f.beginDowntimeError
	}
	if stdout != nil {
		stdout.Write([]byte(`{"Code":"OK","Message":"success"}`))
	}
	return nil
}

func (f *fakeClientCmd) REST() restclient.Interface {
	return nil
}

func TestPrepareBackupSource(t *testing.T) {
	ctx := context.Background()
	scheme := runtime.NewScheme()

	err := clientgoscheme.AddToScheme(scheme)
	require.NoError(t, err)

	err = apiv1.AddToScheme(scheme)
	require.NoError(t, err)

	namespace := "test-namespace"
	backupSource := "test-mysql-0.test-mysql.test-namespace"

	cr := &apiv1.PerconaServerMySQLBackup{
		ObjectMeta: metav1.ObjectMeta{
			Name:      "test-backup",
			Namespace: namespace,
		},
		Spec: apiv1.PerconaServerMySQLBackupSpec{
			ClusterName: "test-cluster",
		},
	}

	backupPod := &corev1.Pod{
		ObjectMeta: metav1.ObjectMeta{
			Name:      "test-mysql-0",
			Namespace: namespace,
		},
		Status: corev1.PodStatus{
			Phase: corev1.PodRunning,
		},
	}

	orchestratorPod := &corev1.Pod{
		ObjectMeta: metav1.ObjectMeta{
			Name:      "test-cluster-orc-0",
			Namespace: namespace,
			Labels: map[string]string{
				naming.LabelInstance:  "test-cluster",
				naming.LabelComponent: naming.ComponentOrchestrator,
			},
		},
		Status: corev1.PodStatus{
			Phase: corev1.PodRunning,
			Conditions: []corev1.PodCondition{
				{
					Type:   corev1.ContainersReady,
					Status: corev1.ConditionTrue,
				},
			},
		},
	}

	tests := []struct {
		name     string
		cluster  *apiv1.PerconaServerMySQL
		pods     []client.Object
		wantErr  bool
		errorMsg string
	}{
		{
			name: "success with async cluster and orchestrator enabled",
			cluster: &apiv1.PerconaServerMySQL{
				ObjectMeta: metav1.ObjectMeta{
					Name:      "test-cluster",
					Namespace: namespace,
				},
				Spec: apiv1.PerconaServerMySQLSpec{
					MySQL: apiv1.MySQLSpec{
						ClusterType: apiv1.ClusterTypeAsync,
					},
					Orchestrator: apiv1.OrchestratorSpec{
						Enabled: true,
					},
				},
			},
			pods:    []client.Object{backupPod, orchestratorPod},
			wantErr: false,
		},
		{
			name: "success with group replication cluster (no orchestrator needed)",
			cluster: &apiv1.PerconaServerMySQL{
				ObjectMeta: metav1.ObjectMeta{
					Name:      "test-cluster",
					Namespace: namespace,
				},
				Spec: apiv1.PerconaServerMySQLSpec{
					MySQL: apiv1.MySQLSpec{
						ClusterType: apiv1.ClusterTypeGR,
					},
					Orchestrator: apiv1.OrchestratorSpec{
						Enabled: false,
					},
				},
			},
			pods:    []client.Object{backupPod},
			wantErr: false,
		},
		{
			name: "success with async cluster but orchestrator disabled",
			cluster: &apiv1.PerconaServerMySQL{
				ObjectMeta: metav1.ObjectMeta{
					Name:      "test-cluster",
					Namespace: namespace,
				},
				Spec: apiv1.PerconaServerMySQLSpec{
					MySQL: apiv1.MySQLSpec{
						ClusterType: apiv1.ClusterTypeAsync,
					},
					Orchestrator: apiv1.OrchestratorSpec{
						Enabled: false,
					},
				},
			},
			pods:    []client.Object{backupPod},
			wantErr: false,
		},
		{
			name: "error when orchestrator pod not ready",
			cluster: &apiv1.PerconaServerMySQL{
				ObjectMeta: metav1.ObjectMeta{
					Name:      "test-cluster",
					Namespace: namespace,
				},
				Spec: apiv1.PerconaServerMySQLSpec{
					MySQL: apiv1.MySQLSpec{
						ClusterType: apiv1.ClusterTypeAsync,
					},
					Orchestrator: apiv1.OrchestratorSpec{
						Enabled: true,
					},
				},
			},
			pods:     []client.Object{backupPod},
			wantErr:  true,
			errorMsg: "get ready orchestrator pod",
		},
	}

	for _, tt := range tests {
		t.Run(tt.name, func(t *testing.T) {
			cb := fake.NewClientBuilder().WithScheme(scheme)
			if len(tt.pods) > 0 {
				cb.WithObjects(tt.pods...)
			}

			r := PerconaServerMySQLBackupReconciler{
				Client:        cb.Build(),
				Scheme:        scheme,
				ServerVersion: &platform.ServerVersion{Platform: platform.PlatformKubernetes},
				ClientCmd:     &fakeClientCmd{},
			}

			testBackupSource := backupSource
			if tt.name == "error with malformed backup source" {
				testBackupSource = "" // empty string to trigger pod not found error
			}

			err := r.prepareBackupSource(ctx, cr, tt.cluster, testBackupSource)

			if tt.wantErr {
				require.Error(t, err)
				assert.Contains(t, err.Error(), tt.errorMsg)
			} else {
				assert.NoError(t, err)
			}
		})
	}
}

func TestGetBackupSourcePod(t *testing.T) {
	ctx := context.Background()
	scheme := runtime.NewScheme()

	err := clientgoscheme.AddToScheme(scheme)
	require.NoError(t, err)

	namespace := "test-namespace"
	podName := "test-mysql-0"

	pod := &corev1.Pod{
		ObjectMeta: metav1.ObjectMeta{
			Name:      podName,
			Namespace: namespace,
		},
		Status: corev1.PodStatus{
			Phase: corev1.PodRunning,
		},
	}

	tests := []struct {
		name         string
		backupSource string
		pods         []client.Object
		wantErr      bool
		errorMsg     string
		wantPodName  string
	}{
		{
			name:         "success with full FQDN",
			backupSource: "test-mysql-0.test-mysql.test-namespace",
			pods:         []client.Object{pod},
			wantErr:      false,
			wantPodName:  "test-mysql-0",
		},
		{
			name:         "success with pod name only",
			backupSource: "test-mysql-0",
			pods:         []client.Object{pod},
			wantErr:      false,
			wantPodName:  "test-mysql-0",
		},
		{
			name:         "error when pod not found",
			backupSource: "nonexistent-pod.test-mysql.test-namespace",
			pods:         []client.Object{},
			wantErr:      true,
			errorMsg:     "get pod",
		},
		{
			name:         "error with empty backup source",
			backupSource: "",
			pods:         []client.Object{},
			wantErr:      true,
			errorMsg:     "pods \"\" not found",
		},
		{
			name:         "error with malformed backup source",
			backupSource: ".",
			pods:         []client.Object{},
			wantErr:      true,
			errorMsg:     "pods \"\" not found",
		},
	}

	for _, tt := range tests {
		t.Run(tt.name, func(t *testing.T) {
			cb := fake.NewClientBuilder().WithScheme(scheme)
			if len(tt.pods) > 0 {
				cb.WithObjects(tt.pods...)
			}

			cl := cb.Build()

			resultPod, err := getBackupSourcePod(ctx, cl, namespace, tt.backupSource)

			if tt.wantErr {
				require.Error(t, err)
				assert.Contains(t, err.Error(), tt.errorMsg)
			} else {
				require.NoError(t, err)
				assert.NotNil(t, resultPod)
				assert.Equal(t, tt.wantPodName, resultPod.Name)
				assert.Equal(t, namespace, resultPod.Namespace)
			}
		})
	}
}

func TestRunPostFinishTasks(t *testing.T) {
	ctx := context.Background()
	scheme := runtime.NewScheme()

	err := clientgoscheme.AddToScheme(scheme)
	require.NoError(t, err)

	err = apiv1.AddToScheme(scheme)
	require.NoError(t, err)

	namespace := "test-namespace"
	backupSource := "test-mysql-0.test-mysql.test-namespace"

	cr := &apiv1.PerconaServerMySQLBackup{
		ObjectMeta: metav1.ObjectMeta{
			Name:      "test-backup",
			Namespace: namespace,
		},
		Spec: apiv1.PerconaServerMySQLBackupSpec{
			ClusterName: "test-cluster",
		},
		Status: apiv1.PerconaServerMySQLBackupStatus{
			BackupSource: backupSource,
		},
	}

	orchestratorPod := &corev1.Pod{
		ObjectMeta: metav1.ObjectMeta{
			Name:      "test-cluster-orc-0",
			Namespace: namespace,
			Labels: map[string]string{
				naming.LabelInstance:  "test-cluster",
				naming.LabelComponent: naming.ComponentOrchestrator,
			},
		},
		Status: corev1.PodStatus{
			Phase: corev1.PodRunning,
			Conditions: []corev1.PodCondition{
				{
					Type:   corev1.ContainersReady,
					Status: corev1.ConditionTrue,
				},
			},
		},
	}

	tests := []struct {
		name      string
		cluster   *apiv1.PerconaServerMySQL
		pods      []client.Object
		clientCmd clientcmd.Client
		wantErr   bool
		errorMsg  string
	}{
		{
			name: "success with async cluster and orchestrator enabled",
			cluster: &apiv1.PerconaServerMySQL{
				ObjectMeta: metav1.ObjectMeta{
					Name:      "test-cluster",
					Namespace: namespace,
				},
				Spec: apiv1.PerconaServerMySQLSpec{
					MySQL: apiv1.MySQLSpec{
						ClusterType: apiv1.ClusterTypeAsync,
					},
					Orchestrator: apiv1.OrchestratorSpec{
						Enabled: true,
					},
				},
			},
			pods:      []client.Object{orchestratorPod},
			clientCmd: &fakeClientCmd{},
			wantErr:   false,
		},
		{
			name: "skip with group replication cluster",
			cluster: &apiv1.PerconaServerMySQL{
				ObjectMeta: metav1.ObjectMeta{
					Name:      "test-cluster",
					Namespace: namespace,
				},
				Spec: apiv1.PerconaServerMySQLSpec{
					MySQL: apiv1.MySQLSpec{
						ClusterType: apiv1.ClusterTypeGR,
					},
					Orchestrator: apiv1.OrchestratorSpec{
						Enabled: false,
					},
				},
			},
			pods:      []client.Object{},
			clientCmd: &fakeClientCmd{},
			wantErr:   false,
		},
		{
			name: "skip with async cluster but orchestrator disabled",
			cluster: &apiv1.PerconaServerMySQL{
				ObjectMeta: metav1.ObjectMeta{
					Name:      "test-cluster",
					Namespace: namespace,
				},
				Spec: apiv1.PerconaServerMySQLSpec{
					MySQL: apiv1.MySQLSpec{
						ClusterType: apiv1.ClusterTypeAsync,
					},
					Orchestrator: apiv1.OrchestratorSpec{
						Enabled: false,
					},
				},
			},
			pods:      []client.Object{},
			clientCmd: &fakeClientCmd{},
			wantErr:   false,
		},
		{
			name: "error when orchestrator pod not ready",
			cluster: &apiv1.PerconaServerMySQL{
				ObjectMeta: metav1.ObjectMeta{
					Name:      "test-cluster",
					Namespace: namespace,
				},
				Spec: apiv1.PerconaServerMySQLSpec{
					MySQL: apiv1.MySQLSpec{
						ClusterType: apiv1.ClusterTypeAsync,
					},
					Orchestrator: apiv1.OrchestratorSpec{
						Enabled: true,
					},
				},
			},
			pods:      []client.Object{},
			clientCmd: &fakeClientCmd{},
			wantErr:   true,
			errorMsg:  "get ready orchestrator pod",
		},
		{
			name: "error when end downtime fails",
			cluster: &apiv1.PerconaServerMySQL{
				ObjectMeta: metav1.ObjectMeta{
					Name:      "test-cluster",
					Namespace: namespace,
				},
				Spec: apiv1.PerconaServerMySQLSpec{
					MySQL: apiv1.MySQLSpec{
						ClusterType: apiv1.ClusterTypeAsync,
					},
					Orchestrator: apiv1.OrchestratorSpec{
						Enabled: true,
					},
				},
			},
			pods:      []client.Object{orchestratorPod},
			clientCmd: &fakeClientCmd{beginDowntimeError: fmt.Errorf("orchestrator api error")},
			wantErr:   true,
			errorMsg:  "end downtime for",
		},
	}

	for _, tt := range tests {
		t.Run(tt.name, func(t *testing.T) {
			cb := fake.NewClientBuilder().WithScheme(scheme)
			if len(tt.pods) > 0 {
				cb.WithObjects(tt.pods...)
			}

			r := PerconaServerMySQLBackupReconciler{
				Client:        cb.Build(),
				Scheme:        scheme,
				ServerVersion: &platform.ServerVersion{Platform: platform.PlatformKubernetes},
				ClientCmd:     tt.clientCmd,
			}

			testCR := cr.DeepCopy()

			err := r.runPostFinishTasks(ctx, testCR, tt.cluster)

			if tt.wantErr {
				require.Error(t, err)
				assert.Contains(t, err.Error(), tt.errorMsg)
			} else {
				assert.NoError(t, err)
			}
		})
	}
}<|MERGE_RESOLUTION|>--- conflicted
+++ resolved
@@ -161,7 +161,20 @@
 	}
 }
 
-<<<<<<< HEAD
+type clientWithGetCount struct {
+	Count int
+
+	client.Client
+}
+
+func (c *clientWithGetCount) Get(ctx context.Context, key client.ObjectKey, obj client.Object, opts ...client.GetOption) error {
+	if c.Count <= 0 {
+		return errors.New("unexpected Get call from client")
+	}
+	c.Count--
+	return c.Client.Get(ctx, key, obj, opts...)
+}
+
 func TestStateDescCleanup(t *testing.T) {
 	ctx := t.Context()
 	scheme := runtime.NewScheme()
@@ -266,20 +279,6 @@
 			assert.Empty(t, cr.Status.StateDesc)
 		})
 	}
-=======
-type clientWithGetCount struct {
-	Count int
-
-	client.Client
-}
-
-func (c *clientWithGetCount) Get(ctx context.Context, key client.ObjectKey, obj client.Object, opts ...client.GetOption) error {
-	if c.Count <= 0 {
-		return errors.New("unexpected Get call from client")
-	}
-	c.Count--
-	return c.Client.Get(ctx, key, obj, opts...)
->>>>>>> 8d3676ef
 }
 
 func TestCheckFinalizers(t *testing.T) {
