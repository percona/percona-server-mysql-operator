--- conflicted
+++ resolved
@@ -3,16 +3,11 @@
 import (
 	"context"
 	"fmt"
-<<<<<<< HEAD
 	"io"
-=======
->>>>>>> 710cce19
 	"os"
 	"path/filepath"
 	"reflect"
 	"testing"
-
-	"github.com/stretchr/testify/require"
 
 	"github.com/stretchr/testify/assert"
 	"github.com/stretchr/testify/require"
