package k8s

import (
	apiv1alpha1 "github.com/percona/percona-server-mysql-operator/api/v1alpha1"
	"github.com/percona/percona-server-mysql-operator/pkg/naming"
	corev1 "k8s.io/api/core/v1"
	metav1 "k8s.io/apimachinery/pkg/apis/meta/v1"

	apiv1alpha1 "github.com/percona/percona-server-mysql-operator/api/v1alpha1"
)

func ConfigMap(cr *apiv1alpha1.PerconaServerMySQL, name, filename, data string) *corev1.ConfigMap {
<<<<<<< HEAD
	cm := &corev1.ConfigMap{
=======
	return &corev1.ConfigMap{
>>>>>>> b2c201b3
		TypeMeta: metav1.TypeMeta{
			APIVersion: "v1",
			Kind:       "ConfigMap",
		},
		ObjectMeta: metav1.ObjectMeta{
<<<<<<< HEAD
			Name:      name,
			Namespace: cr.Namespace,
=======
			Name:        name,
			Namespace:   cr.Namespace,
			Labels:      cr.GlobalLabels(),
			Annotations: cr.GlobalAnnotations(),
>>>>>>> b2c201b3
		},
		Data: map[string]string{
			filename: data,
		},
	}
	if cr.CompareVersion("0.12.0") >= 0 {
		cm.Labels = naming.Labels(name, cr.Name, "percona-server", "database")
	}

	return cm
}<|MERGE_RESOLUTION|>--- conflicted
+++ resolved
@@ -10,25 +10,16 @@
 )
 
 func ConfigMap(cr *apiv1alpha1.PerconaServerMySQL, name, filename, data string) *corev1.ConfigMap {
-<<<<<<< HEAD
 	cm := &corev1.ConfigMap{
-=======
-	return &corev1.ConfigMap{
->>>>>>> b2c201b3
 		TypeMeta: metav1.TypeMeta{
 			APIVersion: "v1",
 			Kind:       "ConfigMap",
 		},
 		ObjectMeta: metav1.ObjectMeta{
-<<<<<<< HEAD
-			Name:      name,
-			Namespace: cr.Namespace,
-=======
 			Name:        name,
 			Namespace:   cr.Namespace,
 			Labels:      cr.GlobalLabels(),
 			Annotations: cr.GlobalAnnotations(),
->>>>>>> b2c201b3
 		},
 		Data: map[string]string{
 			filename: data,
