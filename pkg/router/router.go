package router

import (
	"fmt"
	"slices"

	appsv1 "k8s.io/api/apps/v1"
	corev1 "k8s.io/api/core/v1"
	metav1 "k8s.io/apimachinery/pkg/apis/meta/v1"
	"k8s.io/apimachinery/pkg/util/intstr"

	apiv1 "github.com/percona/percona-server-mysql-operator/api/v1"
	"github.com/percona/percona-server-mysql-operator/pkg/k8s"
	"github.com/percona/percona-server-mysql-operator/pkg/mysql"
	"github.com/percona/percona-server-mysql-operator/pkg/naming"
	"github.com/percona/percona-server-mysql-operator/pkg/util"
)

const (
	AppName          = "router"
	credsVolumeName  = "users"
	CredsMountPath   = "/etc/mysql/mysql-users-secret"
	tlsVolumeName    = "tls"
	tlsMountPath     = "/etc/mysql/mysql-tls-secret"
	configVolumeName = "config"
	configMountPath  = "/etc/mysql/config"
	CustomConfigKey  = "mysqlrouter.conf"
)

const (
	portHTTP       = 8443
	portRWDefault  = 3306
	portReadWrite  = 6446
	portReadOnly   = 6447
	portXReadWrite = 6448
	portXReadOnly  = 6449
	portXDefault   = 33060
	portRWAdmin    = 33062
)

func Name(cr *apiv1.PerconaServerMySQL) string {
	return cr.Name + "-" + AppName
}

func PodName(cr *apiv1.PerconaServerMySQL, idx int) string {
	return fmt.Sprintf("%s-%d", Name(cr), idx)
}

func ServiceName(cr *apiv1.PerconaServerMySQL) string {
	return Name(cr)
}

<<<<<<< HEAD
func MatchLabels(cr *apiv1.PerconaServerMySQL) map[string]string {
	return util.SSMapMerge(cr.MySQLSpec().Labels,
=======
func MatchLabels(cr *apiv1alpha1.PerconaServerMySQL) map[string]string {
	return util.SSMapMerge(cr.GlobalLabels(), cr.MySQLSpec().Labels,
>>>>>>> 74ca2157
		cr.Labels(AppName, naming.ComponentProxy))
}

func Service(cr *apiv1.PerconaServerMySQL) *corev1.Service {
	expose := cr.Spec.Proxy.Router.Expose

	labels := util.SSMapMerge(expose.Labels, MatchLabels(cr))

	selector := MatchLabels(cr)

	var loadBalancerSourceRanges []string
	if expose.Type == corev1.ServiceTypeLoadBalancer {
		loadBalancerSourceRanges = expose.LoadBalancerSourceRanges
	}

	var externalTrafficPolicy corev1.ServiceExternalTrafficPolicyType
	if expose.Type == corev1.ServiceTypeLoadBalancer || expose.Type == corev1.ServiceTypeNodePort {
		externalTrafficPolicy = expose.ExternalTrafficPolicy
	}

	s := &corev1.Service{
		TypeMeta: metav1.TypeMeta{
			APIVersion: "v1",
			Kind:       "Service",
		},
		ObjectMeta: metav1.ObjectMeta{
			Name:        ServiceName(cr),
			Namespace:   cr.Namespace,
			Labels:      labels,
			Annotations: util.SSMapMerge(cr.GlobalAnnotations(), expose.Annotations),
		},
		Spec: corev1.ServiceSpec{
			Type:                     expose.Type,
			Ports:                    ports(cr.Spec.Proxy.Router.Ports),
			Selector:                 selector,
			LoadBalancerSourceRanges: loadBalancerSourceRanges,
			InternalTrafficPolicy:    expose.InternalTrafficPolicy,
			ExternalTrafficPolicy:    externalTrafficPolicy,
		},
	}

	return s
}

func Deployment(cr *apiv1.PerconaServerMySQL, initImage, configHash, tlsHash string) *appsv1.Deployment {
	labels := MatchLabels(cr)
	spec := cr.Spec.Proxy.Router
	replicas := spec.Size

	annotations := make(map[string]string)
	if configHash != "" {
		annotations[string(naming.AnnotationConfigHash)] = configHash
	}
	if tlsHash != "" {
		annotations[string(naming.AnnotationTLSHash)] = tlsHash
	}

	zero := intstr.FromInt32(0)
	return &appsv1.Deployment{
		TypeMeta: metav1.TypeMeta{
			APIVersion: "apps/v1",
			Kind:       "Deployment",
		},
		ObjectMeta: metav1.ObjectMeta{
			Name:        Name(cr),
			Namespace:   cr.Namespace,
			Labels:      labels,
			Annotations: cr.GlobalAnnotations(),
		},
		Spec: appsv1.DeploymentSpec{
			Replicas: &replicas,
			Selector: &metav1.LabelSelector{
				MatchLabels: labels,
			},
			Strategy: appsv1.DeploymentStrategy{
				Type: appsv1.RollingUpdateDeploymentStrategyType,
				RollingUpdate: &appsv1.RollingUpdateDeployment{
					MaxSurge: &zero,
				},
			},
			Template: corev1.PodTemplateSpec{
				ObjectMeta: metav1.ObjectMeta{
					Labels:      labels,
					Annotations: util.SSMapMerge(cr.GlobalAnnotations(), annotations),
				},
				Spec: corev1.PodSpec{
					InitContainers: []corev1.Container{
						k8s.InitContainer(
							cr,
							AppName,
							initImage,
							spec.InitContainer,
							spec.ImagePullPolicy,
							spec.ContainerSecurityContext,
							spec.Resources,
							nil,
						),
					},
					Containers:                    containers(cr),
					NodeSelector:                  cr.Spec.Proxy.Router.NodeSelector,
					Tolerations:                   cr.Spec.Proxy.Router.Tolerations,
					Affinity:                      spec.GetAffinity(labels),
					TopologySpreadConstraints:     spec.GetTopologySpreadConstraints(labels),
					ImagePullSecrets:              spec.ImagePullSecrets,
					TerminationGracePeriodSeconds: spec.GetTerminationGracePeriodSeconds(),
					RestartPolicy:                 corev1.RestartPolicyAlways,
					SchedulerName:                 spec.SchedulerName,
					RuntimeClassName:              spec.RuntimeClassName,
					ServiceAccountName:            spec.ServiceAccountName,
					DNSPolicy:                     corev1.DNSClusterFirst,
					SecurityContext:               spec.PodSecurityContext,
					Volumes:                       volumes(cr),
				},
			},
		},
	}
}

func volumes(cr *apiv1.PerconaServerMySQL) []corev1.Volume {
	t := true

	return []corev1.Volume{
		{
			Name: apiv1.BinVolumeName,
			VolumeSource: corev1.VolumeSource{
				EmptyDir: &corev1.EmptyDirVolumeSource{},
			},
		},
		{
			Name: credsVolumeName,
			VolumeSource: corev1.VolumeSource{
				Secret: &corev1.SecretVolumeSource{
					SecretName: cr.InternalSecretName(),
				},
			},
		},
		{
			Name: tlsVolumeName,
			VolumeSource: corev1.VolumeSource{
				Secret: &corev1.SecretVolumeSource{
					SecretName: cr.Spec.SSLSecretName,
				},
			},
		},
		{
			Name: configVolumeName,
			VolumeSource: corev1.VolumeSource{
				Projected: &corev1.ProjectedVolumeSource{
					Sources: []corev1.VolumeProjection{
						{
							ConfigMap: &corev1.ConfigMapProjection{
								LocalObjectReference: corev1.LocalObjectReference{
									Name: Name(cr),
								},
								Items: []corev1.KeyToPath{
									{
										Key:  CustomConfigKey,
										Path: "mysqlrouter.conf",
									},
								},
								Optional: &t,
							},
						},
					},
				},
			},
		},
	}
}

func containers(cr *apiv1.PerconaServerMySQL) []corev1.Container {
	return []corev1.Container{routerContainer(cr)}
}

func ports(sPorts []corev1.ServicePort) []corev1.ServicePort {
	defaultPorts := []corev1.ServicePort{
		// do not change the port order
		// 8443 port should be the first in service, see K8SPS-132 task
		{
			Name: "http",
			Port: int32(portHTTP),
		},
		{
			Name: "rw-default",
			Port: int32(portRWDefault),
			TargetPort: intstr.IntOrString{
				IntVal: portReadWrite,
			},
		},
		{
			Name: "read-write",
			Port: int32(portReadWrite),
		},
		{
			Name: "read-only",
			Port: int32(portReadOnly),
		},
		{
			Name: "x-read-write",
			Port: int32(portXReadWrite),
		},
		{
			Name: "x-read-only",
			Port: int32(portXReadOnly),
		},
		{
			Name: "x-default",
			Port: int32(portXDefault),
		},
		{
			Name: "rw-admin",
			Port: int32(portRWAdmin),
		},
	}
	if len(sPorts) == 0 {
		return defaultPorts
	}

	specifiedPorts := make([]corev1.ServicePort, len(sPorts))
	copy(specifiedPorts, sPorts)

	ports := []corev1.ServicePort{}
	for _, defaultPort := range defaultPorts {
		idx := slices.IndexFunc(specifiedPorts, func(port corev1.ServicePort) bool {
			return port.Name == defaultPort.Name
		})
		if idx == -1 {
			ports = append(ports, defaultPort)
			continue
		}

		modifiedPort := specifiedPorts[idx]
		if modifiedPort.Port == 0 {
			modifiedPort.Port = defaultPort.Port
		}
		if modifiedPort.TargetPort.IntValue() == 0 {
			modifiedPort.TargetPort = defaultPort.TargetPort
		}
		ports = append(ports, modifiedPort)
		specifiedPorts = slices.Delete(specifiedPorts, idx, idx+1)
	}

	ports = append(ports, specifiedPorts...)

	return ports
}

func routerContainer(cr *apiv1.PerconaServerMySQL) corev1.Container {
	spec := cr.Spec.Proxy.Router

	env := []corev1.EnvVar{
		{
			Name:  "MYSQL_SERVICE_NAME",
			Value: mysql.ServiceName(cr),
		},
	}
	env = append(env, spec.Env...)

	c := corev1.Container{
		Name:            AppName,
		Image:           spec.Image,
		ImagePullPolicy: spec.ImagePullPolicy,
		Resources:       spec.Resources,
		Env:             env,
		EnvFrom:         spec.EnvFrom,
		VolumeMounts: []corev1.VolumeMount{
			{
				Name:      apiv1.BinVolumeName,
				MountPath: apiv1.BinVolumePath,
			},
			{
				Name:      credsVolumeName,
				MountPath: CredsMountPath,
			},
			{
				Name:      tlsVolumeName,
				MountPath: tlsMountPath,
			},
			{
				Name:      configVolumeName,
				MountPath: configMountPath,
			},
		},
		Command:                  []string{"/opt/percona/router-entrypoint.sh"},
		Args:                     []string{"mysqlrouter", "-c", "/tmp/router/mysqlrouter.conf"},
		TerminationMessagePath:   "/dev/termination-log",
		TerminationMessagePolicy: corev1.TerminationMessageReadFile,
		SecurityContext:          spec.ContainerSecurityContext,
		StartupProbe:             k8s.ExecProbe(spec.StartupProbe, []string{"/opt/percona/router_startup_check.sh"}),
		ReadinessProbe:           k8s.ExecProbe(spec.ReadinessProbe, []string{"/opt/percona/router_readiness_check.sh"}),
	}

	for _, servicePort := range ports(cr.Spec.Proxy.Router.Ports) {
		containerPort := servicePort.Port
		if targetPort := servicePort.TargetPort.IntValue(); targetPort != 0 {
			containerPort = int32(targetPort)
		}

		c.Ports = append(c.Ports, corev1.ContainerPort{
			Name:          servicePort.Name,
			ContainerPort: containerPort,
			Protocol:      servicePort.Protocol,
		})
	}

	return c
}<|MERGE_RESOLUTION|>--- conflicted
+++ resolved
@@ -9,7 +9,7 @@
 	metav1 "k8s.io/apimachinery/pkg/apis/meta/v1"
 	"k8s.io/apimachinery/pkg/util/intstr"
 
-	apiv1 "github.com/percona/percona-server-mysql-operator/api/v1"
+	apiv1alpha1 "github.com/percona/percona-server-mysql-operator/api/v1alpha1"
 	"github.com/percona/percona-server-mysql-operator/pkg/k8s"
 	"github.com/percona/percona-server-mysql-operator/pkg/mysql"
 	"github.com/percona/percona-server-mysql-operator/pkg/naming"
@@ -38,29 +38,24 @@
 	portRWAdmin    = 33062
 )
 
-func Name(cr *apiv1.PerconaServerMySQL) string {
+func Name(cr *apiv1alpha1.PerconaServerMySQL) string {
 	return cr.Name + "-" + AppName
 }
 
-func PodName(cr *apiv1.PerconaServerMySQL, idx int) string {
+func PodName(cr *apiv1alpha1.PerconaServerMySQL, idx int) string {
 	return fmt.Sprintf("%s-%d", Name(cr), idx)
 }
 
-func ServiceName(cr *apiv1.PerconaServerMySQL) string {
+func ServiceName(cr *apiv1alpha1.PerconaServerMySQL) string {
 	return Name(cr)
 }
 
-<<<<<<< HEAD
-func MatchLabels(cr *apiv1.PerconaServerMySQL) map[string]string {
-	return util.SSMapMerge(cr.MySQLSpec().Labels,
-=======
 func MatchLabels(cr *apiv1alpha1.PerconaServerMySQL) map[string]string {
 	return util.SSMapMerge(cr.GlobalLabels(), cr.MySQLSpec().Labels,
->>>>>>> 74ca2157
 		cr.Labels(AppName, naming.ComponentProxy))
 }
 
-func Service(cr *apiv1.PerconaServerMySQL) *corev1.Service {
+func Service(cr *apiv1alpha1.PerconaServerMySQL) *corev1.Service {
 	expose := cr.Spec.Proxy.Router.Expose
 
 	labels := util.SSMapMerge(expose.Labels, MatchLabels(cr))
@@ -101,7 +96,7 @@
 	return s
 }
 
-func Deployment(cr *apiv1.PerconaServerMySQL, initImage, configHash, tlsHash string) *appsv1.Deployment {
+func Deployment(cr *apiv1alpha1.PerconaServerMySQL, initImage, configHash, tlsHash string) *appsv1.Deployment {
 	labels := MatchLabels(cr)
 	spec := cr.Spec.Proxy.Router
 	replicas := spec.Size
@@ -175,12 +170,12 @@
 	}
 }
 
-func volumes(cr *apiv1.PerconaServerMySQL) []corev1.Volume {
+func volumes(cr *apiv1alpha1.PerconaServerMySQL) []corev1.Volume {
 	t := true
 
 	return []corev1.Volume{
 		{
-			Name: apiv1.BinVolumeName,
+			Name: apiv1alpha1.BinVolumeName,
 			VolumeSource: corev1.VolumeSource{
 				EmptyDir: &corev1.EmptyDirVolumeSource{},
 			},
@@ -227,7 +222,7 @@
 	}
 }
 
-func containers(cr *apiv1.PerconaServerMySQL) []corev1.Container {
+func containers(cr *apiv1alpha1.PerconaServerMySQL) []corev1.Container {
 	return []corev1.Container{routerContainer(cr)}
 }
 
@@ -304,7 +299,7 @@
 	return ports
 }
 
-func routerContainer(cr *apiv1.PerconaServerMySQL) corev1.Container {
+func routerContainer(cr *apiv1alpha1.PerconaServerMySQL) corev1.Container {
 	spec := cr.Spec.Proxy.Router
 
 	env := []corev1.EnvVar{
@@ -324,8 +319,8 @@
 		EnvFrom:         spec.EnvFrom,
 		VolumeMounts: []corev1.VolumeMount{
 			{
-				Name:      apiv1.BinVolumeName,
-				MountPath: apiv1.BinVolumePath,
+				Name:      apiv1alpha1.BinVolumeName,
+				MountPath: apiv1alpha1.BinVolumePath,
 			},
 			{
 				Name:      credsVolumeName,
