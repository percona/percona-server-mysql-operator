package xtrabackup

import (
	"encoding/json"
	"fmt"
	"strconv"

	"github.com/pkg/errors"
	batchv1 "k8s.io/api/batch/v1"
	corev1 "k8s.io/api/core/v1"
	metav1 "k8s.io/apimachinery/pkg/apis/meta/v1"
	"k8s.io/apimachinery/pkg/types"
	"k8s.io/apimachinery/pkg/util/validation"
	"k8s.io/utils/ptr"

	apiv1 "github.com/percona/percona-server-mysql-operator/api/v1"
	"github.com/percona/percona-server-mysql-operator/pkg/k8s"
	"github.com/percona/percona-server-mysql-operator/pkg/naming"
	"github.com/percona/percona-server-mysql-operator/pkg/secret"
	"github.com/percona/percona-server-mysql-operator/pkg/util"
)

const (
	appName               = "xtrabackup"
	componentShortName    = "xb"
	dataVolumeName        = "datadir"
	dataMountPath         = "/var/lib/mysql"
	credsVolumeName       = "users"
	credsMountPath        = "/etc/mysql/mysql-users-secret"
	tlsVolumeName         = "tls"
	tlsMountPath          = "/etc/mysql/mysql-tls-secret"
	backupVolumeName      = appName
	backupMountPath       = "/backup"
	vaultSecretVolumeName = "vault-keyring-secret"
	vaultSecretMountPath  = "/etc/mysql/vault-keyring-secret"
)

func Name(cr *apiv1.PerconaServerMySQLBackup) string {
	return componentShortName + "-" + cr.Name + "-" + cr.Spec.StorageName
}

func RestoreName(cr *apiv1.PerconaServerMySQLRestore) string {
	return componentShortName + "-restore-" + cr.Name
}

func DeleteName(cr *apiv1.PerconaServerMySQLBackup) string {
	return componentShortName + "-delete-" + cr.Name
}

func JobNamespacedName(cr *apiv1.PerconaServerMySQLBackup) types.NamespacedName {
	return types.NamespacedName{Name: JobName(cr), Namespace: cr.Namespace}
}

func JobName(cr *apiv1.PerconaServerMySQLBackup) string {
	return trimJobName(Name(cr))
}

func RestoreJobName(cluster *apiv1.PerconaServerMySQL, cr *apiv1.PerconaServerMySQLRestore) string {
	return trimJobName(RestoreName(cr))
}

func DeleteJobName(cr *apiv1.PerconaServerMySQLBackup) string {
	return trimJobName(DeleteName(cr))
}

// trimJobName trims the provided string to ensure it stays within the 63-character limit.
// The job name will be included in the "batch.kubernetes.io/job-name" label in the ".spec.template" section of the job.
// Labels have a maximum length of 63 characters, so this function ensures the job name fits within that limit.
// Also it ensures that
func trimJobName(name string) string {
	trimLeft := func(name string) string {
		for i := 0; i < len(name); i++ {
			if (name[i] < 'a' || name[i] > 'z') && (name[i] < '0' || name[i] > '9') {
				continue
			}
			return name[i:]
		}
		return ""
	}

	trimRight := func(name string) string {
		for i := len(name) - 1; i >= 0; i-- {
			if (name[i] < 'a' || name[i] > 'z') && (name[i] < '0' || name[i] > '9') {
				continue
			}
			return name[:i+1]
		}
		return ""
	}

	name = trimLeft(name)
	name = trimRight(name)
	if len(name) > validation.DNS1035LabelMaxLength {
		name = name[:validation.DNS1035LabelMaxLength]
		name = trimRight(name)
	}

	return name
}

func Job(
	cluster *apiv1.PerconaServerMySQL,
	cr *apiv1.PerconaServerMySQLBackup,
	destination apiv1.BackupDestination, initImage string,
	storage *apiv1.BackupStorageSpec,
) (*batchv1.Job, error) {
	var one int32 = 1
	t := true

	labels := util.SSMapMerge(cluster.GlobalLabels(), storage.Labels, cr.Labels(appName, naming.ComponentBackup))
	backoffLimit := int32(6)
	if cluster.Spec.Backup.BackoffLimit != nil {
		backoffLimit = *cluster.Spec.Backup.BackoffLimit
	}
	xbContainer, err := xtrabackupContainer(cluster, cr, destination, storage)
	if err != nil {
		return nil, errors.Wrap(err, "xtrabackup container")
	}

	return &batchv1.Job{
		TypeMeta: metav1.TypeMeta{
			APIVersion: "batch/v1",
			Kind:       "Job",
		},
		ObjectMeta: metav1.ObjectMeta{
			Name:        JobName(cr),
			Namespace:   cluster.Namespace,
			Labels:      labels,
			Annotations: util.SSMapMerge(cluster.GlobalAnnotations(), storage.Annotations),
		},
		Spec: batchv1.JobSpec{
			Parallelism:  &one,
			Completions:  &one,
			BackoffLimit: &backoffLimit,
			Template: corev1.PodTemplateSpec{
				ObjectMeta: metav1.ObjectMeta{
					Labels:      labels,
					Annotations: cluster.GlobalAnnotations(),
				},
				Spec: corev1.PodSpec{
					RestartPolicy:         corev1.RestartPolicyNever,
					ShareProcessNamespace: &t,
					SetHostnameAsFQDN:     &t,
					InitContainers: []corev1.Container{
						k8s.InitContainer(
							cluster,
							appName,
							initImage,
							cluster.Spec.Backup.InitContainer,
							cluster.Spec.Backup.ImagePullPolicy,
							storage.ContainerSecurityContext,
							cluster.Spec.Backup.Resources,
							nil,
						),
					},
					Containers: []corev1.Container{
						xbContainer,
					},
					ImagePullSecrets:          cluster.Spec.Backup.ImagePullSecrets,
					SecurityContext:           storage.PodSecurityContext,
					Affinity:                  storage.Affinity,
					TopologySpreadConstraints: storage.TopologySpreadConstraints,
					Tolerations:               storage.Tolerations,
					NodeSelector:              storage.NodeSelector,
					SchedulerName:             storage.SchedulerName,
					PriorityClassName:         storage.PriorityClassName,
					RuntimeClassName:          storage.RuntimeClassName,
					DNSPolicy:                 corev1.DNSClusterFirst,
					Volumes: []corev1.Volume{
						{
							Name: apiv1.BinVolumeName,
							VolumeSource: corev1.VolumeSource{
								EmptyDir: &corev1.EmptyDirVolumeSource{},
							},
						},
						{
							Name: dataVolumeName,
							VolumeSource: corev1.VolumeSource{
								EmptyDir: &corev1.EmptyDirVolumeSource{},
							},
						},
						{
							Name: credsVolumeName,
							VolumeSource: corev1.VolumeSource{
								Secret: &corev1.SecretVolumeSource{
									SecretName: cluster.Spec.SecretsName,
								},
							},
						},
						{
							Name: tlsVolumeName,
							VolumeSource: corev1.VolumeSource{
								Secret: &corev1.SecretVolumeSource{
									SecretName: cluster.Spec.SSLSecretName,
								},
							},
						},
					},
				},
			},
		},
	}, nil
}

func xtrabackupContainer(cluster *apiv1.PerconaServerMySQL, cr *apiv1.PerconaServerMySQLBackup, destination apiv1.BackupDestination, storage *apiv1.BackupStorageSpec) (corev1.Container, error) {
	spec := cluster.Spec.Backup

	verifyTLS := true
	if storage.VerifyTLS != nil {
		verifyTLS = *storage.VerifyTLS
	}

	containerOptions := storage.DeepCopy().ContainerOptions
	if containerOptions == nil {
		containerOptions = new(apiv1.BackupContainerOptions)
	}
	backupContainerOptions := cr.DeepCopy().Spec.ContainerOptions
	if backupContainerOptions != nil {
		if backupContainerOptions.Args.Xbcloud != nil {
			containerOptions.Args.Xbcloud = backupContainerOptions.Args.Xbcloud
		}
		if backupContainerOptions.Args.Xbstream != nil {
			containerOptions.Args.Xbstream = backupContainerOptions.Args.Xbstream
		}
		if backupContainerOptions.Args.Xtrabackup != nil {
			containerOptions.Args.Xtrabackup = backupContainerOptions.Args.Xtrabackup
		}
		if backupContainerOptions.Env != nil {
			containerOptions.Env = backupContainerOptions.Env
		}
	}
	containerOptionsJSON, err := json.Marshal(containerOptions)
	if err != nil {
		return corev1.Container{}, errors.Wrap(err, "marshal container options")
	}

	return corev1.Container{
		Name:            appName,
		Image:           spec.Image,
		ImagePullPolicy: spec.ImagePullPolicy,
		Env: []corev1.EnvVar{
			{
				Name:  "BACKUP_NAME",
				Value: cr.Name,
			},
			{
				Name:  "BACKUP_DEST",
				Value: destination.PathWithoutBucket(),
			},
			{
				Name:  "VERIFY_TLS",
				Value: strconv.FormatBool(verifyTLS),
			},
			{
				Name:  "CONTAINER_OPTIONS",
				Value: string(containerOptionsJSON),
			},
		},
		VolumeMounts: []corev1.VolumeMount{
			{
				Name:      apiv1.BinVolumeName,
				MountPath: apiv1.BinVolumePath,
			},
			{
				Name:      dataVolumeName,
				MountPath: dataMountPath,
			},
			{
				Name:      tlsVolumeName,
				MountPath: tlsMountPath,
			},
		},
		Command:                  []string{"/opt/percona/run-backup.sh"},
		TerminationMessagePath:   "/dev/termination-log",
		TerminationMessagePolicy: corev1.TerminationMessageReadFile,
		SecurityContext:          storage.ContainerSecurityContext,
		Resources:                storage.Resources,
	}, nil
}

type XBCloudAction string

const (
	XBCloudActionPut    XBCloudAction = "put"
	XBCloudActionDelete XBCloudAction = "delete"
)

func XBCloudArgs(action XBCloudAction, conf *BackupConfig) []string {
	args := []string{string(action), "--parallel=10", "--curl-retriable-errors=7"}

	if !conf.VerifyTLS {
		args = append(args, "--insecure")
	}

	if conf.ContainerOptions != nil {
		args = append(args, conf.ContainerOptions.Args.Xbcloud...)
	}

	switch conf.Type {
	case apiv1.BackupStorageGCS:
		args = append(
			args,
			[]string{
				"--md5",
				"--storage=google",
				fmt.Sprintf("--google-bucket=%s", conf.GCS.Bucket),
				fmt.Sprintf("--google-access-key=%s", conf.GCS.AccessKey),
				fmt.Sprintf("--google-secret-key=%s", conf.GCS.SecretKey),
			}...,
		)
		if len(conf.GCS.EndpointURL) > 0 {
			args = append(args, fmt.Sprintf("--google-endpoint=%s", conf.GCS.EndpointURL))
		}
	case apiv1.BackupStorageS3:
		args = append(
			args,
			[]string{
				"--md5",
				"--storage=s3",
				fmt.Sprintf("--s3-bucket=%s", conf.S3.Bucket),
				fmt.Sprintf("--s3-region=%s", conf.S3.Region),
				fmt.Sprintf("--s3-access-key=%s", conf.S3.AccessKey),
				fmt.Sprintf("--s3-secret-key=%s", conf.S3.SecretKey),
			}...,
		)
		if len(conf.S3.EndpointURL) > 0 {
			args = append(args, fmt.Sprintf("--s3-endpoint=%s", conf.S3.EndpointURL))
		}
	case apiv1.BackupStorageAzure:
		args = append(
			args,
			[]string{
				"--storage=azure",
				fmt.Sprintf("--azure-storage-account=%s", conf.Azure.StorageAccount),
				fmt.Sprintf("--azure-container-name=%s", conf.Azure.ContainerName),
				fmt.Sprintf("--azure-access-key=%s", conf.Azure.AccessKey),
			}...,
		)
		if len(conf.Azure.EndpointURL) > 0 {
			args = append(args, fmt.Sprintf("--azure-endpoint=%s", conf.Azure.EndpointURL))
		}
	}

	args = append(args, conf.Destination)

	return args
}

func deleteContainer(image string, conf *BackupConfig, storage *apiv1.BackupStorageSpec) corev1.Container {
	return corev1.Container{
		Name:            appName,
		Image:           image,
		ImagePullPolicy: corev1.PullNever,
		VolumeMounts: []corev1.VolumeMount{
			{
				Name:      apiv1.BinVolumeName,
				MountPath: apiv1.BinVolumePath,
			},
		},
		Env:                      storage.ContainerOptions.GetEnv(),
		Command:                  append([]string{"xbcloud"}, XBCloudArgs(XBCloudActionDelete, conf)...),
		TerminationMessagePath:   "/dev/termination-log",
		TerminationMessagePolicy: corev1.TerminationMessageReadFile,
		SecurityContext:          storage.ContainerSecurityContext,
		Resources:                storage.Resources,
	}
}

func RestoreJob(
	cluster *apiv1.PerconaServerMySQL,
	destination apiv1.BackupDestination,
	restore *apiv1.PerconaServerMySQLRestore,
	storage *apiv1.BackupStorageSpec,
	initImage string,
	pvcName string,
) *batchv1.Job {
	labels := util.SSMapMerge(cluster.GlobalLabels(), storage.Labels, restore.Labels(appName, naming.ComponentRestore))

	job := &batchv1.Job{
		TypeMeta: metav1.TypeMeta{
			APIVersion: "batch/v1",
			Kind:       "Job",
		},
		ObjectMeta: metav1.ObjectMeta{
			Name:        RestoreJobName(cluster, restore),
			Namespace:   cluster.Namespace,
			Labels:      labels,
			Annotations: util.SSMapMerge(cluster.GlobalAnnotations(), storage.Annotations),
		},
		Spec: batchv1.JobSpec{
			Parallelism: ptr.To(int32(1)),
			Completions: ptr.To(int32(1)),
			Template: corev1.PodTemplateSpec{
				ObjectMeta: metav1.ObjectMeta{
					Labels:      labels,
					Annotations: cluster.GlobalAnnotations(),
				},
				Spec: corev1.PodSpec{
					RestartPolicy:    corev1.RestartPolicyNever,
					ImagePullSecrets: cluster.Spec.Backup.ImagePullSecrets,
					InitContainers: []corev1.Container{
						k8s.InitContainer(cluster, appName, initImage,
							cluster.Spec.Backup.InitContainer,
							cluster.Spec.Backup.ImagePullPolicy,
							storage.ContainerSecurityContext,
							cluster.Spec.Backup.Resources,
							[]corev1.VolumeMount{
								{
									Name:      dataVolumeName,
									MountPath: dataMountPath,
								},
								{
									Name:      credsVolumeName,
									MountPath: credsMountPath,
								},
								{
									Name:      tlsVolumeName,
									MountPath: tlsMountPath,
								},
							}),
					},
					Containers: []corev1.Container{
						restoreContainer(cluster, restore, destination, storage),
					},
					Affinity:                  storage.Affinity,
					TopologySpreadConstraints: storage.TopologySpreadConstraints,
					Tolerations:               storage.Tolerations,
					NodeSelector:              storage.NodeSelector,
					SchedulerName:             storage.SchedulerName,
					PriorityClassName:         storage.PriorityClassName,
					RuntimeClassName:          storage.RuntimeClassName,
					DNSPolicy:                 corev1.DNSClusterFirst,
					SecurityContext:           storage.PodSecurityContext,
					Volumes: []corev1.Volume{
						{
							Name: apiv1.BinVolumeName,
							VolumeSource: corev1.VolumeSource{
								EmptyDir: &corev1.EmptyDirVolumeSource{},
							},
						},
						{
							Name: dataVolumeName,
							VolumeSource: corev1.VolumeSource{
								PersistentVolumeClaim: &corev1.PersistentVolumeClaimVolumeSource{
									ClaimName: pvcName,
								},
							},
						},
						{
							Name: credsVolumeName,
							VolumeSource: corev1.VolumeSource{
								Secret: &corev1.SecretVolumeSource{
									SecretName: cluster.Spec.SecretsName,
								},
							},
						},
						{
							Name: tlsVolumeName,
							VolumeSource: corev1.VolumeSource{
								Secret: &corev1.SecretVolumeSource{
									SecretName: cluster.Spec.SSLSecretName,
								},
							},
						},
					},
				},
			},
			BackoffLimit: cluster.Spec.Backup.BackoffLimit,
		},
	}

	if cluster.Spec.MySQL.VaultSecretName != "" {
		job.Spec.Template.Spec.Volumes = append(job.Spec.Template.Spec.Volumes, corev1.Volume{
			Name: vaultSecretVolumeName,
			VolumeSource: corev1.VolumeSource{
				Secret: &corev1.SecretVolumeSource{
					SecretName: cluster.Spec.MySQL.VaultSecretName,
					Optional:   ptr.To(true),
				},
			},
		})
	}

	return job
}

<<<<<<< HEAD
func GetDeleteJob(cluster *apiv1alpha1.PerconaServerMySQL, cr *apiv1alpha1.PerconaServerMySQLBackup, conf *BackupConfig) *batchv1.Job {
=======
func GetDeleteJob(cr *apiv1.PerconaServerMySQLBackup, conf *BackupConfig) *batchv1.Job {
>>>>>>> b534ac32
	var one int32 = 1
	t := true

	storage := cr.Status.Storage
	labels := util.SSMapMerge(cluster.GlobalLabels(), storage.Labels, cr.Labels(appName, naming.ComponentBackup))

	return &batchv1.Job{
		TypeMeta: metav1.TypeMeta{
			APIVersion: "batch/v1",
			Kind:       "Job",
		},
		ObjectMeta: metav1.ObjectMeta{
			Name:        DeleteJobName(cr),
			Namespace:   cr.Namespace,
			Labels:      labels,
			Annotations: util.SSMapMerge(cluster.GlobalAnnotations(), storage.Annotations),
		},
		Spec: batchv1.JobSpec{
			Parallelism: &one,
			Completions: &one,
			Template: corev1.PodTemplateSpec{
				ObjectMeta: metav1.ObjectMeta{
					Labels:      labels,
					Annotations: cluster.GlobalAnnotations(),
				},
				Spec: corev1.PodSpec{
					RestartPolicy:         corev1.RestartPolicyNever,
					ShareProcessNamespace: &t,
					SetHostnameAsFQDN:     &t,
					Containers: []corev1.Container{
						deleteContainer(cr.Status.Image, conf, storage),
					},
					SecurityContext:           storage.PodSecurityContext,
					Affinity:                  storage.Affinity,
					TopologySpreadConstraints: storage.TopologySpreadConstraints,
					Tolerations:               storage.Tolerations,
					NodeSelector:              storage.NodeSelector,
					SchedulerName:             storage.SchedulerName,
					PriorityClassName:         storage.PriorityClassName,
					RuntimeClassName:          storage.RuntimeClassName,
					DNSPolicy:                 corev1.DNSClusterFirst,
					Volumes: []corev1.Volume{
						{
							Name: apiv1.BinVolumeName,
							VolumeSource: corev1.VolumeSource{
								EmptyDir: &corev1.EmptyDirVolumeSource{},
							},
						},
					},
				},
			},
		},
	}
}

func restoreContainer(
	cluster *apiv1.PerconaServerMySQL,
	restore *apiv1.PerconaServerMySQLRestore,
	destination apiv1.BackupDestination,
	storage *apiv1.BackupStorageSpec,
) corev1.Container {
	spec := cluster.Spec.Backup

	verifyTLS := true
	if storage.VerifyTLS != nil {
		verifyTLS = *storage.VerifyTLS
	}

	envs := util.MergeEnvLists(
		[]corev1.EnvVar{
			{
				Name:  "RESTORE_NAME",
				Value: restore.Name,
			},
			{
				Name:  "BACKUP_DEST",
				Value: destination.PathWithoutBucket(),
			},
			{
				Name:  "VERIFY_TLS",
				Value: strconv.FormatBool(verifyTLS),
			},
			{
				Name:  "KEYRING_VAULT_PATH",
				Value: fmt.Sprintf("%s/keyring_vault.cnf", vaultSecretMountPath),
			},
		},
		restore.Spec.ContainerOptions.GetEnvVar(storage),
	)

	volumeMounts := []corev1.VolumeMount{
		{
			Name:      apiv1.BinVolumeName,
			MountPath: apiv1.BinVolumePath,
		},
		{
			Name:      dataVolumeName,
			MountPath: dataMountPath,
		},
		{
			Name:      tlsVolumeName,
			MountPath: tlsMountPath,
		},
	}
	if cluster.Spec.MySQL.VaultSecretName != "" {
		volumeMounts = append(volumeMounts, corev1.VolumeMount{
			Name:      vaultSecretVolumeName,
			MountPath: vaultSecretMountPath,
		})
	}

	return corev1.Container{
		Name:                     appName,
		Image:                    spec.Image,
		ImagePullPolicy:          spec.ImagePullPolicy,
		Env:                      envs,
		VolumeMounts:             volumeMounts,
		Command:                  []string{"/opt/percona/run-restore.sh"},
		TerminationMessagePath:   "/dev/termination-log",
		TerminationMessagePolicy: corev1.TerminationMessageReadFile,
		SecurityContext:          storage.ContainerSecurityContext,
		Resources:                storage.Resources,
	}
}

func PVC(cluster *apiv1.PerconaServerMySQL, cr *apiv1.PerconaServerMySQLBackup, storage *apiv1.BackupStorageSpec) *corev1.PersistentVolumeClaim {
	if len(storage.Volume.PersistentVolumeClaim.AccessModes) == 0 {
		storage.Volume.PersistentVolumeClaim.AccessModes = []corev1.PersistentVolumeAccessMode{
			corev1.ReadWriteOnce,
		}
	}

	return &corev1.PersistentVolumeClaim{
		TypeMeta: metav1.TypeMeta{
			APIVersion: "batch/v1",
			Kind:       "Job",
		},
		ObjectMeta: metav1.ObjectMeta{
			Name:      JobName(cr),
			Namespace: cluster.Namespace,
		},
		Spec: *storage.Volume.PersistentVolumeClaim,
	}
}

func SetStoragePVC(job *batchv1.Job, pvc *corev1.PersistentVolumeClaim) error {
	spec := &job.Spec.Template.Spec

	vol := corev1.Volume{Name: appName}
	vol.PersistentVolumeClaim = &corev1.PersistentVolumeClaimVolumeSource{ClaimName: pvc.Name}

	spec.Volumes = append(spec.Volumes, vol)

	for i := range spec.Containers {
		container := &spec.Containers[i]
		if container.Name == appName {
			container.VolumeMounts = append(
				container.VolumeMounts,
				corev1.VolumeMount{Name: backupVolumeName, MountPath: backupMountPath},
			)
			return nil
		}
	}

	return errors.Errorf("no container named %s in Job spec", appName)
}

func SetStorageS3(job *batchv1.Job, s3 *apiv1.BackupStorageS3Spec) error {
	spec := &job.Spec.Template.Spec

	bucket, _ := s3.BucketAndPrefix()

	env := []corev1.EnvVar{
		{
			Name:  "STORAGE_TYPE",
			Value: string(apiv1.BackupStorageS3),
		},
		{
			Name: "AWS_ACCESS_KEY_ID",
			ValueFrom: &corev1.EnvVarSource{
				SecretKeyRef: k8s.SecretKeySelector(s3.CredentialsSecret, secret.CredentialsAWSAccessKey),
			},
		},
		{
			Name: "AWS_SECRET_ACCESS_KEY",
			ValueFrom: &corev1.EnvVarSource{
				SecretKeyRef: k8s.SecretKeySelector(s3.CredentialsSecret, secret.CredentialsAWSSecretKey),
			},
		},
		{
			Name:  "AWS_DEFAULT_REGION",
			Value: s3.Region,
		},
		{
			Name:  "AWS_ENDPOINT",
			Value: s3.EndpointURL,
		},
		{
			Name:  "S3_BUCKET",
			Value: bucket,
		},
		{
			Name:  "S3_STORAGE_CLASS",
			Value: s3.StorageClass,
		},
	}

	for i := range spec.Containers {
		container := &spec.Containers[i]

		if container.Name == appName {
			container.Env = append(container.Env, env...)
			return nil
		}
	}

	return errors.Errorf("no container named %s in Job spec", appName)
}

func SetStorageGCS(job *batchv1.Job, gcs *apiv1.BackupStorageGCSSpec) error {
	spec := &job.Spec.Template.Spec

	bucket, _ := gcs.BucketAndPrefix()

	env := []corev1.EnvVar{
		{
			Name:  "STORAGE_TYPE",
			Value: string(apiv1.BackupStorageGCS),
		},
		{
			Name: "ACCESS_KEY_ID",
			ValueFrom: &corev1.EnvVarSource{
				SecretKeyRef: k8s.SecretKeySelector(gcs.CredentialsSecret, secret.CredentialsGCSAccessKey),
			},
		},
		{
			Name: "SECRET_ACCESS_KEY",
			ValueFrom: &corev1.EnvVarSource{
				SecretKeyRef: k8s.SecretKeySelector(gcs.CredentialsSecret, secret.CredentialsGCSSecretKey),
			},
		},
		{
			Name:  "GCS_ENDPOINT",
			Value: gcs.EndpointURL,
		},
		{
			Name:  "GCS_BUCKET",
			Value: bucket,
		},
		{
			Name:  "GCS_STORAGE_CLASS",
			Value: gcs.StorageClass,
		},
	}

	for i := range spec.Containers {
		container := &spec.Containers[i]

		if container.Name == appName {
			container.Env = append(container.Env, env...)
			return nil
		}
	}

	return errors.Errorf("no container named %s in Job spec", appName)
}

func SetStorageAzure(job *batchv1.Job, azure *apiv1.BackupStorageAzureSpec) error {
	spec := &job.Spec.Template.Spec

	container, _ := azure.ContainerAndPrefix()

	env := []corev1.EnvVar{
		{
			Name:  "STORAGE_TYPE",
			Value: string(apiv1.BackupStorageAzure),
		},
		{
			Name:  "AZURE_CONTAINER_NAME",
			Value: container,
		},
		{
			Name: "AZURE_STORAGE_ACCOUNT",
			ValueFrom: &corev1.EnvVarSource{
				SecretKeyRef: k8s.SecretKeySelector(azure.CredentialsSecret, secret.CredentialsAzureStorageAccount),
			},
		},
		{
			Name: "AZURE_ACCESS_KEY",
			ValueFrom: &corev1.EnvVarSource{
				SecretKeyRef: k8s.SecretKeySelector(azure.CredentialsSecret, secret.CredentialsAzureAccessKey),
			},
		},
		{
			Name:  "AZURE_ENDPOINT",
			Value: azure.EndpointURL,
		},
		{
			Name:  "AZURE_STORAGE_CLASS",
			Value: azure.StorageClass,
		},
	}

	for i := range spec.Containers {
		container := &spec.Containers[i]

		if container.Name == appName {
			container.Env = append(container.Env, env...)
			return nil
		}
	}

	return errors.Errorf("no container named %s in Job spec", appName)
}

func SetSourceNode(job *batchv1.Job, src string) error {
	spec := &job.Spec.Template.Spec

	for i := range spec.Containers {
		container := &spec.Containers[i]

		if container.Name == appName {
			container.Env = append(container.Env, corev1.EnvVar{Name: "SRC_NODE", Value: src})
			return nil
		}
	}

	return errors.Errorf("no container named %s in Job spec", appName)
}

type BackupConfig struct {
	Destination      string                        `json:"destination"`
	Type             apiv1.BackupStorageType       `json:"type"`
	VerifyTLS        bool                          `json:"verifyTLS,omitempty"`
	ContainerOptions *apiv1.BackupContainerOptions `json:"containerOptions,omitempty"`
	S3               struct {
		Bucket       string `json:"bucket"`
		Region       string `json:"region,omitempty"`
		EndpointURL  string `json:"endpointUrl,omitempty"`
		StorageClass string `json:"storageClass,omitempty"`
		AccessKey    string `json:"accessKey,omitempty"`
		SecretKey    string `json:"secretKey,omitempty"`
	} `json:"s3,omitempty"`
	GCS struct {
		Bucket       string `json:"bucket"`
		EndpointURL  string `json:"endpointUrl,omitempty"`
		StorageClass string `json:"storageClass,omitempty"`
		AccessKey    string `json:"accessKey,omitempty"`
		SecretKey    string `json:"secretKey,omitempty"`
	} `json:"gcs,omitempty"`
	Azure struct {
		ContainerName  string `json:"containerName"`
		EndpointURL    string `json:"endpointUrl,omitempty"`
		StorageClass   string `json:"storageClass,omitempty"`
		StorageAccount string `json:"storageAccount,omitempty"`
		AccessKey      string `json:"accessKey,omitempty"`
	} `json:"azure,omitempty"`
}<|MERGE_RESOLUTION|>--- conflicted
+++ resolved
@@ -484,11 +484,7 @@
 	return job
 }
 
-<<<<<<< HEAD
-func GetDeleteJob(cluster *apiv1alpha1.PerconaServerMySQL, cr *apiv1alpha1.PerconaServerMySQLBackup, conf *BackupConfig) *batchv1.Job {
-=======
-func GetDeleteJob(cr *apiv1.PerconaServerMySQLBackup, conf *BackupConfig) *batchv1.Job {
->>>>>>> b534ac32
+func GetDeleteJob(cluster *apiv1.PerconaServerMySQL, cr *apiv1alpha1.PerconaServerMySQLBackup, conf *BackupConfig) *batchv1.Job {
 	var one int32 = 1
 	t := true
 
