--- conflicted
+++ resolved
@@ -13,7 +13,7 @@
 	"k8s.io/apimachinery/pkg/util/validation"
 	"k8s.io/utils/ptr"
 
-	apiv1 "github.com/percona/percona-server-mysql-operator/api/v1"
+	apiv1alpha1 "github.com/percona/percona-server-mysql-operator/api/v1alpha1"
 	"github.com/percona/percona-server-mysql-operator/pkg/k8s"
 	"github.com/percona/percona-server-mysql-operator/pkg/naming"
 	"github.com/percona/percona-server-mysql-operator/pkg/secret"
@@ -35,31 +35,31 @@
 	vaultSecretMountPath  = "/etc/mysql/vault-keyring-secret"
 )
 
-func Name(cr *apiv1.PerconaServerMySQLBackup) string {
+func Name(cr *apiv1alpha1.PerconaServerMySQLBackup) string {
 	return componentShortName + "-" + cr.Name + "-" + cr.Spec.StorageName
 }
 
-func RestoreName(cr *apiv1.PerconaServerMySQLRestore) string {
+func RestoreName(cr *apiv1alpha1.PerconaServerMySQLRestore) string {
 	return componentShortName + "-restore-" + cr.Name
 }
 
-func DeleteName(cr *apiv1.PerconaServerMySQLBackup) string {
+func DeleteName(cr *apiv1alpha1.PerconaServerMySQLBackup) string {
 	return componentShortName + "-delete-" + cr.Name
 }
 
-func JobNamespacedName(cr *apiv1.PerconaServerMySQLBackup) types.NamespacedName {
+func JobNamespacedName(cr *apiv1alpha1.PerconaServerMySQLBackup) types.NamespacedName {
 	return types.NamespacedName{Name: JobName(cr), Namespace: cr.Namespace}
 }
 
-func JobName(cr *apiv1.PerconaServerMySQLBackup) string {
+func JobName(cr *apiv1alpha1.PerconaServerMySQLBackup) string {
 	return trimJobName(Name(cr))
 }
 
-func RestoreJobName(cluster *apiv1.PerconaServerMySQL, cr *apiv1.PerconaServerMySQLRestore) string {
+func RestoreJobName(cluster *apiv1alpha1.PerconaServerMySQL, cr *apiv1alpha1.PerconaServerMySQLRestore) string {
 	return trimJobName(RestoreName(cr))
 }
 
-func DeleteJobName(cr *apiv1.PerconaServerMySQLBackup) string {
+func DeleteJobName(cr *apiv1alpha1.PerconaServerMySQLBackup) string {
 	return trimJobName(DeleteName(cr))
 }
 
@@ -99,19 +99,11 @@
 }
 
 func Job(
-<<<<<<< HEAD
-	cluster *apiv1.PerconaServerMySQL,
-	cr *apiv1.PerconaServerMySQLBackup,
-	destination apiv1.BackupDestination, initImage string,
-	storage *apiv1.BackupStorageSpec,
-) *batchv1.Job {
-=======
 	cluster *apiv1alpha1.PerconaServerMySQL,
 	cr *apiv1alpha1.PerconaServerMySQLBackup,
 	destination apiv1alpha1.BackupDestination, initImage string,
 	storage *apiv1alpha1.BackupStorageSpec,
 ) (*batchv1.Job, error) {
->>>>>>> 74ca2157
 	var one int32 = 1
 	t := true
 
@@ -175,7 +167,7 @@
 					DNSPolicy:                 corev1.DNSClusterFirst,
 					Volumes: []corev1.Volume{
 						{
-							Name: apiv1.BinVolumeName,
+							Name: apiv1alpha1.BinVolumeName,
 							VolumeSource: corev1.VolumeSource{
 								EmptyDir: &corev1.EmptyDirVolumeSource{},
 							},
@@ -209,11 +201,7 @@
 	}, nil
 }
 
-<<<<<<< HEAD
-func xtrabackupContainer(cluster *apiv1.PerconaServerMySQL, backupName string, destination apiv1.BackupDestination, storage *apiv1.BackupStorageSpec) corev1.Container {
-=======
 func xtrabackupContainer(cluster *apiv1alpha1.PerconaServerMySQL, cr *apiv1alpha1.PerconaServerMySQLBackup, destination apiv1alpha1.BackupDestination, storage *apiv1alpha1.BackupStorageSpec) (corev1.Container, error) {
->>>>>>> 74ca2157
 	spec := cluster.Spec.Backup
 
 	verifyTLS := true
@@ -269,8 +257,8 @@
 		},
 		VolumeMounts: []corev1.VolumeMount{
 			{
-				Name:      apiv1.BinVolumeName,
-				MountPath: apiv1.BinVolumePath,
+				Name:      apiv1alpha1.BinVolumeName,
+				MountPath: apiv1alpha1.BinVolumePath,
 			},
 			{
 				Name:      dataVolumeName,
@@ -308,7 +296,7 @@
 	}
 
 	switch conf.Type {
-	case apiv1.BackupStorageGCS:
+	case apiv1alpha1.BackupStorageGCS:
 		args = append(
 			args,
 			[]string{
@@ -322,7 +310,7 @@
 		if len(conf.GCS.EndpointURL) > 0 {
 			args = append(args, fmt.Sprintf("--google-endpoint=%s", conf.GCS.EndpointURL))
 		}
-	case apiv1.BackupStorageS3:
+	case apiv1alpha1.BackupStorageS3:
 		args = append(
 			args,
 			[]string{
@@ -337,7 +325,7 @@
 		if len(conf.S3.EndpointURL) > 0 {
 			args = append(args, fmt.Sprintf("--s3-endpoint=%s", conf.S3.EndpointURL))
 		}
-	case apiv1.BackupStorageAzure:
+	case apiv1alpha1.BackupStorageAzure:
 		args = append(
 			args,
 			[]string{
@@ -357,15 +345,15 @@
 	return args
 }
 
-func deleteContainer(image string, conf *BackupConfig, storage *apiv1.BackupStorageSpec) corev1.Container {
+func deleteContainer(image string, conf *BackupConfig, storage *apiv1alpha1.BackupStorageSpec) corev1.Container {
 	return corev1.Container{
 		Name:            appName,
 		Image:           image,
 		ImagePullPolicy: corev1.PullNever,
 		VolumeMounts: []corev1.VolumeMount{
 			{
-				Name:      apiv1.BinVolumeName,
-				MountPath: apiv1.BinVolumePath,
+				Name:      apiv1alpha1.BinVolumeName,
+				MountPath: apiv1alpha1.BinVolumePath,
 			},
 		},
 		Env:                      storage.ContainerOptions.GetEnv(),
@@ -378,10 +366,10 @@
 }
 
 func RestoreJob(
-	cluster *apiv1.PerconaServerMySQL,
-	destination apiv1.BackupDestination,
-	restore *apiv1.PerconaServerMySQLRestore,
-	storage *apiv1.BackupStorageSpec,
+	cluster *apiv1alpha1.PerconaServerMySQL,
+	destination apiv1alpha1.BackupDestination,
+	restore *apiv1alpha1.PerconaServerMySQLRestore,
+	storage *apiv1alpha1.BackupStorageSpec,
 	initImage string,
 	pvcName string,
 ) *batchv1.Job {
@@ -443,7 +431,7 @@
 					SecurityContext:           storage.PodSecurityContext,
 					Volumes: []corev1.Volume{
 						{
-							Name: apiv1.BinVolumeName,
+							Name: apiv1alpha1.BinVolumeName,
 							VolumeSource: corev1.VolumeSource{
 								EmptyDir: &corev1.EmptyDirVolumeSource{},
 							},
@@ -494,7 +482,7 @@
 	return job
 }
 
-func GetDeleteJob(cr *apiv1.PerconaServerMySQLBackup, conf *BackupConfig) *batchv1.Job {
+func GetDeleteJob(cr *apiv1alpha1.PerconaServerMySQLBackup, conf *BackupConfig) *batchv1.Job {
 	var one int32 = 1
 	t := true
 
@@ -537,7 +525,7 @@
 					DNSPolicy:                 corev1.DNSClusterFirst,
 					Volumes: []corev1.Volume{
 						{
-							Name: apiv1.BinVolumeName,
+							Name: apiv1alpha1.BinVolumeName,
 							VolumeSource: corev1.VolumeSource{
 								EmptyDir: &corev1.EmptyDirVolumeSource{},
 							},
@@ -550,10 +538,10 @@
 }
 
 func restoreContainer(
-	cluster *apiv1.PerconaServerMySQL,
-	restore *apiv1.PerconaServerMySQLRestore,
-	destination apiv1.BackupDestination,
-	storage *apiv1.BackupStorageSpec,
+	cluster *apiv1alpha1.PerconaServerMySQL,
+	restore *apiv1alpha1.PerconaServerMySQLRestore,
+	destination apiv1alpha1.BackupDestination,
+	storage *apiv1alpha1.BackupStorageSpec,
 ) corev1.Container {
 	spec := cluster.Spec.Backup
 
@@ -581,21 +569,6 @@
 				Value: fmt.Sprintf("%s/keyring_vault.cnf", vaultSecretMountPath),
 			},
 		},
-<<<<<<< HEAD
-		VolumeMounts: []corev1.VolumeMount{
-			{
-				Name:      apiv1.BinVolumeName,
-				MountPath: apiv1.BinVolumePath,
-			},
-			{
-				Name:      dataVolumeName,
-				MountPath: dataMountPath,
-			},
-			{
-				Name:      tlsVolumeName,
-				MountPath: tlsMountPath,
-			},
-=======
 		restore.Spec.ContainerOptions.GetEnvVar(storage),
 	)
 
@@ -611,7 +584,6 @@
 		{
 			Name:      tlsVolumeName,
 			MountPath: tlsMountPath,
->>>>>>> 74ca2157
 		},
 	}
 	if cluster.Spec.MySQL.VaultSecretName != "" {
@@ -635,7 +607,7 @@
 	}
 }
 
-func PVC(cluster *apiv1.PerconaServerMySQL, cr *apiv1.PerconaServerMySQLBackup, storage *apiv1.BackupStorageSpec) *corev1.PersistentVolumeClaim {
+func PVC(cluster *apiv1alpha1.PerconaServerMySQL, cr *apiv1alpha1.PerconaServerMySQLBackup, storage *apiv1alpha1.BackupStorageSpec) *corev1.PersistentVolumeClaim {
 	if len(storage.Volume.PersistentVolumeClaim.AccessModes) == 0 {
 		storage.Volume.PersistentVolumeClaim.AccessModes = []corev1.PersistentVolumeAccessMode{
 			corev1.ReadWriteOnce,
@@ -677,7 +649,7 @@
 	return errors.Errorf("no container named %s in Job spec", appName)
 }
 
-func SetStorageS3(job *batchv1.Job, s3 *apiv1.BackupStorageS3Spec) error {
+func SetStorageS3(job *batchv1.Job, s3 *apiv1alpha1.BackupStorageS3Spec) error {
 	spec := &job.Spec.Template.Spec
 
 	bucket, _ := s3.BucketAndPrefix()
@@ -685,7 +657,7 @@
 	env := []corev1.EnvVar{
 		{
 			Name:  "STORAGE_TYPE",
-			Value: string(apiv1.BackupStorageS3),
+			Value: string(apiv1alpha1.BackupStorageS3),
 		},
 		{
 			Name: "AWS_ACCESS_KEY_ID",
@@ -729,7 +701,7 @@
 	return errors.Errorf("no container named %s in Job spec", appName)
 }
 
-func SetStorageGCS(job *batchv1.Job, gcs *apiv1.BackupStorageGCSSpec) error {
+func SetStorageGCS(job *batchv1.Job, gcs *apiv1alpha1.BackupStorageGCSSpec) error {
 	spec := &job.Spec.Template.Spec
 
 	bucket, _ := gcs.BucketAndPrefix()
@@ -737,7 +709,7 @@
 	env := []corev1.EnvVar{
 		{
 			Name:  "STORAGE_TYPE",
-			Value: string(apiv1.BackupStorageGCS),
+			Value: string(apiv1alpha1.BackupStorageGCS),
 		},
 		{
 			Name: "ACCESS_KEY_ID",
@@ -777,7 +749,7 @@
 	return errors.Errorf("no container named %s in Job spec", appName)
 }
 
-func SetStorageAzure(job *batchv1.Job, azure *apiv1.BackupStorageAzureSpec) error {
+func SetStorageAzure(job *batchv1.Job, azure *apiv1alpha1.BackupStorageAzureSpec) error {
 	spec := &job.Spec.Template.Spec
 
 	container, _ := azure.ContainerAndPrefix()
@@ -785,7 +757,7 @@
 	env := []corev1.EnvVar{
 		{
 			Name:  "STORAGE_TYPE",
-			Value: string(apiv1.BackupStorageAzure),
+			Value: string(apiv1alpha1.BackupStorageAzure),
 		},
 		{
 			Name:  "AZURE_CONTAINER_NAME",
@@ -841,18 +813,11 @@
 }
 
 type BackupConfig struct {
-<<<<<<< HEAD
-	Destination string                  `json:"destination"`
-	Type        apiv1.BackupStorageType `json:"type"`
-	VerifyTLS   bool                    `json:"verifyTLS,omitempty"`
-	S3          struct {
-=======
 	Destination      string                              `json:"destination"`
 	Type             apiv1alpha1.BackupStorageType       `json:"type"`
 	VerifyTLS        bool                                `json:"verifyTLS,omitempty"`
 	ContainerOptions *apiv1alpha1.BackupContainerOptions `json:"containerOptions,omitempty"`
 	S3               struct {
->>>>>>> 74ca2157
 		Bucket       string `json:"bucket"`
 		Region       string `json:"region,omitempty"`
 		EndpointURL  string `json:"endpointUrl,omitempty"`
