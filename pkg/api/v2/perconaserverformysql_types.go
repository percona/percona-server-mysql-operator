--- conflicted
+++ resolved
@@ -18,10 +18,7 @@
 
 import (
 	"fmt"
-<<<<<<< HEAD
-=======
 	"hash/fnv"
->>>>>>> 9c9308d0
 
 	"github.com/go-logr/logr"
 	"github.com/pkg/errors"
